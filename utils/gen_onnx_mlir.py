--- conflicted
+++ resolved
@@ -480,24 +480,9 @@
     'StringType'
 )
 
-<<<<<<< HEAD
-=======
-# Enable traditional ONNX op to have additional types for their 
-# input/output operands.
-onnx_ops_custom_types = {
-    # op   : [input_map, output_map], 
-    #         where the input_map/output_map maps are used to add for a 
-    #         given input/output operand its list of additional custom types.
-    #         Its format is: {indexNum: [custom_type]}
-    #          
-    'Conv': [{0 : ['ONNXTensor_NCHW4C'], 1 : ['ONNXTensor_KCMN4C4K']},
-             {0 : ['ONNXTensor_NCHW4C']}]
-}
-
 # Maximum count for actual type. Number more than MAX_NUM_TYPES will be used to encode
 # the mapping method. MAX_NUM_TYPES should be greater than the length of onnx_types
 # This value has to be kept the same with MAX_TYPE in FrontendDialectTransformer.cpp
->>>>>>> c8ffa1a8
 MAX_NUM_TYPES=20
 
 # Attribute names are ordered alphabetically except for the
