--- conflicted
+++ resolved
@@ -368,19 +368,16 @@
 ]
 
 # Operations with custom verifiers.
-<<<<<<< HEAD
 OpsWithVerifier = [
     'AveragePool', 
     'Compress', 
     'Conv', 
+    'DepthToSpace',
     'Expand', 
     'InstanceNormalization', 
     'Mod',
+    'SpaceToDepth',
 ]
-=======
-OpsWithVerifier = ['AveragePool', 'Conv', 'DepthToSpace', 'Expand',
-                   'InstanceNormalization', 'Mod', 'SpaceToDepth']
->>>>>>> d6f3ab4d
 
 OpsWithHelpers = {
   "Loop": """
