<!--- SPDX-License-Identifier: Apache-2.0 -->
# Contribution Guide

## Step 1: Fork ONNX-MLIR on the GitHub web interface

We strongly encourage contributors to work in their own forks of the ONNX-MLIR project.

Creating a new fork is easy:

1. Visit https://github.com/onnx/onnx-mlir
2. Click `Fork` button (top right) to establish a fork.
3. Navigate to your newly created fork, click on the the green `Code` button to get the link to *your* newly-created ONNX-MLIR fork:
```sh
git@github.com:<user>/onnx-mlir.git
```
or
```sh
https://github.com/<user>/onnx-mlir.git
```

where `<user>` is your GitHub username.

## Step 2: Setup MLIR

### Setup using Docker

Use the template provided in [here](Docker.md#building-onnx-mlir-in-a-docker-environment) to establish a docker image that uses your ONNX-MLIR fork by modifying it as follows:

1. Since the base image used by the template already contains a clone of the ONNX-MLIR main repository, in step 5, add your fork as a remote repository by uncommenting:
```sh
RUN git remote add origin https://github.com/<<GitID>>/onnx-mlir.git
```

Replace `<<GitID>>` with your GitHub user name.

As a best practice, uncomment the line which disables the pushing to upstream to avoid accidental pushes:
```sh
RUN git remote set-url --push upstream no_push
```

At the end of the commands in Step 5:
- `upstream` will refer to the original ONNX-MLIR repository.
- `origin` will refer to your own fork of ONNX-MLIR.


2. Uncomment either step 3 or 4 depending on whether you plan to use VSCode in conjunction with the ONNX-MLIR image.

3. By default, ONNX-MLIR is built in `Debug` mode. Make the appropriate changes in step 6 if you wish to build ONNX-MLIR in `Release` mode.


At any point you can access your Docker image interactively:
```sh
docker run -it myImageName /bin/bash
```

Once inside the image you can navigate to the ONNX-MLIR GitHub repository:
```sh
cd /workdir/onnx-mlir
```

Once inside the repository you can interact with Git via the usual Git commands.


### Setup without Docker

Define a local working directory:

```sh
working_dir={your working directory}
```

Then follow the directions in this section of the top level [README](../README.md) and OS specific instructions [Linux](BuildOnLinuxOSX.md#MLIR) or [Windows](BuildOnWindows.md#MLIR) for installing the currently supported MLIR version in your working directory.

If you already have an MLIR copy in your working directory, you should ensure that you have the latest copy. To do so, compare the most recent commit ID from a `git log` command with the specific branch version extracted by the `git checkout` command listed [here](BuildOnLinuxOSX.md#MLIR). If your MLIR in not up to date, you must  bring it up to the correct commit level by either reinstalling it or updating it with `git fetch`, `git merge`, and `git checkout` commands.

Create your clone (replace `<user>` with your GitHub username):

```sh
mkdir -p $working_dir
cd $working_dir
git clone --recursive https://github.com/<user>/onnx-mlir.git
# or: git clone --recursive git@github.com:<user>/onnx-mlir.git

cd $working_dir/onnx-mlir
git remote add upstream https://github.com/onnx-mlir/onnx-mlir.git
# or: git remote add upstream git@github.com:onnx-mlir/onnx-mlir.git

# Never push to upstream main since you do not have write access.
git remote set-url --push upstream no_push

# Confirm that your remotes make sense:
# It should look like:
# origin    https://github.com/$user/onnx-mlir.git (fetch)
# origin    https://github.com/$user/onnx-mlir.git (push)
# upstream  https://github.com/onnx-mlir/onnx-mlir.git (fetch)
# upstream  no_push (push)
git remote -v
```

## Step 3: Understanding the repository structure

At the end of the repository setup commands above:
- `upstream` will refer to the original ONNX-MLIR repository.
- `origin` will refer to your own fork of ONNX-MLIR.

Never commit anything to your fork's `main` branch, the only way you should update `main` is from `upstream`. The procedure to update your fork's `main` branch is listed in Step 4.

## Step 4: Keeping your repository up to date

To keep your ONNX-MLIR fork's `main` up to date perform the following steps:

1. Fetch the latest versions of your fork (`origin`) and the `upstream` repositories:
```sh
git fetch --all
```

2. Update the `main` branch on your fork:
```sh
git checkout main
git merge origin/main
git merge upstream/main
git push origin main
```

Provided you have never committed anything to your fork's `main` branch directly, all the updates to your fork's `main` should be fast forwards.

3. The `main` branch of your fork should now be identical to the `main` branch of `upstream`. To check you can do:
```sh
git diff upstream/main
```
and the command will return immediately signaling that no differences exist between `upstream/main` and `origin/main`

## Step 5: Create a branch for your changes

To create a branch off your fork's `main` branch ensure your current branch is `main` by doing:

```sh
git checkout main
```

Then create your new branch:

```sh
git checkout -b my-branch
```

At this point you are ready to develop the code.

<<<<<<< HEAD
Follow the directions to build ONNX-MLIR in this section of the main 
[README](../README.md#onnx-mlir-this-project).

We expect code to compile without generating any compiler warnings.
=======
## Step 6: Develop

### Edit your code
>>>>>>> 5d16a0f6

You can now edit the code on the `my-branch` branch.

### Run cmake & make

Follow the directions to build ONNX-MLIR for the OS that you are using [Linux](BuildOnLinuxOSX.md#Build) or [Windows](BuildOnWindows.md#Build).


### Run Test

In general, the new features must be tested in one or more of our test suite.
At a high level, our testing strategy includes `literal` tests (`check-onnx-lit` below), end-to-end tests derived from the ONNX Standard (`check-onnx-backend` and derivatives below, and semi-exhaustive numerical tests (`test` below).

```sh
# Run unit test to make sure all test passed.
make check-onnx-lit
make check-onnx-backend
make check-onnx-backend-dynamic
make check-onnx-backend-constant
make test
```

<<<<<<< HEAD
Specific testing help is provided in these documents to [run](TestingHighLevel.md) and[generate new tests](Testing.md).

### Step 5: Commit
=======
## Step 7: Commit & Push
>>>>>>> 5d16a0f6

Commit your changes, always using the `-s` flag in order to sign your commits.
```sh
git commit -s
```

Push your changes:
```sh
git push origin my-branch
```

Note that even if branches are pushing to one's own fork, the PR will be created on the shared https://github.com/onnx/onnx-mlir/pulls site for everyone to review.

## Step 8: Update your branch

Assuming your `main` is up to date (Step 4), to update any branches you are currently working on to use the latest ONNX-MLIR, you need to do the following:

```sh
git checkout my-branch
git merge origin/main
```

If no conflicts are signaled and the merge is complete do:

```sh
git push origin my-branch
```

However, if conflicts appear, the merge will be interrupted until the conflicts are resolved. A list of files will be marked as containing conflicts. To identify those files do:

```sh
git status -uno
```

The files in red are the files containing conflicts. Go to all the files which contain a conflict and resolve the conflicts.
When the conflicts are resolved do a `git add` on each conflicted file:

```sh
git add path/to/file1
git add path/to/file2
...
```

When all conflicted files have been added do:
```sh
git commit -s
```

Followed by a git push:
```sh
git push origin my-branch
```

Your branch is now up to date with the latest ONNX-MLIR.

<<<<<<< HEAD
1. Visit your fork at https://github.com/$user/onnx-mlir (replace `$user` obviously).
2. Click the `Compare & pull request` button next to your `myfeature` branch.
3. Please provide a meaningful description of the pull request's new functionality.
4. If your pull request is not currently ready for review, we recommend to activate the `draft mode` button. Pull requests that are failing some CIs should probably remain in draft mode.
=======
>>>>>>> 5d16a0f6

## Step 9: Create a pull request

1. Visit your fork at https://github.com/<user>/onnx-mlir (replace `<user>` obviously).
2. Click the `Compare & pull request` button next to your `my-branch` branch.

## Step 10: Get a code review

Once your pull request has been opened and is not in draft mode anymore, one of us will review the code.
The reviewer(s) will do a thorough code review, looking for correctness, bugs, opportunities for improvement, testing, documentation and comments, and style.

Commit changes made in response to review comments to the same branch on your fork. Continue to do a sequence of `git commit -s` and `git push` commands (Step 7) to update GitHub of your changes.

If you wish to update your branch to contain the latest ONNX-MLIR changes perform Step 8.

This step can also be performed on the GitHub website by visiting your PR page and clicking the `Update` button. This step will merge the latest `upstream/main` branch into your branch without updating the `main` branch of your fork.

## Step 11: Pull request approval

When the PR has been approved by one or more reviewers and all the CIs have passed, the PR can now be merged into the main branch of ONNX-MLIR.

Your PR will be squashed into a single commit before being merged into the ONNX-MLIR main branch.

This step will be performed by an ONNX-MLIR admin.

By default, the log of your commit will be made to consist of:
- description consisting of the title of your PR
- the reviewer sign-off
- any co-authors

For contributors who wish to provide a custom description you will have to do the squashing of the commits in your PR yourself by performing an interactive rebase on the latest ONNX-MLIR.

For lengthy, detailed descriptions please use the main comment box in your PR.

### Collaborators with Write access guidelines

By default, the log will include the messages of every `commit` performed during the development, which is necessary for smooth reviewing but is unnecessarily long. During the merge phase this message will be replaced with the title of the patch unless the author of the patch has already squashed all his commits via an interactive rebase and provided his own custom (but brief) description of the patch.

Using the GitHub interface:
 1. In the web page associated with the PR, click the `Squash and Merge` button;
 2. In the text box above the green `Confirm squash and merge` button, edit the log.
 3. Ideally, it should have only one short paragraph describing the work, plus the relevant `Sign-off-by` and `Co-authored-by` information. If the user has provided this already do step 4. If not, clear the intermediate commit messages and use the patch title as the description, add sign-off and co-author information. 
 4. Only once the log is properly edited, click on the `Confirm squash and merge` button.

## Code style

Very small PRs are easy to review. Very large PRs are very difficult to review.

Follow the [coding style](https://llvm.org/docs/CodingStandards.html) used by LLVM for your code. We use the `clang-format` command to get the proper style, which is also tested by our CIs. It is acceptable to run the command on all of the files that were modified by your PR. We recommend using VS code where the clang formatter will be run automatically using the clang format configuration file already present in the repository.<|MERGE_RESOLUTION|>--- conflicted
+++ resolved
@@ -28,10 +28,10 @@
 
 1. Since the base image used by the template already contains a clone of the ONNX-MLIR main repository, in step 5, add your fork as a remote repository by uncommenting:
 ```sh
-RUN git remote add origin https://github.com/<<GitID>>/onnx-mlir.git
-```
-
-Replace `<<GitID>>` with your GitHub user name.
+RUN git remote add origin https://github.com/<user>/onnx-mlir.git
+```
+
+Replace `<user>` with your GitHub user name.
 
 As a best practice, uncomment the line which disables the pushing to upstream to avoid accidental pushes:
 ```sh
@@ -146,23 +146,17 @@
 
 At this point you are ready to develop the code.
 
-<<<<<<< HEAD
-Follow the directions to build ONNX-MLIR in this section of the main 
-[README](../README.md#onnx-mlir-this-project).
+## Step 6: Develop
+
+### Edit your code
+
+You can now edit the code on the `my-branch` branch.
+
+### Run cmake & make
+
+Follow the directions to build ONNX-MLIR for the OS that you are using [Linux](BuildOnLinuxOSX.md#Build) or [Windows](BuildOnWindows.md#Build).
 
 We expect code to compile without generating any compiler warnings.
-=======
-## Step 6: Develop
-
-### Edit your code
->>>>>>> 5d16a0f6
-
-You can now edit the code on the `my-branch` branch.
-
-### Run cmake & make
-
-Follow the directions to build ONNX-MLIR for the OS that you are using [Linux](BuildOnLinuxOSX.md#Build) or [Windows](BuildOnWindows.md#Build).
-
 
 ### Run Test
 
@@ -177,14 +171,9 @@
 make check-onnx-backend-constant
 make test
 ```
-
-<<<<<<< HEAD
-Specific testing help is provided in these documents to [run](TestingHighLevel.md) and[generate new tests](Testing.md).
-
-### Step 5: Commit
-=======
+Specific testing help is provided in these pages to [run](TestingHighLevel.md) and[generate new tests](Testing.md).
+
 ## Step 7: Commit & Push
->>>>>>> 5d16a0f6
 
 Commit your changes, always using the `-s` flag in order to sign your commits.
 ```sh
@@ -240,13 +229,6 @@
 
 Your branch is now up to date with the latest ONNX-MLIR.
 
-<<<<<<< HEAD
-1. Visit your fork at https://github.com/$user/onnx-mlir (replace `$user` obviously).
-2. Click the `Compare & pull request` button next to your `myfeature` branch.
-3. Please provide a meaningful description of the pull request's new functionality.
-4. If your pull request is not currently ready for review, we recommend to activate the `draft mode` button. Pull requests that are failing some CIs should probably remain in draft mode.
-=======
->>>>>>> 5d16a0f6
 
 ## Step 9: Create a pull request
 
