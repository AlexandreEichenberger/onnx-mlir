/*
 * SPDX-License-Identifier: Apache-2.0
 */

//===-- BundleMemoryPools.cpp - Bundle Memory Pools for  internal MemRefs -===//
//
// Copyright 2019-2020 The IBM Research Authors.
//
// =============================================================================
//
// For certain cases the number of individual memory allocations required for
// all internal tensors is large and needs to be mitigated. This pass bundles
// all the internal MemRef memory pools emitted by the EnableMemoryPool pass
// int a single memory pool.
//
//===----------------------------------------------------------------------===//

#include "mlir/Dialect/Affine/IR/AffineOps.h"
#include "mlir/Dialect/StandardOps/IR/Ops.h"
#include "mlir/Pass/Pass.h"
#include "mlir/Transforms/GreedyPatternRewriteDriver.h"
#include "llvm/ADT/SetVector.h"

#include "src/Dialect/Krnl/KrnlOps.hpp"
#include "src/Pass/Passes.hpp"
#include "src/Support/KrnlSupport.hpp"

using namespace mlir;

namespace {

//===----------------------------------------------------------------------===//
// Data structures for managing memory pools.
//===----------------------------------------------------------------------===//

// Data structure for managing memory pools.
// For each block track the set of memory pools for a given alignment.
// Memory pools are created for an alloc as long as the MemRef created by the
// alloc:
// - does not contain any affine maps;
// - the type of the MemRef is not index.
typedef std::map<int64_t, memref::AllocOp> AlignmentToMemPool;
typedef std::map<Block *, AlignmentToMemPool *> BlockToMemPool;

//===----------------------------------------------------------------------===//
// Helper functions.
//===----------------------------------------------------------------------===//

/// Retrieve function which contains the current operation.
FuncOp getContainingFunction(memref::AllocOp op) {
  Operation *parentFuncOp = op->getParentOp();

  // While parent is not a FuncOp and its cast to a FuncOp is null.
  while (!llvm::dyn_cast_or_null<FuncOp>(parentFuncOp))
    parentFuncOp = parentFuncOp->getParentOp();

  return cast<FuncOp>(parentFuncOp);
}

// Check if this value is an argument of one of the blocks nested
// around it.
bool isBlockArgument(memref::AllocOp allocOp, Value operand) {
  // Parent operation of the current block.
  Operation *parentBlockOp;
  Block *currentBlock = allocOp.getOperation()->getBlock();

  do {
    // Check the arguments of the current block.
    for (auto arg : currentBlock->getArguments())
      if (operand == arg)
        return true;

    parentBlockOp = currentBlock->getParentOp();
    currentBlock = parentBlockOp->getBlock();

  } while (!llvm::dyn_cast_or_null<FuncOp>(parentBlockOp));

  return false;
}

KrnlGetRefOp getUnbundledGetRef(memref::AllocOp *memPool) {
  auto parentBlock = memPool->getOperation()->getBlock();

  KrnlGetRefOp unbundledGetRef = nullptr;
  parentBlock->walk([&unbundledGetRef, memPool](KrnlGetRefOp op) {
    auto result = memPool->getResult();
    if (op.getOperands()[0] != result)
      unbundledGetRef = op;
  });

  return unbundledGetRef;
}

KrnlGetRefOp getCurrentAllocGetRef(memref::AllocOp *allocOp) {
  auto parentBlock = allocOp->getOperation()->getBlock();

  KrnlGetRefOp currentAllocGetRef = nullptr;
  parentBlock->walk([&currentAllocGetRef, allocOp](KrnlGetRefOp op) {
    auto result = allocOp->getResult();
    if (op.getOperands()[0] == result)
      currentAllocGetRef = op;
  });

  return currentAllocGetRef;
}

//===----------------------------------------------------------------------===//
// Rewrite patterns.
//===----------------------------------------------------------------------===//

/*!
 *  RewritePattern that replaces:
 *    %mempool = alloc() : memref<<dims1>x<type>>
 *    %mem2 = alloc() : memref<<dims2>x<type>>
 *    %1 = krnl.getref %mem2 0 : memref<<dims2>x<type>>
 *  =>
 *    %mempool = alloc() : memref<<dims1 + dims2>x<type>>
 *    %1 = krnl.getref %mem1 <dims1> : memref<<dims2>x<type>>
 *
 *
 *  ASSUMPTION: All krnl.getref operations in the program have been emitted
 *              by the EnableMemoryPool pass i.e. there are no krnl.getref
 *              operations which are not related to the memory pool.
 *              krnl.getref is an operation specific to memory management
 *              for other use cases use MLIR Standard dialect operations.
 *              This assumption simplifies the code and avoids additional
 *              checks to ensure that all the participating krnl.getref
 *              operations are part of memory pooling.
 */

class KrnlBundleStaticMemoryPools : public OpRewritePattern<memref::AllocOp> {
public:
  using OpRewritePattern<memref::AllocOp>::OpRewritePattern;

  BlockToMemPool *blockToStaticPool;
  KrnlBundleStaticMemoryPools(
      MLIRContext *context, BlockToMemPool *_blockToStaticPool)
      : OpRewritePattern<memref::AllocOp>(context) {
    blockToStaticPool = _blockToStaticPool;
  }

  LogicalResult matchAndRewrite(
      memref::AllocOp allocOp, PatternRewriter &rewriter) const override {
    auto loc = allocOp.getLoc();

    auto memRefType = allocOp.getResult().getType().dyn_cast<MemRefType>();
    auto memRefShape = memRefType.getShape();

    // If alloca result is not used by getref then it cannot be part of
    // the memory pool.
    if (!checkOpResultIsUsedByGetRef(&allocOp))
      return failure();

    // Only handle constant AllocOps.
    if (!hasAllConstantDimensions(memRefType))
      return failure();

    // Alloc memory type must be byte.
    if (getMemRefEltSizeInBytes(memRefType) != 1)
      return failure();

    // Rank of the allocated MemRef must be 1.
    if (memRefShape.size() != 1)
      return failure();

    // Get parent block.
    Block *parentBlock = allocOp.getOperation()->getBlock();

    // Check if parent block has been seen before.
    if (blockToStaticPool->count(parentBlock) == 0) {
      allocOp.getOperation()->moveBefore(&parentBlock->front());
      // Create new entry in the block map.
      AlignmentToMemPool *alignmentToMemPool = new AlignmentToMemPool();
      blockToStaticPool->insert(std::pair<Block *, AlignmentToMemPool *>(
          parentBlock, alignmentToMemPool));
    }

    // Populate alignment integer.
    int64_t alignment = getAllocAlignment(allocOp);

    // If this parent block has been found present in the map, check that
    // a static memory bundle with the current alignment already exists.
    AlignmentToMemPool *alignmentToMemPool = blockToStaticPool->at(parentBlock);
    if (alignmentToMemPool->count(alignment) == 0) {
      // If static memory bundle for this alignment does not exist, then
      // create an entry.
      alignmentToMemPool->insert(
          std::pair<int64_t, memref::AllocOp>(alignment, allocOp));

      // This is the initial memory pool for this block and alignment
      // so trivially bundle it and return success.
      return success();
    }

    // Static memory pool for this alignment exists, fetch it.
    memref::AllocOp staticMemPoolAlloc = alignmentToMemPool->at(alignment);

    // If this is the alloc representing the memory pool and the function
    // already has an init block, pattern matching must fail to avoid
    // processing the static memory pool a second time.
    if (allocOp == staticMemPoolAlloc)
      return failure();

    auto staticMemPoolShape = staticMemPoolAlloc.getResult()
                                  .getType()
                                  .dyn_cast<MemRefType>()
                                  .getShape();
    int64_t currentMemPoolSize = staticMemPoolShape[0];
<<<<<<< HEAD
    currentMemPoolSize =
        currentMemPoolSize + alignment - currentMemPoolSize % alignment;
=======
    if (alignment > 0) {
      int64_t misalignment = currentMemPoolSize % alignment;
      if (misalignment > 0)
        currentMemPoolSize += alignment - misalignment;
    }
>>>>>>> 9ecde9f4

    // Get the getref of the current allocOp. There is exactly one such getref.
    KrnlGetRefOp currentAllocGetRef = getCurrentAllocGetRef(&allocOp);
    if (!currentAllocGetRef)
      return failure();

    // Current memory pool size is the offset for the newly bundled
    // internal MemRef. Emit the offset as a constant.
    auto offset = rewriter.create<ConstantOp>(
        loc, rewriter.getIntegerAttr(
                 rewriter.getIntegerType(64), currentMemPoolSize));

    // Size in bytes of the output of the krnl.getref operation.
    int64_t unbundledTotalSize = memRefShape[0];

    // Compute new size.
    int64_t bundleTotalSize = unbundledTotalSize + currentMemPoolSize;

    // We need to emit a new alloc which contains the additional MemRef.
    SmallVector<int64_t, 1> newMemPoolShape;
    newMemPoolShape.emplace_back(bundleTotalSize);
    auto bundledMemPoolMemRefType =
        MemRefType::get(newMemPoolShape, rewriter.getIntegerType(8));
    auto newStaticMemPoolAlloc = rewriter.create<memref::AllocOp>(
        loc, bundledMemPoolMemRefType, staticMemPoolAlloc.alignmentAttr());

    // The newly bundled MemRef expressed as a KrnlGetRefOp.
    auto bundledMemRef = rewriter.create<KrnlGetRefOp>(loc,
        currentAllocGetRef.getResult().getType(), newStaticMemPoolAlloc,
        offset);
    rewriter.replaceOp(currentAllocGetRef, bundledMemRef.getResult());

    // Replace old memory pool with new one.
    rewriter.replaceOp(staticMemPoolAlloc, newStaticMemPoolAlloc.getResult());

    // Update data structure to contain the newly constructed static memory
    // pool.
    alignmentToMemPool->erase(alignment);
    alignmentToMemPool->insert(
        std::pair<int64_t, memref::AllocOp>(alignment, newStaticMemPoolAlloc));

    return success();
  }
};

/*!
 *  RewritePattern that merges a new dynamic AllocOp with the existing dynamic
 *  memory pool.
 *    %dyn_mempool = alloc(%a) : memref<?xi8>
 *    %new_alloc = alloc(%b) : memref<?xi8>
 *    %new_ref = krnl.getref %new_alloc 0 : memref<?xi8>
 *  =>
 *    %c = addi %a, %b
 *    %dyn_mempool = alloc(%c) : memref<?xi8>
 *    %new_ref = krnl.getref %dyn_mempool %a : memref<?xi8>
 */

class KrnlBundleDynamicMemoryPools : public OpRewritePattern<memref::AllocOp> {
public:
  using OpRewritePattern<memref::AllocOp>::OpRewritePattern;

  BlockToMemPool *blockToDynamicPool;
  KrnlBundleDynamicMemoryPools(
      MLIRContext *context, BlockToMemPool *_blockToDynamicPool)
      : OpRewritePattern<memref::AllocOp>(context) {
    blockToDynamicPool = _blockToDynamicPool;
  }

  LogicalResult matchAndRewrite(
      memref::AllocOp allocOp, PatternRewriter &rewriter) const override {
    auto loc = allocOp.getLoc();

    auto memRefType = allocOp.getResult().getType().dyn_cast<MemRefType>();
    auto memRefShape = memRefType.getShape();

    // If alloca result is not used by getref then it cannot be part of
    // the memory pool.
    if (!checkOpResultIsUsedByGetRef(&allocOp))
      return failure();

    // Only handle dynamic allocs here.
    if (hasAllConstantDimensions(memRefType))
      return failure();

    // Alloc memory type must be byte.
    if (getMemRefEltSizeInBytes(memRefType) != 1)
      return failure();

    // Rank of the allocated MemRef must be 1.
    if (memRefShape.size() != 1)
      return failure();

    // Visit dependendent operations in the current parent block and assemble
    // a trace of operations which participate in the computation of the size
    // of the AllocOp.
    auto parentBlock = allocOp.getOperation()->getBlock();

    // Compute alignment.
    int64_t alignment = getAllocAlignment(allocOp);

    // If this is not the first time we process an alloc in this block, avoid
    // processing the current dynamic memory pool again.
    if (blockToDynamicPool->count(parentBlock) > 0) {
      AlignmentToMemPool *memPoolList = blockToDynamicPool->at(parentBlock);
      if (memPoolList->count(alignment) > 0 &&
          allocOp == memPoolList->at(alignment))
        return failure();
    }

    // Initialize work queue data structure.
    std::vector<Value> operandList;
    for (const auto &operand : allocOp.getOperands()) {
      operandList.emplace_back(operand);
    }

    // Check if list of operations depends on dynamic local AllocOp.
    bool dependsOnLocalDynamicAlloc = false;

    // Construct the list of Values on which the current AllocOp depends on.
    llvm::SetVector<Operation *> dependentOps;
    while (operandList.size() > 0) {
      Value currentElement = operandList[0];
      Operation *definingOperation = currentElement.getDefiningOp();

      // If this value has not been seen before, process it.
      if (dependentOps.count(definingOperation) == 0) {
        // Add value to dependent values list.
        dependentOps.insert(definingOperation);

        // Add operands to work queue.
        for (const auto &operand : definingOperation->getOperands()) {
          // Check operand is not a block argument. If it is skip it, we
          // consider block arguments to be leafs.
          if (!isBlockArgument(allocOp, operand)) {
            operandList.emplace_back(operand);

            // Check if the current operation is an AllocOp with dynamic
            // sizes or a KrnlGetRefOp.
            // If that's the case then it means that the whole set of
            // instructions cannot be moved.
            Operation *operandOp = operand.getDefiningOp();
            if (operandOp) {
              auto localAlloc = llvm::dyn_cast<memref::AllocOp>(operandOp);
              if (localAlloc) {
                auto memRefType =
                    localAlloc.getResult().getType().dyn_cast<MemRefType>();
                if (!hasAllConstantDimensions(memRefType))
                  dependsOnLocalDynamicAlloc = true;
              }

              // If operand is a getref then this alloc cannot be bundled.
              auto memPool = llvm::dyn_cast<KrnlGetRefOp>(operandOp);
              if (memPool)
                dependsOnLocalDynamicAlloc = true;
            }
          }
        }
      }

      // Erase first element from work queue.
      operandList.erase(operandList.begin());
    }

    if (dependsOnLocalDynamicAlloc)
      return failure();

    // Order the dependent values in the same order they appear in the code.
    // One cannot iterate over and make changes to the order of the operations
    // of a block. A temporary ordered list of dependent instructions is
    // necessary.
    llvm::SmallVector<Operation *, 32> orderedDependentOps;
    for (auto &op :
        llvm::make_range(parentBlock->begin(), std::prev(parentBlock->end())))
      if (dependentOps.count(&op) > 0)
        orderedDependentOps.emplace_back(&op);

    // If this is the first valid alloc we can bundle in this block, then we
    // need to move it to the top of the block as it will consitute an
    // insertion point for all other bundle-able AllocOps in the block.
    bool isFirstEverBundledAllocOp =
        blockToDynamicPool->count(parentBlock) == 0;
    AlignmentToMemPool *alignmentToMemPool;
    if (blockToDynamicPool->count(parentBlock) == 0) {
      allocOp.getOperation()->moveBefore(&parentBlock->front());

      // Create new entry in the block map.
      alignmentToMemPool = new AlignmentToMemPool();
      blockToDynamicPool->insert(std::pair<Block *, AlignmentToMemPool *>(
          parentBlock, alignmentToMemPool));
    } else {
      alignmentToMemPool = blockToDynamicPool->at(parentBlock);
    }

    bool isFirstBundledAllocWithThisAlignment =
        alignmentToMemPool->count(alignment) == 0;

    // This is the first dynamic alloc with this alignment.
    if (isFirstBundledAllocWithThisAlignment) {
      allocOp.getOperation()->moveBefore(&parentBlock->front());
      alignmentToMemPool->insert(
          std::pair<int64_t, memref::AllocOp>(alignment, allocOp));
    }

    // Move the computation instructions at the start of the block.
    memref::AllocOp oldDynamicMemoryPool = alignmentToMemPool->at(alignment);
    std::reverse(orderedDependentOps.begin(), orderedDependentOps.end());
    for (auto &op : orderedDependentOps)
      op->moveBefore(&parentBlock->front());

    // Bundle MemRef type: <?xi8>
    SmallVector<int64_t, 1> memPoolShape;
    memPoolShape.emplace_back(-1);
    auto bundledMemPoolMemRefType =
        MemRefType::get(memPoolShape, rewriter.getIntegerType(8));

    // Get the getref of the current allocOp. There is exactly one such getref.
    KrnlGetRefOp currentAllocGetRef = getCurrentAllocGetRef(&allocOp);
    if (!currentAllocGetRef)
      return failure();

    // Add the current alloc size to the current MemPool size.
    Value dynamicMemoryPoolSize = oldDynamicMemoryPool.getOperand(0);
    if (isFirstBundledAllocWithThisAlignment) {
      Value zero = emitConstantOp(rewriter, loc, rewriter.getIndexType(), 0);
      zero.getDefiningOp()->moveBefore(oldDynamicMemoryPool);
      dynamicMemoryPoolSize = zero;
    }

    AddIOp bundledAllocOperand = rewriter.create<AddIOp>(
        loc, dynamicMemoryPoolSize, allocOp.getOperand(0));
    bundledAllocOperand.getOperation()->moveBefore(oldDynamicMemoryPool);

    // The newly bundled MemRef expressed as a KrnlGetRefOp.
    // Current memory pool size is the offset for the newly bundled
    // internal MemRef.
    Value integerDynamicMemoryPoolSize = rewriter.create<IndexCastOp>(
        loc, dynamicMemoryPoolSize, rewriter.getIntegerType(64));
    integerDynamicMemoryPoolSize.getDefiningOp()->moveBefore(
        oldDynamicMemoryPool);

    // We need to emit a new alloc which contains the additional MemRef.
    memref::AllocOp bundledAlloc = rewriter.create<memref::AllocOp>(loc,
        bundledMemPoolMemRefType, bundledAllocOperand.getResult(),
        oldDynamicMemoryPool.alignmentAttr());
    bundledAlloc.getOperation()->moveBefore(oldDynamicMemoryPool);

    KrnlGetRefOp bundledMemRef = rewriter.create<KrnlGetRefOp>(loc,
        currentAllocGetRef.getResult().getType(), bundledAlloc,
        integerDynamicMemoryPoolSize, currentAllocGetRef.getDynamicSizes());

    // The get ref can be kept in its original location.
    bundledMemRef.getOperation()->moveBefore(currentAllocGetRef);

    // Replace old memory pool with new one.
    rewriter.replaceOp(oldDynamicMemoryPool, bundledAlloc.getResult());

    // Replace old getref with new getref from new memory pool.
    rewriter.replaceOp(currentAllocGetRef, bundledMemRef.getResult());

    // Update MemPool data structure.
    alignmentToMemPool->erase(alignment);
    alignmentToMemPool->insert(
        std::pair<int64_t, memref::AllocOp>(alignment, bundledAlloc));

    return success();
  }
};

/*
 * Move all constants to the top of their respective block to avoid
 * unwanted merges.
 */
class KrnlMoveConstantsUp : public OpRewritePattern<ConstantOp> {
public:
  using OpRewritePattern<ConstantOp>::OpRewritePattern;
  LogicalResult matchAndRewrite(
      ConstantOp constOp, PatternRewriter &rewriter) const override {
    // Get parent block.
    auto parentBlock = constOp.getOperation()->getBlock();

    // Ensure it's the top block.
    if (!llvm::dyn_cast_or_null<FuncOp>(parentBlock->getParentOp()))
      return failure();

    // Move instruction to the top.
    constOp.getOperation()->moveBefore(&parentBlock->front());
    return success();
  }
};

/*!
 *  Function pass that enables memory pooling for MemRefs.
 */

class KrnlBundleMemoryPoolsPass
    : public PassWrapper<KrnlBundleMemoryPoolsPass, FunctionPass> {

  BlockToMemPool blockToStaticPool;
  BlockToMemPool blockToDynamicPool;

public:
  void runOnFunction() override {
    auto function = getFunction();

    ConversionTarget target(getContext());
    RewritePatternSet patterns(&getContext());
    patterns.insert<KrnlBundleStaticMemoryPools>(
        &getContext(), &blockToStaticPool);
    patterns.insert<KrnlBundleDynamicMemoryPools>(
        &getContext(), &blockToDynamicPool);
    patterns.insert<KrnlMoveConstantsUp>(&getContext());

    // No need to test, its ok to fail the apply.
    LogicalResult res =
        applyPatternsAndFoldGreedily(function, std::move(patterns));
    assert((succeeded(res) || failed(res)) && "remove unused var warning");

    BlockToMemPool::iterator it;
    for (it = blockToStaticPool.begin(); it != blockToStaticPool.end(); it++)
      free(it->second);
    for (it = blockToDynamicPool.begin(); it != blockToDynamicPool.end(); it++)
      free(it->second);
  }
};
} // namespace

std::unique_ptr<Pass> mlir::createKrnlBundleMemoryPoolsPass() {
  return std::make_unique<KrnlBundleMemoryPoolsPass>();
}<|MERGE_RESOLUTION|>--- conflicted
+++ resolved
@@ -206,16 +206,11 @@
                                   .dyn_cast<MemRefType>()
                                   .getShape();
     int64_t currentMemPoolSize = staticMemPoolShape[0];
-<<<<<<< HEAD
-    currentMemPoolSize =
-        currentMemPoolSize + alignment - currentMemPoolSize % alignment;
-=======
     if (alignment > 0) {
       int64_t misalignment = currentMemPoolSize % alignment;
       if (misalignment > 0)
         currentMemPoolSize += alignment - misalignment;
     }
->>>>>>> 9ecde9f4
 
     // Get the getref of the current allocOp. There is exactly one such getref.
     KrnlGetRefOp currentAllocGetRef = getCurrentAllocGetRef(&allocOp);
