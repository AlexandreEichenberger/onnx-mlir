--- conflicted
+++ resolved
@@ -23,41 +23,6 @@
 #include "src/Dialect/Mlir/DialectBuilder.hpp"
 #include "src/Dialect/Mlir/IndexExpr.hpp"
 #include "src/Dialect/ONNX/ONNXOps.hpp"
-
-<<<<<<< HEAD
-=======
-namespace mlir {
-
-//====-------------------------- ONNX Builder ---------------------------===//
-
-struct OnnxBuilder : DialectBuilder {
-  OnnxBuilder(OpBuilder &b, Location loc) : DialectBuilder(b, loc) {}
-  OnnxBuilder(DialectBuilder &db) : DialectBuilder(db) {}
-
-  Value add(Value A, Value B) const;
-  Value sub(Value A, Value B) const;
-  Value mul(Value A, Value B) const;
-  Value div(Value A, Value B) const;
-  Value matmul(Type Y, Value A, Value B, bool useGemm = false) const;
-
-  Value reshape(Type outputType, Value input, Value shape) const;
-  Value transpose(Type outputType, Value input, ArrayAttr perm) const;
-
-  Value constant(Attribute denseAttr) const;
-};
-
-// Recursive class specialized for OnnxBuilder refereed to as onnx.
-template <class... Ts>
-struct MultiDialectBuilder<OnnxBuilder, Ts...> : MultiDialectBuilder<Ts...> {
-  MultiDialectBuilder(OpBuilder &b, Location loc)
-      : MultiDialectBuilder<Ts...>(b, loc), onnx(b, loc) {}
-  MultiDialectBuilder(DialectBuilder &db)
-      : MultiDialectBuilder<Ts...>(db), onnx(db) {}
-  OnnxBuilder onnx;
-};
-
-} // namespace mlir
->>>>>>> 29c510c2
 
 // Identity affine map:
 // #map = affine_map<(d0)[] -> d0>
