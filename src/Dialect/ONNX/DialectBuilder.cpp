/*
 * SPDX-License-Identifier: Apache-2.0
 */

//===----- DialectBuilder.cpp - Helper functions for ONNX dialects -------===//
//
// Copyright 2019-2023 The IBM Research Authors.
//
// =============================================================================
//
// This file contains builder functions for ONNX Dialect.
//
//===----------------------------------------------------------------------===//

#include "mlir/IR/TypeUtilities.h"

#include "src/Dialect/Mlir/IndexExpr.hpp"
#include "src/Dialect/ONNX/DialectBuilder.hpp"
#include "src/Dialect/ONNX/ElementsAttr/DisposableElementsAttr.hpp"
#include "src/Dialect/ONNX/ONNXOps.hpp"
#include "src/Dialect/ONNX/ONNXOps/OpHelper.hpp"
#include "src/Support/TypeUtilities.hpp"

using namespace mlir;

// Identity affine
namespace onnx_mlir {

//====-------------------------- ONNX Builder ---------------------------===//

IntegerAttr OnnxBuilder::getSignedInt64Attr(int64_t n) const {
  return IntegerAttr::get(b().getIntegerType(64, /*isSigned=*/true), n);
}

// =============================================================================
// Basic operations
// =============================================================================

Value OnnxBuilder::add(Value A, Value B) const {
  assert((A.getType().cast<ShapedType>().getElementType() ==
             B.getType().cast<ShapedType>().getElementType()) &&
         "A and B must have the same element type");
  return createOpAndInferShapes<ONNXAddOp>(toTensor(A), toTensor(B));
}

Value OnnxBuilder::cast(Value input, TypeAttr to) const {
  Type resultType;
  if (input.getType().cast<ShapedType>().hasRank())
    resultType = RankedTensorType::get(
        input.getType().cast<ShapedType>().getShape(), to.getValue());
  else
    resultType = UnrankedTensorType::get(to.getValue());
  IntegerAttr saturate = nullptr;
  return createTypedOpAndInferShapes<ONNXCastOp>(
      resultType, input, saturate, to);
}

Value OnnxBuilder::cast(Value input, Type to) const {
  return cast(input, TypeAttr::get(to));
}

Value OnnxBuilder::ceil(Value input) const {
  return createOpAndInferShapes<ONNXCeilOp>(toTensor(input.getType()), input);
}

Value OnnxBuilder::clip(
    Value input, Value min, Value max, bool scalarType) const {
  if (scalarType)
    return b().create<ONNXClipOp>(loc(), input.getType(), input, min, max);
  else
    return createOpAndInferShapes<ONNXClipOp>(toTensor(input.getType()),
        toTensor(input), toTensor(min), toTensor(max));
}

Value OnnxBuilder::concat(
    Type outputType, ValueRange inputs, int64_t axis) const {
  IntegerAttr concatAxisAttr = getSignedInt64Attr(axis);
  return createTypedOpAndInferShapes<ONNXConcatOp>(
      toTensor(outputType), inputs, concatAxisAttr);
}

Value OnnxBuilder::constant(Attribute denseAttr) const {
  assert((isa<DenseElementsAttr, DisposableElementsAttr>(denseAttr)) &&
         "unsupported onnx constant value attribute");
  return createOpAndInferShapes<ONNXConstantOp>(Attribute(), denseAttr);
}

Value OnnxBuilder::constantInt64(const ArrayRef<int64_t> intVals) const {
  Attribute denseAttr = b().getI64TensorAttr(intVals);
  return constant(denseAttr);
}

Value OnnxBuilder::dim(Value input, int axis) const {
  Type resultType = RankedTensorType::get({1}, b().getI64Type());
  IntegerAttr axisAttr = getSignedInt64Attr(axis);
  return createTypedOpAndInferShapes<ONNXDimOp>(resultType, input, axisAttr);
}

void OnnxBuilder::dimGroup(Value input, int axis, int groupID) const {
  IntegerAttr axisAttr = getSignedInt64Attr(axis);
  IntegerAttr groupIDAttr = getSignedInt64Attr(groupID);
  // No shape needed for this one I believe.
  b().create<ONNXDimGroupOp>(loc(), input, axisAttr, groupIDAttr);
}

Value OnnxBuilder::div(Value A, Value B) const {
  assert((A.getType().cast<ShapedType>().getElementType() ==
             B.getType().cast<ShapedType>().getElementType()) &&
         "A and B must have the same element type");
  return createOpAndInferShapes<ONNXDivOp>(toTensor(A), toTensor(B));
}

Value OnnxBuilder::expand(Type outputType, Value input, Value shape) const {
  return createOpAndInferShapes<ONNXExpandOp>(
      outputType, toTensor(input), toTensor(shape));
}

// ONNXLayerNormalizationOp, version with one output only (Y).
Value OnnxBuilder::layerNorm(Type outputType, Value input, Value scale,
    Value bias, int64_t axis, FloatAttr epsilon) const {
<<<<<<< HEAD
  IntegerAttr axisAttr = getSignedInt64Attr(axis);
  IntegerAttr stashTypeAttr = getSignedInt64Attr(1);
=======
  IntegerAttr axisAttr =
      IntegerAttr::get(b().getIntegerType(64, /*isSigned=*/true), axis);
  IntegerAttr stashTypeAttr =
      IntegerAttr::get(b().getIntegerType(64, /*isSigned=*/true), 1);
>>>>>>> 57b4e545
  Value noneVal = none();
  Type noneType = noneVal.getType();
  ONNXLayerNormalizationOp layerNormOp =
      createOpAndInferShapes<ONNXLayerNormalizationOp>(
          /*Y type*/ toTensor(outputType), /*mean type*/ noneType,
          /*std dev Type*/ noneType, toTensor(input), toTensor(scale),
          toTensor(bias), axisAttr, epsilon, stashTypeAttr);
  return layerNormOp.getY();
}

Value OnnxBuilder::matmul(Type Y, Value A, Value B, bool useGemm) const {
  // Gemm only supports rank 2.
  bool canUseGemm = useGemm && A.getType().isa<ShapedType>() &&
                    A.getType().cast<ShapedType>().hasRank() &&
                    (A.getType().cast<ShapedType>().getRank() == 2) &&
                    B.getType().isa<ShapedType>() &&
                    B.getType().cast<ShapedType>().hasRank() &&
                    (B.getType().cast<ShapedType>().getRank() == 2);
  auto aValue = toTensor(A);
  auto bValue = toTensor(B);
  if (canUseGemm)
    return createOpAndInferShapes<ONNXGemmOp>(Y, aValue, bValue, none(),
        /*alpha=*/b().getF32FloatAttr(1.0), /*beta=*/b().getF32FloatAttr(1.0),
        /*transA=*/getSignedInt64Attr(0),
        /*transB=*/getSignedInt64Attr(0));
  return createOpAndInferShapes<ONNXMatMulOp>(toTensor(Y), aValue, bValue);
}

Value OnnxBuilder::max(ValueRange inputs) const {
  assert(inputs.size() >= 1 && "Expect at least one input");
  Type elementType = getElementType(inputs[0].getType());
  UnrankedTensorType outputType = UnrankedTensorType::get(elementType);
  return createTypedOpAndInferShapes<ONNXMaxOp>(outputType, inputs);
}

Value OnnxBuilder::min(ValueRange inputs) const {
  assert(inputs.size() >= 1 && "Expect at least one input");
  Type elementType = getElementType(inputs[0].getType());
  UnrankedTensorType outputType = UnrankedTensorType::get(elementType);
  return createTypedOpAndInferShapes<ONNXMinOp>(outputType, inputs);
}

Value OnnxBuilder::mul(Value A, Value B) const {
  assert((A.getType().cast<ShapedType>().getElementType() ==
             B.getType().cast<ShapedType>().getElementType()) &&
         "A and B must have the same element type");
  return createOpAndInferShapes<ONNXMulOp>(toTensor(A), toTensor(B));
}

Value OnnxBuilder::mul(Type resultType, Value A, Value B) const {
  assert((A.getType().cast<ShapedType>().getElementType() ==
             B.getType().cast<ShapedType>().getElementType()) &&
         "A and B must have the same element type");
  return createTypedOpAndInferShapes<ONNXMulOp>(
      resultType, toTensor(A), toTensor(B));
}

Value OnnxBuilder::none() const { return b().create<ONNXNoneOp>(loc()); }

Value OnnxBuilder::pad(
    Value input, Value pads, Value constantValue, std::string mode) const {
  Type elementType = getElementType(input.getType());
  Type outputType = UnrankedTensorType::get(elementType);
  Value constant = constantValue.getType().isa<NoneType>()
                       ? constantValue
                       : toTensor(constantValue);
  return createTypedOpAndInferShapes<ONNXPadOp>(toTensor(outputType),
      toTensor(input), toTensor(pads), constant,
      b().createOrFold<ONNXNoneOp>(loc()), b().getStringAttr(mode));
}

Value OnnxBuilder::padZero(Value input, Value pads) const {
  return pad(input, pads, b().create<ONNXNoneOp>(loc()), "constant");
}

Value OnnxBuilder::reduceMax(Type outputType, Value data, Value axes,
    bool keepDims, bool noop_with_empty_axes) const {
  int64_t i_keepDims = keepDims; // 0 if false, 1 if true
  int64_t i_noop_with_empty_axes = noop_with_empty_axes; // ditto
  return createTypedOpAndInferShapes<ONNXReduceMaxOp>(toTensor(outputType),
      toTensor(data), toTensor(axes), i_keepDims, i_noop_with_empty_axes);
}

Value OnnxBuilder::reduceMean(Type outputType, Value data, Value axes,
    bool keepDims, bool noop_with_empty_axes) const {
  int64_t i_keepDims = keepDims; // 0 if false, 1 if true
  int64_t i_noop_with_empty_axes = noop_with_empty_axes; // ditto
  return createTypedOpAndInferShapes<ONNXReduceMeanOp>(toTensor(outputType),
      toTensor(data), toTensor(axes), i_keepDims, i_noop_with_empty_axes);
}

Value OnnxBuilder::reduceMin(Type outputType, Value data, Value axes,
    bool keepDims, bool noop_with_empty_axes) const {
  int64_t i_keepDims = keepDims; // 0 if false, 1 if true
  int64_t i_noop_with_empty_axes = noop_with_empty_axes; // ditto
  return createTypedOpAndInferShapes<ONNXReduceMinOp>(toTensor(outputType),
      toTensor(data), toTensor(axes), i_keepDims, i_noop_with_empty_axes);
}

Value OnnxBuilder::reduceSum(Type outputType, Value data, Value axes,
    bool keepDims, bool noop_with_empty_axes) const {
  int64_t i_keepDims = keepDims; // 0 if false, 1 if true
  int64_t i_noop_with_empty_axes = noop_with_empty_axes; // ditto
  return createTypedOpAndInferShapes<ONNXReduceSumOp>(toTensor(outputType),
      toTensor(data), toTensor(axes), i_keepDims, i_noop_with_empty_axes);
}

Value OnnxBuilder::reciprocal(Value input) const {
  Type outputType = input.getType(); // input == output type.
  return createTypedOpAndInferShapes<ONNXReciprocalOp>(
      toTensor(outputType), toTensor(input));
}

Value OnnxBuilder::reshape(Type outputType, Value input, Value shape) const {
  return createTypedOpAndInferShapes<ONNXReshapeOp>(
      toTensor(outputType), toTensor(input), toTensor(shape));
}

Value OnnxBuilder::reshape(Type outputType, Value input, Value shape,
    mlir::IntegerAttr allowZero) const {
  return createTypedOpAndInferShapes<ONNXReshapeOp>(
      toTensor(outputType), toTensor(input), toTensor(shape), allowZero);
}

Value OnnxBuilder::reverseSequence(Type outputType, Value input,
    Value sequenceLens, int64_t batchAxis, int64_t timeAxis) const {
  IntegerAttr batchAxisAttr = getSignedInt64Attr(batchAxis);
  IntegerAttr timeAxisAttr = getSignedInt64Attr(timeAxis);
  return createTypedOpAndInferShapes<ONNXReverseSequenceOp>(
      toTensor(outputType), toTensor(input), toTensor(sequenceLens),
      batchAxisAttr, timeAxisAttr);
}

Value OnnxBuilder::round(Value input, bool scalarType) const {
  if (scalarType)
    return b().create<ONNXRoundOp>(loc(), input.getType(), input);
  else
    return createOpAndInferShapes<ONNXRoundOp>(
        toTensor(input.getType()), toTensor(input));
}

Value OnnxBuilder::shape(Type outputType, Value input) const {
  return createTypedOpAndInferShapes<ONNXShapeOp>(
      toTensor(outputType), toTensor(input));
}

Value OnnxBuilder::shape(Type outputType, Value input, int64_t start) const {
  IntegerAttr startAttr = getSignedInt64Attr(start);
  return createTypedOpAndInferShapes<ONNXShapeOp>(
      toTensor(outputType), toTensor(input), nullptr, startAttr);
}

Value OnnxBuilder::shape(
    Type outputType, Value input, int64_t start, int64_t end) const {
  IntegerAttr startAttr = getSignedInt64Attr(start);
  IntegerAttr endAttr = getSignedInt64Attr(end);
  return createTypedOpAndInferShapes<ONNXShapeOp>(
      toTensor(outputType), toTensor(input), endAttr, startAttr);
}

Value OnnxBuilder::slice(Type outputType, Value input, Value starts, Value ends,
    Value axes, Value steps) const {
  return createTypedOpAndInferShapes<ONNXSliceOp>(toTensor(outputType),
      toTensor(input), toTensor(starts), toTensor(ends), toTensor(axes),
      toTensor(steps));
}

// 1D slice: take ints instead of values, and axis is by default 0 since we deal
// here with 1D vectors.
Value OnnxBuilder::slice(Type outputType, Value input, int64_t start,
    int64_t end, int64_t step) const {
  Value zeroVal = constant(b().getI64TensorAttr(ArrayRef<int64_t>({0})));
  Value startVal = constant(b().getI64TensorAttr(ArrayRef<int64_t>({start})));
  Value endVal = constant(b().getI64TensorAttr(ArrayRef<int64_t>({end})));
  Value stepVal = constant(b().getI64TensorAttr(ArrayRef<int64_t>({step})));
  return slice(outputType, input, startVal, endVal, /*axis*/ zeroVal, stepVal);
}

Value OnnxBuilder::sqrt(Value input) const {
  return createOpAndInferShapes<ONNXSqrtOp>(toTensor(input));
}

ValueRange OnnxBuilder::split(
    TypeRange outputTypes, Value input, Value split, int64_t axis) const {
  IntegerAttr axisAttr = getSignedInt64Attr(axis);
  return createOpAndInferShapes<ONNXSplitOp>(toTensors(outputTypes),
      toTensor(input), toTensor(split), axisAttr, IntegerAttr())
      .getResults();
}

Value OnnxBuilder::squeeze(Type outputType, Value data, Value axes) const {
  return createTypedOpAndInferShapes<ONNXSqueezeOp>(
      toTensor(outputType), toTensor(data), toTensor(axes));
}

Value OnnxBuilder::sub(Value A, Value B) const {
  assert((A.getType().cast<ShapedType>().getElementType() ==
             B.getType().cast<ShapedType>().getElementType()) &&
         "A and B must have the same element type");
  return createOpAndInferShapes<ONNXSubOp>(toTensor(A), toTensor(B));
}

Value OnnxBuilder::transpose(
    Type outputType, Value input, ArrayAttr perm) const {
  return createTypedOpAndInferShapes<ONNXTransposeOp>(
      toTensor(outputType), toTensor(input), perm);
}

Value OnnxBuilder::transposeInt64(
    Value input, ArrayRef<int64_t> intPerm) const {
  Type elementType = getElementType(input.getType());
  Type outputType = UnrankedTensorType::get(elementType);
  return transpose(outputType, input, b().getI64ArrayAttr(intPerm));
}

Value OnnxBuilder::toTensor(Value input) const {
  // None input.
  if (isNoneValue(input))
    return input;
  if (input.getType().isa<TensorType>())
    return input;
  assert(input.getType().isa<MemRefType>() &&
         "expect RankedMemref type when not a TensorType");
  auto aTensorTy = toTensor(input.getType());
  // No shape inference for this op.
  return b()
      .create<UnrealizedConversionCastOp>(loc(), aTensorTy, input)
      .getResult(0);
}

TensorType OnnxBuilder::toTensor(Type input) const {
  if (auto tensorType = input.dyn_cast<TensorType>())
    return tensorType;
  assert(input.isa<MemRefType>() &&
         "expect RankedMemref type when not a TensorType");
  auto aTy = input.cast<ShapedType>();
  Type elementTy = aTy.getElementType();
  if (elementTy.isa<IndexType>()) {
    elementTy = b().getIntegerType(64);
  }
  return RankedTensorType::get(aTy.getShape(), elementTy);
}

TypeRange OnnxBuilder::toTensors(TypeRange inputs) const {
  assert(inputs.size() >= 2 && "Expect at least two inputs");
  if (llvm::all_of(inputs, [](Type t) { return (t.isa<TensorType>()); }))
    return inputs;
  assert(llvm::all_of(inputs, [](Type t) { return (t.isa<MemRefType>()); }) &&
         "All inputs expect RankedMemref type when not a TensorType");
  llvm::SmallVector<Type, 4> resultTypes;
  for (uint64_t i = 0; i < inputs.size(); ++i) {
    ShapedType aTy = inputs[i].cast<ShapedType>();
    Type elementTy = aTy.getElementType();
    if (elementTy.isa<IndexType>()) {
      elementTy = b().getIntegerType(64);
    }
    resultTypes.emplace_back(RankedTensorType::get(aTy.getShape(), elementTy));
  }
  return TypeRange(resultTypes);
}

Value OnnxBuilder::toMemref(Value input) const {
  if (input.getType().isa<MemRefType>())
    return input;
  assert(input.getType().isa<RankedTensorType>() &&
         "expect RankedMemref type when not a TensorType");
  auto aTy = input.getType().cast<ShapedType>();
  auto aTensorTy = MemRefType::get(aTy.getShape(), aTy.getElementType());
  // No shape inference for this op.
  return b()
      .create<UnrealizedConversionCastOp>(loc(), aTensorTy, input)
      .getResult(0);
}

Value OnnxBuilder::unsqueeze(Type outputType, Value data, Value axes) const {
  return createTypedOpAndInferShapes<ONNXUnsqueezeOp>(
      toTensor(outputType), toTensor(data), toTensor(axes));
}

Value OnnxBuilder::where(
    Type outputType, Value condition, Value X, Value Y) const {
  return createTypedOpAndInferShapes<ONNXWhereOp>(
      toTensor(outputType), toTensor(condition), toTensor(X), toTensor(Y));
}

// =============================================================================
// More advanced operations
// =============================================================================

// Reshape input value "val" to a "N" dimensional vector. When
// "collapseMostSignificant" is true, then we collapse the R-N+1 most
// significant dimensions and keep the N-1 least significant dimensions as is.
//
// e.g. val has type 2x3x4x5xf32
// reshape(val, 3, true) -> reshape([-1, 4, 5], val, [-1, 4, 5])

// When  "collapseMostSignificant" is false, then we collapse the R-N+1 least
// significant dimensions and keep the N-1 most significant dimensions as is.
//
// e.g. reshape(val, 3, false) -> reshape([2, 3, -1], val, [2, 3, -1])

Value OnnxBuilder::reshapeToNDim(
    Value val, int64_t N, bool collapseMostSignificant) const {
  // Get rank of the original shape and determine if we have anything to do.
  int64_t rank = val.getType().cast<RankedTensorType>().getRank();
  int64_t keep = N - 1; // 1 dim for collapsed dims, keep N -1 from original.
  assert(rank >= N && "Require rank >= N");
  if (rank == N)
    // No collapse is needed, return self.
    return val;
  // Compute types.
  ArrayRef<int64_t> inputShape = val.getType().cast<ShapedType>().getShape();
  Type elementType = getElementType(val.getType());
  Type inputShapeType = RankedTensorType::get({rank}, b().getI64Type());
  Type keepShapeType = RankedTensorType::get({keep}, b().getI64Type());
  Type outputShapeType = RankedTensorType::get({N}, b().getI64Type());
  // Get input shape value.
  Value inputShapeVals = shape(inputShapeType, val);
  // Construct ONNX constants.
  Value minusOneVal = constantInt64({-1});
  // Shape values that we keep.
  int64_t start = collapseMostSignificant ? rank - keep : 0; // Inclusive.
  int64_t end = collapseMostSignificant ? rank : N - 1;      // Exclusive.
  Value keepVals =
      slice(keepShapeType, inputShapeVals, start, end, /*steps*/ 1);
  // Concat -1 and keep vals
  Value newShapeVals;
  if (collapseMostSignificant)
    // NewShapeVal is [-1,M,N] where M & N are the kept vals from the input.
    newShapeVals =
        concat(outputShapeType, ValueRange({minusOneVal, keepVals}), 0);
  else
    // NewShapeVal is [M,N,-1] where M & N are the kept vals from the input.
    newShapeVals =
        concat(outputShapeType, ValueRange({keepVals, minusOneVal}), 0);
  // Shape inference will infer the correct shape later, thus use -1 for
  // collapsed dims.
  llvm::SmallVector<int64_t, 4> outputDims;
  if (collapseMostSignificant)
    outputDims.emplace_back(ShapedType::kDynamic);
  for (int i = start; i < end; ++i)
    outputDims.emplace_back(inputShape[i]);
  if (!collapseMostSignificant)
    outputDims.emplace_back(ShapedType::kDynamic);
  Type outputType = RankedTensorType::get(outputDims, elementType);
  return reshape(outputType, val, newShapeVals);
}

// =============================================================================
// IndexExpr Builder for Analysis
// =============================================================================

// Return null if none is found.
ElementsAttr IndexExprBuilderForAnalysis::getConst(Value value) {
  return getElementAttributeFromONNXValue(value);
}

// Return null if the value at index i is not a constant.
Value IndexExprBuilderForAnalysis::getVal(Value intArrayVal, uint64_t i) {
  // Value, e.g. `tensor<3xi64>`, may come from `onnx.Concat` of constant and
  // runtime values. Thus, we potentially get a constant value at index i.
  if (areDimsFromConcat(intArrayVal)) {
    SmallVector<Value, 4> dims;
    getDims(intArrayVal, dims);
    if (isDenseONNXConstant(dims[i]))
      return dims[i];
  }
  // Otherwise, for analysis, never create values, so return null.
  return nullptr;
}

Value IndexExprBuilderForAnalysis::getShapeVal(
    Value tensorOrMemrefValue, uint64_t i) {
  return nullptr;
}

} // namespace onnx_mlir<|MERGE_RESOLUTION|>--- conflicted
+++ resolved
@@ -118,15 +118,8 @@
 // ONNXLayerNormalizationOp, version with one output only (Y).
 Value OnnxBuilder::layerNorm(Type outputType, Value input, Value scale,
     Value bias, int64_t axis, FloatAttr epsilon) const {
-<<<<<<< HEAD
   IntegerAttr axisAttr = getSignedInt64Attr(axis);
   IntegerAttr stashTypeAttr = getSignedInt64Attr(1);
-=======
-  IntegerAttr axisAttr =
-      IntegerAttr::get(b().getIntegerType(64, /*isSigned=*/true), axis);
-  IntegerAttr stashTypeAttr =
-      IntegerAttr::get(b().getIntegerType(64, /*isSigned=*/true), 1);
->>>>>>> 57b4e545
   Value noneVal = none();
   Type noneType = noneVal.getType();
   ONNXLayerNormalizationOp layerNormOp =
