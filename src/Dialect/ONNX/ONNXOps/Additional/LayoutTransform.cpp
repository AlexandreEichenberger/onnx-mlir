--- conflicted
+++ resolved
@@ -42,11 +42,7 @@
     RankedTensorType outputType =
         getOutput().getType().dyn_cast<RankedTensorType>();
     if (outputType) {
-<<<<<<< HEAD
-      for (int64_t i = 0; i < dataType.getRank(); ++i)
-=======
       for (int64_t i = 0; i < dataType.getRank(); ++i) {
->>>>>>> d04050be
         // Check if there is an unknown dimension in the dataShape and
         // outputShape. If there is an unknown dimension, we will return true.
         // If we know the dimension of dataShape and outputShape they should be
@@ -57,10 +53,7 @@
         else if (dataType.getShape()[i] != outputType.getShape()[i])
           return emitOpError(
               "Input and output tensors must have the same shape");
-<<<<<<< HEAD
-=======
       }
->>>>>>> d04050be
     }
   }
   return success();
