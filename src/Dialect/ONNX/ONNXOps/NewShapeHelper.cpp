/*
 * SPDX-License-Identifier: Apache-2.0
 */

//===---------------- NewShapeHelper.hpp - help for shapes ---------------===//
//
// Copyright 2020-2022 The IBM Research Authors.
//
// =============================================================================
//
// This file has the computations to compute the shapes using the new index expr
// approach.
//
//===----------------------------------------------------------------------===//

#include "src/Dialect/ONNX/ONNXOps/NewShapeHelper.hpp"
#include "src/Dialect/ONNX/ONNXOps/OpHelper.hpp"
#include "src/Support/TypeUtilities.hpp"

#include <algorithm>

#define DEBUG_TYPE "shape-helper"

using namespace mlir;

namespace onnx_mlir {

//===----------------------------------------------------------------------===//
// ONNX Op Shape Helper
//===----------------------------------------------------------------------===//

/// Refine `inferredDims` using the output's shape if possible. For example,
/// replacing a dynamic dim in `inferredDims` by a static dim in the output's
/// shape.
static void refineDims(DimsExpr &inferredDims, Value output) {
  // Nothing to do if the output is unranked.
  if (!isRankedShapedType(output.getType()))
    return;

  llvm::ArrayRef<int64_t> existingDims = getShape(output.getType());
  // Do not handle the case of scalar tensor whose type can be tensor<f32>
  // or tensor<1xf32>. Just use the inferredShape in this case.
  if (existingDims.size() < 1 || inferredDims.size() < 1)
    return;

  assert((existingDims.size() == inferredDims.size()) &&
         "Inferred shape and existing shape are inconsistent in the number "
         "of elements");

  // Try to update inferredDim if existingDim is static.
  for (unsigned i = 0; i < existingDims.size(); ++i) {
    // existingDim is dynamic, nothing to do.
    if (existingDims[i] == -1)
      continue;

    // inferredDim is unknown at shape inference: update it.
    if (inferredDims[i].isQuestionmark()) {
      inferredDims[i] = LiteralIndexExpr(existingDims[i]);
      continue;
    }
    // inferredDim is unknown at lowering: use existing dim for efficiency.
    if (!inferredDims[i].isLiteral()) {
      inferredDims[i] = LiteralIndexExpr(existingDims[i]);
      continue;
    }
    // inferredDim is different from existingDim. Believe in existingDim.
    if (inferredDims[i].isLiteral() &&
        (existingDims[i] != inferredDims[i].getLiteral())) {
      // Warning for users.
      llvm::outs() << "Warning: [Shape inference] the inferred dim ("
                   << inferredDims[i].getLiteral()
                   << ") is different from the existing dim ("
                   << existingDims[i] << "). Use the existing dim instead.\n";
      inferredDims[i] = LiteralIndexExpr(existingDims[i]);
    }
  }
}

//===----------------------------------------------------------------------===//
// ONNX Op Shape Helper
//===----------------------------------------------------------------------===//

NewONNXOpShapeHelper::NewONNXOpShapeHelper(Operation *inputOp,
    ArrayRef<Value> inputOperands, IndexExprBuilder *inputIeBuilder,
    IndexExprScope *inputScope)
    : op(inputOp), operands(inputOperands), createIE(inputIeBuilder),
      scope(inputScope), privateOutputsDims(), ownScope(inputScope == nullptr) {
  assert(op && "Expecting a valid operation pointer");
  assert(createIE && "Expecting a valid index expression builder");
  if (ownScope) {
    scope = new IndexExprScope(createIE->getBuilderPtr(), createIE->getLoc());
    assert(scope && "failed to create a new scope");
  }
  privateOutputsDims.resize(op->getNumResults());
  // When we have no inputOperands, get them from the operation.
  if (inputOperands.size() == 0) {
    // A operand cache is used here, as we don't want to rely on the live range
    // of the passed parameter. Possibly a more elegant solution can be used, I
    // could not find one at this time.
    privateOperandsCache = llvm::SmallVector<Value, 4>(
        op->getOperands().begin(), op->getOperands().end());
<<<<<<< HEAD
    operands = ArrayRef<Value>(operandsCache);
=======
    operands = mlir::ArrayRef<Value>(privateOperandsCache);
>>>>>>> 13f2e898
  }
}

NewONNXOpShapeHelper::~NewONNXOpShapeHelper() {
  if (ownScope)
    delete scope;
}

<<<<<<< HEAD
LogicalResult NewONNXOpShapeHelper::computeShapeAndUpdateType(
    Type elementType) {
  if (failed(computeShape())) // Invoke virtual compute.
    return op->emitError("Failed to scan " + op->getName().getStringRef() +
                         " parameters successfully");
  llvm::SmallVector<int64_t, 4> outputDims;
  IndexExpr::getShape(getOutputDims(), outputDims);
  updateType(op->getResult(0), outputDims, elementType);
  return success();
=======
void NewONNXOpShapeHelper::setOutputDims(DimsExpr inferredDims, int n) {
  Value output = getOutput(n);
  refineDims(inferredDims, output);
  privateOutputsDims[n] = inferredDims;
}

mlir::LogicalResult NewONNXOpShapeHelper::computeShapeAndUpdateType(
    Type elementType) {
  // Invoke virtual compute shape.
  if (failed(computeShape()))
    return op->emitError("Failed to scan parameters successfully");
  llvm::SmallVector<int64_t, 4> shapeVect;
  IndexExpr::getShape(getOutputDims(), shapeVect);
  updateType(op->getResults()[0], shapeVect, elementType);
  return mlir::success();
>>>>>>> 13f2e898
}

LogicalResult NewONNXOpShapeHelper::computeShapeAndUpdateTypes(
    TypeRange elementTypes) {
  uint64_t resNum = op->getNumResults();
  assert(elementTypes.size() == resNum && "Incorrect elementTypes size");

  if (failed(computeShape())) // Invoke virtual compute.
    return op->emitError("Failed to scan " + op->getName().getStringRef() +
                         " parameters successfully");
  for (uint64_t i = 0; i < resNum; ++i) {
    llvm::SmallVector<int64_t, 4> shapeVect;
    IndexExpr::getShape(getOutputDims(i), shapeVect);
    updateType(op->getResults()[i], shapeVect, elementTypes[i]);
  }
  return success();
}

//===----------------------------------------------------------------------===//
// ONNX Op Shape Helper for Generic Unary Elementwise Operations
//===----------------------------------------------------------------------===//

LogicalResult NewONNXUnaryOpShapeHelper::computeShape() {
  // Output and input have the same shape. Just pass the input shape to the
  // output.
  uint64_t rank = createIE->getShapeRank(operands[0]);
  DimsExpr outputDims;
  for (uint64_t i = 0; i < rank; ++i)
    outputDims.emplace_back(createIE->getShapeAsDim(operands[0], i));
  setOutputDims(outputDims);
  return success();
}

//===----------------------------------------------------------------------===//
// ONNX Broadcast Op Shape Helper
//===----------------------------------------------------------------------===//

LogicalResult NewONNXBroadcastOpShapeHelper::customComputeShape(
    ArrayRef<Value> initialOperands, DimsExpr *additionalOperand) {
  // if additionalOperand is not used, we expect a zero-sized vector.
  // A temporary IndexExpr vector for the output.
  DimsExpr dimsExpr;
  uint64_t numOfInputs = initialOperands.size();

  // Compute rank of the output. Rank of the output is the maximum rank of all
  // initial operands.
  uint64_t additionalOperRank =
      additionalOperand ? additionalOperand->size() : 0;
  outputRank = additionalOperRank;
  for (uint64_t i = 0; i < numOfInputs; ++i)
    outputRank =
        std::max(outputRank, createIE->getTypeRank(initialOperands[i]));
  dimsExpr.resize(outputRank);

  // Prepare dims for every input. Prepend 1s if the input's shape has smaller
  // rank, so that all the shapes have the same rank.
  LiteralIndexExpr one(1);
  for (uint64_t i = 0; i < numOfInputs; ++i) {
    uint64_t r = createIE->getTypeRank(initialOperands[i]);
    // Prepend 1s.
    DimsExpr dims(outputRank - r, one);
    // Get from the input.
    for (uint64_t k = 0; k < r; ++k)
      dims.emplace_back(createIE->getShapeAsDim(initialOperands[i], k));
    inputsDims.emplace_back(dims);
  }

  // Handle the additional operand here.
  if (additionalOperRank > 0) {
    DimsExpr dims(outputRank - additionalOperRank, one);
    for (uint64_t k = 0; k < additionalOperRank; ++k)
      dims.emplace_back((*additionalOperand)[k]);
    inputsDims.emplace_back(dims);
    numOfInputs++;
  }

  // Initialize the output with the first operand.
  dimsExpr = inputsDims[0];

  // Note on IndexExpr. When we are not allowed to generate code, QuestionMark
  // stands for anything but a literal. When we are allowed to generate code,
  // there should be no more QuestionMarks as we are allowed to generate
  // affine/symbols/dims/non-affine expressions. Since this code predominantly
  // runs when we can gen code (as it actually does gen max ops), we should
  // use !isLiteral() for anything that is runtime. The comments were left
  // unchanged.

  //  Now compute each broadcasted dimension for the output. Folding over the
  //  other operands along the current dimension index.
  for (uint64_t i = 1; i < numOfInputs; ++i) {
    for (uint64_t j = 0; j < outputRank; ++j) {
      // Set the output dimension based on the two dimension values.
      // Dimension value can be one of 1, QuestionMark, LiteralNot1.
      IndexExpr currentDimExpr = dimsExpr[j];
      IndexExpr nextDimExpr = inputsDims[i][j];
      // Case: 1 - *.
      if (currentDimExpr.isLiteralAndIdenticalTo(1)) {
        if (!hasUniBroadcasting && !hasNoBroadcasting)
          dimsExpr[j] = nextDimExpr;
        continue;
      }
      // Case: LiteralNot1 - *.
      if (currentDimExpr.isLiteralAndDifferentThan(1)) {
        // LiteralNot1 - LiteralNot1 => keep unchanged with verifying.
        if (nextDimExpr.isLiteralAndDifferentThan(1) &&
            !currentDimExpr.isLiteralAndIdenticalTo(nextDimExpr))
          return op->emitError("Incompatible broadcast matching " +
                               std::to_string(currentDimExpr.getLiteral()) +
                               " with " +
                               std::to_string(currentDimExpr.getLiteral()));
        // Case: LiteralNot1 - (QuestionMark or 1) => Keep unchanged without
        // verifying.
        continue;
      }
      // Case: QuestionMark - 1 => keep unchanged.
      if (!currentDimExpr.isLiteral() &&
          nextDimExpr.isLiteralAndIdenticalTo(1)) {
        continue;
      }
      // Case QuestionMark - LiteralNot1 => set to LiteralNot1 without
      // verifying.
      if (!currentDimExpr.isLiteral() &&
          nextDimExpr.isLiteralAndDifferentThan(1)) {
        dimsExpr[j] = nextDimExpr;
        continue;
      }
      // Case: QuestionMark - QuestionMark
      if (!hasUniBroadcasting) {
        dimsExpr[j] = IndexExpr::max(currentDimExpr, nextDimExpr);
      }
    }
  }
  // Set the final output.
  setOutputDims(dimsExpr);
  return success();
}

LogicalResult NewONNXBroadcastOpShapeHelper::getAccessExprs(Value operand,
    uint64_t operandIndex, const SmallVectorImpl<IndexExpr> &outputAccessExprs,
    SmallVectorImpl<IndexExpr> &operandAccessExprs) {
  if (hasNoBroadcasting || (hasUniBroadcasting && operandIndex == 0)) {
    for (IndexExpr ie : outputAccessExprs)
      operandAccessExprs.emplace_back(ie);
    return success();
  }

  uint64_t operandRank = operand.getType().cast<ShapedType>().getRank();
  for (uint64_t i = 0; i < operandRank; ++i) {
    // Shape helper may pretend 1s, thus adjust dimension index accordingly.
    uint64_t dimIndex = outputRank - operandRank + i;
    SymbolIndexExpr dim(inputsDims[operandIndex][dimIndex]);

    // Compute access index based on broadcasting rules.
    // If all other operand dims are 1, just use the output access index.
    // Otherwise, emit a select op.
    bool allOtherInputDimsAreOne = true;
    for (uint64_t i = 0; i < inputsDims.size(); ++i) {
      if (i == operandIndex)
        continue;
      IndexExpr dim = inputsDims[i][dimIndex];
      if (!dim.isLiteralAndIdenticalTo(1)) {
        allOtherInputDimsAreOne = false;
        break;
      }
    }
    if (allOtherInputDimsAreOne) {
      operandAccessExprs.emplace_back(outputAccessExprs[dimIndex]);
    } else {
      operandAccessExprs.emplace_back(
          IndexExpr::select(dim > 1, outputAccessExprs[dimIndex], 0));
    }
  }
  return success();
}

//===----------------------------------------------------------------------===//
// Pooling ops.
//===----------------------------------------------------------------------===//

LogicalResult NewONNXPoolOpShapeHelper::customComputeShape(Value xValue,
    Value wValue, Optional<ArrayAttr> kernelShapeOpt, llvm::StringRef autoPad,
    Optional<ArrayAttr> padOpt, Optional<ArrayAttr> strideOpt,
    Optional<ArrayAttr> dilationOpt) {
  // Basic information.
  int64_t rank = createIE->getShapeRank(xValue);
  int64_t spatialOffset = 2;
  int64_t spatialRank = rank - spatialOffset;

  // Fill the stride, dilation, kernel.
  for (int i = 0; i < spatialRank; ++i) {
    // Strides, default 1.
    strides.emplace_back(
        strideOpt.has_value() ? ArrayAttrIntVal(strideOpt, i) : 1);
    // Dilations, default 1.
    dilations.emplace_back(
        dilationOpt.has_value() ? ArrayAttrIntVal(dilationOpt, i) : 1);
    // Kernel shape from attribute, default from Weight's spatial dims.
    if (kernelShapeOpt.has_value()) {
      kernelShape.emplace_back(
          LiteralIndexExpr(ArrayAttrIntVal(kernelShapeOpt, i)));
    } else {
      assert(hasFilter && "no kernel shape and no filter: unkown kernel shape");
      int ii = i + spatialOffset;
      kernelShape.emplace_back(createIE->getShapeAsSymbol(wValue, ii));
    }
  }
  // Pads, at this stage a given compile-time literal or default 0.
  for (int i = 0; i < 2 * spatialRank; ++i) {
    int64_t p = padOpt.has_value() ? ArrayAttrIntVal(padOpt, i) : 0;
    pads.emplace_back(LiteralIndexExpr(p));
  }

  // Handle output size: start by inserting batch size and output channels.
  DimsExpr outputDims;
  outputDims.emplace_back(createIE->getShapeAsDim(xValue, 0));
  if (hasFilter)
    // CO may be different from CI.
    outputDims.emplace_back(createIE->getShapeAsDim(wValue, 0));
  else
    // CO is CI.
    outputDims.emplace_back(createIE->getShapeAsDim(xValue, 1));

  // Insert dimensions for the spatial axes. From MaxPool:
  // https://github.com/onnx/onnx/blob/main/docs/Operators.md#maxpool
  //
  // NOSET:
  //  * O[i] = floor((I[i] + P[i] - ((K[i] - 1) * d[i] + 1)) / s[i] + 1)
  // VALID:
  // * O[i] = floor((I[i] - {(K[i] - 1) * d[i] + 1} + 1) / s[i])
  // * P = 0
  // SAME_LOWER or SAME_UPPER:
  // * O[i] = ceil(I[i] / s[i])
  // * p' = (O[i] - 1) * s[i] + ((K[i] - 1) * d[i] + 1) - I[i]
  // * P[i] = p' / 2, if odd, first or second are increased by one.
  LiteralIndexExpr zero(0);
  LiteralIndexExpr one(1);
  for (int64_t i = 0; i < spatialRank; ++i) {
    int64_t ii = i + spatialOffset;
    IndexExpr I = createIE->getShapeAsDim(xValue, ii);
    IndexExpr K = kernelShape[i];
    LiteralIndexExpr d(dilations[i]);
    LiteralIndexExpr s(strides[i]);
    IndexExpr t1 = K - one;
    IndexExpr kdTerm = t1 * d + one; // (k - 1) * d + 1
    if (autoPad == "NOTSET") {
      IndexExpr p = pads[i] + pads[i + spatialRank]; // Sum both pads.
      IndexExpr t1 = I + p; // Compute floor/ceil((I + p - kdTerm) / s) + 1.
      IndexExpr t2 = t1 - kdTerm;
      IndexExpr O;
      if (ceilMode)
        O = t2.ceilDiv(s);
      else
        O = t2.floorDiv(s);
      O = O + one;
      // Set output dim, and pads already set, nothing more to do.
      outputDims.emplace_back(O);
    } else if (autoPad == "VALID") {
      IndexExpr t1 = I - kdTerm; // Compute ceil((I - kdTerm +1)/s).
      IndexExpr t2 = t1 + one;
      IndexExpr O = t2.ceilDiv(s);
      // Set output dim, and pads already set to zero, nothing more to do.
      outputDims.emplace_back(O);
    } else if (autoPad == "SAME_UPPER" || autoPad == "SAME_LOWER") {
      // Compute output as O = ceil(I/s).
      IndexExpr O = I.ceilDiv(s);
      outputDims.emplace_back(O);
      // Compute sum of pads padSum = (O -1)*s + kdTerm - I.
      IndexExpr t1 = O - one;
      IndexExpr t2 = t1 * s + kdTerm;
      IndexExpr t3 = t2 - I;
      IndexExpr padSum = IndexExpr::max(t3, zero);
      // Single pad value is padSump / 2.
      IndexExpr p = padSum.floorDiv(2);
      // Increment is 1 when pp % 2 != 0
      IndexExpr test = (padSum % 2) != zero;
      IndexExpr inc = IndexExpr::select(test, one, zero);
      // Increment 1st value for SAME_LOWER and 2nd for SAME_UPPER.
      if (autoPad == "SAME_UPPER") {
        pads[i] = p;
        pads[i + spatialRank] = p + inc;
      } else { // SAME_LOWER.
        pads[i] = p + inc;
        pads[i + spatialRank] = p;
      }
    }
  }

#if DEBUG
  if (outputDims.size() == 4) {
    cerr << "2d conv const params";
    if (outputDims[0].isLiteral())
      cerr << ", N " << outputDims[0].getLiteral();
    if (outputDims[1].isLiteral())
      cerr << ", CO " << outputDims[1].getLiteral();
    if (outputDims[2].isLiteral())
      cerr << ", WO " << outputDims[2].getLiteral();
    if (outputDims[3].isLiteral())
      cerr << ", HO " << outputDims[3].getLiteral();
    if (pads[0].isLiteral())
      cerr << ", ph begin " << pads[0].getLiteral();
    if (pads[2].isLiteral())
      cerr << ", ph end " << pads[2].getLiteral();
    if (pads[1].isLiteral())
      cerr << ", pw begin " << pads[1].getLiteral();
    if (pads[3].isLiteral())
      cerr << ", pw end " << pads[3].getLiteral();
    cerr << endl;
  }
#endif

  // Set type for the first output.
  setOutputDims(outputDims);
  return success();

}

//===----------------------------------------------------------------------===//
// Template instantiation (last).
//===----------------------------------------------------------------------===//

} // namespace onnx_mlir<|MERGE_RESOLUTION|>--- conflicted
+++ resolved
@@ -99,11 +99,7 @@
     // could not find one at this time.
     privateOperandsCache = llvm::SmallVector<Value, 4>(
         op->getOperands().begin(), op->getOperands().end());
-<<<<<<< HEAD
-    operands = ArrayRef<Value>(operandsCache);
-=======
-    operands = mlir::ArrayRef<Value>(privateOperandsCache);
->>>>>>> 13f2e898
+    operands = ArrayRef<Value>(privateOperandsCache);
   }
 }
 
@@ -112,17 +108,6 @@
     delete scope;
 }
 
-<<<<<<< HEAD
-LogicalResult NewONNXOpShapeHelper::computeShapeAndUpdateType(
-    Type elementType) {
-  if (failed(computeShape())) // Invoke virtual compute.
-    return op->emitError("Failed to scan " + op->getName().getStringRef() +
-                         " parameters successfully");
-  llvm::SmallVector<int64_t, 4> outputDims;
-  IndexExpr::getShape(getOutputDims(), outputDims);
-  updateType(op->getResult(0), outputDims, elementType);
-  return success();
-=======
 void NewONNXOpShapeHelper::setOutputDims(DimsExpr inferredDims, int n) {
   Value output = getOutput(n);
   refineDims(inferredDims, output);
@@ -138,7 +123,6 @@
   IndexExpr::getShape(getOutputDims(), shapeVect);
   updateType(op->getResults()[0], shapeVect, elementType);
   return mlir::success();
->>>>>>> 13f2e898
 }
 
 LogicalResult NewONNXOpShapeHelper::computeShapeAndUpdateTypes(
