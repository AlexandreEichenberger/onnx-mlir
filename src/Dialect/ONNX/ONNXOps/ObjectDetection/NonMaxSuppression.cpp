/*
 * SPDX-License-Identifier: Apache-2.0
 */

//===------------------ NonMaxSuppression.cpp - ONNX Operations
//------------===//
//
// Copyright 2019-2022 The IBM Research Authors.
//
// =============================================================================
//
// This file provides definition of ONNX dialect NonMaxSuppression operation.
//
//===----------------------------------------------------------------------===//

#include "src/Dialect/ONNX/ONNXOps/OpHelper.hpp"

using namespace mlir;
using namespace mlir::OpTrait::util;
using namespace onnx_mlir;

//===----------------------------------------------------------------------===//
// Support
//===----------------------------------------------------------------------===//

namespace onnx_mlir {

template <>
LogicalResult ONNXNonMaxSuppressionOpShapeHelper::computeShape() {
  return computeShapeFromLiterals({-1, 3});
}

} // namespace onnx_mlir


//===----------------------------------------------------------------------===//
// Verify
//===----------------------------------------------------------------------===//

LogicalResult ONNXNonMaxSuppressionOp::verify() {
  ONNXNonMaxSuppressionOpAdaptor operandAdaptor =
      ONNXNonMaxSuppressionOpAdaptor(*this);
  // Get operands.
  auto boxes = operandAdaptor.boxes();
  auto scores = operandAdaptor.scores();
  auto MOPC = operandAdaptor.max_output_boxes_per_class();
  auto scoreThreshold = operandAdaptor.score_threshold();
  auto iouThreshold = operandAdaptor.iou_threshold();

  // Check operands.
  if (hasShapeAndRank(boxes)) {
    auto shape = boxes.getType().cast<ShapedType>().getShape();
    if (shape.size() != 3)
      return emitOpError("boxes should have a rank of three");
    if (!ShapedType::isDynamic(shape[2]) && shape[2] != 4)
      return emitOpError("The last dim of Boxes should be four");
  }

  if (hasShapeAndRank(scores))
    if (scores.getType().cast<ShapedType>().getRank() != 3)
      return emitOpError("scores should have a rank of three");

  if (hasShapeAndRank(MOPC))
    if (MOPC.getType().cast<ShapedType>().getRank() > 1)
      return emitOpError(
          "max_output_boxex_per_class should have a rank of zero or one");

  if (hasShapeAndRank(scoreThreshold))
    if (scoreThreshold.getType().cast<ShapedType>().getRank() > 1)
      return emitOpError("score_threshold should have a rank of zero or one");

  if (hasShapeAndRank(iouThreshold))
    if (iouThreshold.getType().cast<ShapedType>().getRank() > 1)
      return emitOpError("iou_threshold should have a rank of zero or one");

  return success();
}

//===----------------------------------------------------------------------===//
// Shape Inference
//===----------------------------------------------------------------------===//

<<<<<<< HEAD
ONNXOpShapeHelper *ONNXNonMaxSuppressionOp::getShapeHelper(Operation *op,
    ArrayRef<mlir::Value> oper, IndexExprBuilder *ieb, IndexExprScope *scope) {
  return getNewShapeHelper<ONNXNonMaxSuppressionOpShapeHelper>(
      op, oper, ieb, scope);
}

=======
>>>>>>> b2083584
LogicalResult ONNXNonMaxSuppressionOp::inferShapes(
    std::function<void(Region &)> doShapeInference) {
  Builder b = Builder(getContext());
  Type elementType = b.getI64Type();
  #if 1
  ONNXNonMaxSuppressionOpShapeHelper shapeHelper(getOperation(), {});
  return shapeHelper.computeShapeAndUpdateType(elementType);
  #else
  getResult().setType(RankedTensorType::get({-1, 3}, b.getI64Type()));
  return success();
  #endif
}

//===----------------------------------------------------------------------===//
// Template instantiation
//===----------------------------------------------------------------------===//

namespace onnx_mlir {
template struct ONNXNonSpecificOpShapeHelper<ONNXNonMaxSuppressionOp>;
} // namespace onnx_mlir<|MERGE_RESOLUTION|>--- conflicted
+++ resolved
@@ -31,7 +31,6 @@
 }
 
 } // namespace onnx_mlir
-
 
 //===----------------------------------------------------------------------===//
 // Verify
@@ -80,26 +79,17 @@
 // Shape Inference
 //===----------------------------------------------------------------------===//
 
-<<<<<<< HEAD
-ONNXOpShapeHelper *ONNXNonMaxSuppressionOp::getShapeHelper(Operation *op,
-    ArrayRef<mlir::Value> oper, IndexExprBuilder *ieb, IndexExprScope *scope) {
-  return getNewShapeHelper<ONNXNonMaxSuppressionOpShapeHelper>(
-      op, oper, ieb, scope);
-}
-
-=======
->>>>>>> b2083584
 LogicalResult ONNXNonMaxSuppressionOp::inferShapes(
     std::function<void(Region &)> doShapeInference) {
   Builder b = Builder(getContext());
   Type elementType = b.getI64Type();
-  #if 1
+#if 1
   ONNXNonMaxSuppressionOpShapeHelper shapeHelper(getOperation(), {});
   return shapeHelper.computeShapeAndUpdateType(elementType);
-  #else
+#else
   getResult().setType(RankedTensorType::get({-1, 3}, b.getI64Type()));
   return success();
-  #endif
+#endif
 }
 
 //===----------------------------------------------------------------------===//
