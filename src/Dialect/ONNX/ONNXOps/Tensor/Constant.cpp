--- conflicted
+++ resolved
@@ -46,14 +46,6 @@
 // Shape Inference
 //===----------------------------------------------------------------------===//
 
-<<<<<<< HEAD
-ONNXOpShapeHelper *ONNXConstantOp::getShapeHelper(Operation *op,
-    ArrayRef<mlir::Value> oper, IndexExprBuilder *ieb, IndexExprScope *scope) {
-  return getNewShapeHelper<ONNXConstantOpShapeHelper>(op, oper, ieb, scope);
-}
-
-=======
->>>>>>> b2083584
 LogicalResult ONNXConstantOp::inferShapes(
     std::function<void(Region &)> doShapeInference) {
   if ((sparse_value().has_value() && value().has_value()) ||
@@ -64,7 +56,6 @@
   if (sparse_value().has_value())
     valAttr = sparse_valueAttr().cast<SparseElementsAttr>();
   else
-<<<<<<< HEAD
     valAttr = valueAttr().cast<DenseElementsAttr>();
 #if 1
   Type elementType =
@@ -72,9 +63,6 @@
   ONNXConstantOpShapeHelper shapeHelper(getOperation(), {});
   return shapeHelper.computeShapeAndUpdateType(elementType);
 #else
-=======
-    valAttr = valueAttr().cast<ElementsAttr>();
->>>>>>> b2083584
   getResult().setType(valAttr.getType());
   return success();
 #endif
