/*
 * SPDX-License-Identifier: Apache-2.0
 */

//===----------------ONNXShapeHelper.cpp - help for shapes----------------=== //
//
// Copyright 2020 The IBM Research Authors.
//
// =============================================================================
//
// This file has the computations to compute the shapes using the new index expr
// approach.
//
//===----------------------------------------------------------------------===//

#include "src/Dialect/ONNX/ONNXOps/ShapeHelper.hpp"
#include "src/Dialect/ONNX/DialectBuilder.hpp"
#include "src/Dialect/ONNX/ONNXOps/OpHelper.hpp"
#include "src/Support/TypeUtilities.hpp"

#include <algorithm>

#define DEBUG_TYPE "shape-helper"

using namespace mlir;

namespace onnx_mlir {

//===----------------------------------------------------------------------===//
// ONNX Op Shape Helper
//===----------------------------------------------------------------------===//

/// Refine `inferredDims` using the output's shape if possible. For example,
/// replacing a dynamic dim in `inferredDims` by a static dim in the output's
/// shape.
static void refineDims(DimsExpr &inferredDims, Value output) {
  // Nothing to do if the output is unranked.
  if (!isRankedShapedType(output.getType()))
    return;

  llvm::ArrayRef<int64_t> existingDims = getShape(output.getType());
  // Do not handle the case of scalar tensor whose type can be tensor<f32>
  // or tensor<1xf32>. Just use the inferredShape in this case.
  if (existingDims.size() < 1 || inferredDims.size() < 1)
    return;

  assert((existingDims.size() == inferredDims.size()) &&
         "Inferred shape and existing shape are inconsistent in the number "
         "of elements");

  // Try to update inferredDim if existingDim is static.
  for (unsigned i = 0; i < existingDims.size(); ++i) {
    // existingDim is dynamic, nothing to do.
    if (existingDims[i] == -1)
      continue;

    // inferredDim is unknown at shape inference: update it.
    if (inferredDims[i].isQuestionmark()) {
      inferredDims[i] = LiteralIndexExpr(existingDims[i]);
      continue;
    }
    // inferredDim is unknown at lowering: use existing dim for efficiency.
    if (!inferredDims[i].isLiteral()) {
      inferredDims[i] = LiteralIndexExpr(existingDims[i]);
      continue;
    }
    // inferredDim is different from existingDim. Believe in existingDim.
    if (inferredDims[i].isLiteral() &&
        (existingDims[i] != inferredDims[i].getLiteral())) {
      // Warning for users.
      llvm::outs() << "Warning: [Shape inference] the inferred dim ("
                   << inferredDims[i].getLiteral()
                   << ") is different from the existing dim ("
                   << existingDims[i] << "). Use the existing dim instead.\n";
      inferredDims[i] = LiteralIndexExpr(existingDims[i]);
    }
  }
}

//===----------------------------------------------------------------------===//
// ONNX Op Shape Helper
//===----------------------------------------------------------------------===//

ONNXOpShapeHelper::ONNXOpShapeHelper(Operation *inputOp,
    ArrayRef<Value> inputOperands, IndexExprBuilder *inputIeBuilder,
    IndexExprScope *inputScope)
    : op(inputOp), operands(inputOperands), createIE(inputIeBuilder),
      scope(inputScope), privateOutputsDims(), ownScope(inputScope == nullptr),
      ownBuilder(inputIeBuilder == nullptr) {
  assert(op && "Expecting a valid operation pointer");
  if (ownBuilder) {
    createIE = new IndexExprBuilderForAnalysis(op->getLoc());
    assert(createIE && "failed to create a new builder");
  }
  if (ownScope) {
    scope = new IndexExprScope(createIE->getBuilderPtr(), createIE->getLoc());
    assert(scope && "failed to create a new scope");
  }
  privateOutputsDims.resize(op->getNumResults());
  // When we have no inputOperands, get them from the operation.
  if (inputOperands.size() == 0) {
    // A operand cache is used here, as we don't want to rely on the live range
    // of the passed parameter. Possibly a more elegant solution can be used, I
    // could not find one at this time.
    privateOperandsCache = llvm::SmallVector<Value, 4>(
        op->getOperands().begin(), op->getOperands().end());
    operands = ArrayRef<Value>(privateOperandsCache);
  }
}

ONNXOpShapeHelper::~ONNXOpShapeHelper() {
  if (ownScope)
    delete scope;
  if (ownBuilder)
    delete createIE;
}

void ONNXOpShapeHelper::computeShapeAndAssertOnFailure() {
  // Invoke virtual compute shape.
  LogicalResult res = computeShape();
  assert(succeeded(res) && "Failed to compute shape");
}

void ONNXOpShapeHelper::setOutputDims(const DimsExpr &inferredDims, int n) {
  Value output = getOutput(n);
  privateOutputsDims[n] = inferredDims;
  refineDims(privateOutputsDims[n], output);
}

LogicalResult ONNXOpShapeHelper::computeShapeFromOperand(Value operand) {
  // Output and operand have the same shape. Just pass the operand shape to the
  // output.
  DimsExpr outputDims;
  createIE->getShapeAsDims(operand, outputDims);
  setOutputDims(outputDims);
  return success();
}

// Reuse the same type for each of the outputs.
LogicalResult ONNXOpShapeHelper::computeShapeAndUpdateType(Type elementType) {
  // Invoke virtual compute shape.
  if (failed(computeShape()))
    return op->emitError("Failed to scan parameters successfully");
  uint64_t resNum = op->getNumResults();
  for (uint64_t i = 0; i < resNum; ++i) {
    llvm::SmallVector<int64_t, 4> shapeVect;
    IndexExpr::getShape(getOutputDims(i), shapeVect);
    updateType(op->getResults()[i], shapeVect, elementType);
  }
  return success();
}

// Use a distinct type for each of the output.
LogicalResult ONNXOpShapeHelper::computeShapeAndUpdateTypes(
    TypeRange elementTypeRange) {
  uint64_t resNum = op->getNumResults();
  assert((elementTypeRange.size() == resNum) && "Incorrect elementTypes size");
  // Invoke virtual compute.
  if (failed(computeShape()))
    return op->emitError("Failed to scan " + op->getName().getStringRef() +
                         " parameters successfully");
  for (uint64_t i = 0; i < resNum; ++i) {
    llvm::SmallVector<int64_t, 4> shapeVect;
    IndexExpr::getShape(getOutputDims(i), shapeVect);
    Type currElementType = elementTypeRange[i];
    updateType(op->getResults()[i], shapeVect, currElementType);
  }
  return success();
}

//===----------------------------------------------------------------------===//
// ONNX Op Shape Helper for Generic Unary Elementwise Operations
//===----------------------------------------------------------------------===//

LogicalResult ONNXUnaryOpShapeHelper::computeShape() {
  // Output and input have the same shape. Just pass the input shape to the
  // output.
  return computeShapeFromOperand(operands[0]);
}

//===----------------------------------------------------------------------===//
// ONNX Broadcast Op Shape Helper
//===----------------------------------------------------------------------===//

LogicalResult ONNXBroadcastOpShapeHelper::customComputeShape(
    ArrayRef<Value> initialOperands, DimsExpr *additionalOperand) {
  // if additionalOperand is not used, we expect a zero-sized vector.
  // A temporary IndexExpr vector for the output.
  DimsExpr dimsExpr;
  uint64_t numOfInputs = initialOperands.size();

  // Compute rank of the output. Rank of the output is the maximum rank of all
  // initial operands.
  uint64_t additionalOperRank =
      additionalOperand ? additionalOperand->size() : 0;
  outputRank = additionalOperRank;
  for (uint64_t i = 0; i < numOfInputs; ++i)
    outputRank =
        std::max(outputRank, createIE->getShapedTypeRank(initialOperands[i]));
  dimsExpr.resize(outputRank);

  // Prepare dims for every input. Prepend 1s if the input's shape has smaller
  // rank, so that all the shapes have the same rank.
  LiteralIndexExpr one(1);
  for (uint64_t i = 0; i < numOfInputs; ++i) {
    uint64_t r = createIE->getShapedTypeRank(initialOperands[i]);
    // Prepend 1s.
    DimsExpr dims(outputRank - r, one);
    // Get from the input.
    for (uint64_t k = 0; k < r; ++k)
      dims.emplace_back(createIE->getShapeAsDim(initialOperands[i], k));
    inputsDims.emplace_back(dims);
  }

  // Handle the additional operand here.
  if (additionalOperRank > 0) {
    DimsExpr dims(outputRank - additionalOperRank, one);
    for (uint64_t k = 0; k < additionalOperRank; ++k)
      dims.emplace_back((*additionalOperand)[k]);
    inputsDims.emplace_back(dims);
    numOfInputs++;
  }

  // Initialize the output with the first operand.
  dimsExpr = inputsDims[0];

  // Note on IndexExpr. When we are not allowed to generate code, QuestionMark
  // stands for anything but a literal. When we are allowed to generate code,
  // there should be no more QuestionMarks as we are allowed to generate
  // affine/symbols/dims/non-affine expressions. Since this code predominantly
  // runs when we can gen code (as it actually does gen max ops), we should
  // use !isLiteral() for anything that is runtime. The comments were left
  // unchanged.

  //  Now compute each broadcasted dimension for the output. Folding over the
  //  other operands along the current dimension index.
  for (uint64_t i = 1; i < numOfInputs; ++i) {
    for (uint64_t j = 0; j < outputRank; ++j) {
      // Set the output dimension based on the two dimension values.
      // Dimension value can be one of 1, QuestionMark, LiteralNot1.
      IndexExpr currentDimExpr = dimsExpr[j];
      IndexExpr nextDimExpr = inputsDims[i][j];
      // Case: 1 - *.
      if (currentDimExpr.isLiteralAndIdenticalTo(1)) {
        if (!hasUniBroadcasting && !hasNoBroadcasting)
          dimsExpr[j] = nextDimExpr;
        continue;
      }
      // Case: LiteralNot1 - *.
      if (currentDimExpr.isLiteralAndDifferentThan(1)) {
        // LiteralNot1 - LiteralNot1 => keep unchanged with verifying.
        if (nextDimExpr.isLiteralAndDifferentThan(1) &&
            !currentDimExpr.isLiteralAndIdenticalTo(nextDimExpr))
          return op->emitError("Incompatible broadcast matching " +
                               std::to_string(currentDimExpr.getLiteral()) +
                               " with " +
                               std::to_string(currentDimExpr.getLiteral()));
        // Case: LiteralNot1 - (QuestionMark or 1) => Keep unchanged without
        // verifying.
        continue;
      }
      // Case: QuestionMark - 1 => keep unchanged.
      if (!currentDimExpr.isLiteral() &&
          nextDimExpr.isLiteralAndIdenticalTo(1)) {
        continue;
      }
      // Case QuestionMark - LiteralNot1 => set to LiteralNot1 without
      // verifying.
      if (!currentDimExpr.isLiteral() &&
          nextDimExpr.isLiteralAndDifferentThan(1)) {
        dimsExpr[j] = nextDimExpr;
        continue;
      }
      // Case: QuestionMark - QuestionMark
      if (!hasUniBroadcasting) {
        dimsExpr[j] = IndexExpr::max(currentDimExpr, nextDimExpr);
      }
    }
  }
  // Set the final output.
  setOutputDims(dimsExpr);
  return success();
<<<<<<< HEAD
}

LogicalResult ONNXBroadcastOpShapeHelper::getAccessExprs(Value operand,
    uint64_t operandIndex, const SmallVectorImpl<IndexExpr> &outputAccessExprs,
    SmallVectorImpl<IndexExpr> &operandAccessExprs) {
  if (hasNoBroadcasting || (hasUniBroadcasting && operandIndex == 0)) {
    for (IndexExpr ie : outputAccessExprs)
      operandAccessExprs.emplace_back(ie);
    return success();
  }

  uint64_t operandRank = operand.getType().cast<ShapedType>().getRank();
  for (uint64_t i = 0; i < operandRank; ++i) {
    // Shape helper may pretend 1s, thus adjust dimension index accordingly.
    uint64_t dimIndex = outputRank - operandRank + i;
    SymbolIndexExpr dim(inputsDims[operandIndex][dimIndex]);

    // Compute access index based on broadcasting rules.
    // If all other operand dims are 1, just use the output access index.
    // Otherwise, emit a select op.
    bool allOtherInputDimsAreOne = true;
    for (uint64_t i = 0; i < inputsDims.size(); ++i) {
      if (i == operandIndex)
        continue;
      IndexExpr dim = inputsDims[i][dimIndex];
      if (!dim.isLiteralAndIdenticalTo(1)) {
        allOtherInputDimsAreOne = false;
        break;
      }
    }
    if (allOtherInputDimsAreOne) {
      operandAccessExprs.emplace_back(outputAccessExprs[dimIndex]);
    } else {
      operandAccessExprs.emplace_back(
          IndexExpr::select(dim > 1, outputAccessExprs[dimIndex], 0));
    }
  }
=======
}

LogicalResult ONNXBroadcastOpShapeHelper::getAccessExprs(Value operand,
    uint64_t operandIndex, const SmallVectorImpl<IndexExpr> &outputAccessExprs,
    SmallVectorImpl<IndexExpr> &operandAccessExprs) {
  if (hasNoBroadcasting || (hasUniBroadcasting && operandIndex == 0)) {
    for (IndexExpr ie : outputAccessExprs)
      operandAccessExprs.emplace_back(ie);
    return success();
  }

  uint64_t operandRank = operand.getType().cast<ShapedType>().getRank();
  for (uint64_t i = 0; i < operandRank; ++i) {
    // Shape helper may pretend 1s, thus adjust dimension index accordingly.
    uint64_t dimIndex = outputRank - operandRank + i;
    SymbolIndexExpr dim(inputsDims[operandIndex][dimIndex]);

    // Compute access index based on broadcasting rules.
    // If all other operand dims are 1, just use the output access index.
    // Otherwise, emit a select op.
    bool allOtherInputDimsAreOne = true;
    for (uint64_t i = 0; i < inputsDims.size(); ++i) {
      if (i == operandIndex)
        continue;
      IndexExpr dim = inputsDims[i][dimIndex];
      if (!dim.isLiteralAndIdenticalTo(1)) {
        allOtherInputDimsAreOne = false;
        break;
      }
    }
    if (allOtherInputDimsAreOne) {
      operandAccessExprs.emplace_back(outputAccessExprs[dimIndex]);
    } else {
      operandAccessExprs.emplace_back(
          IndexExpr::select(dim > 1, outputAccessExprs[dimIndex], 0));
    }
  }
  return success();
}

//===----------------------------------------------------------------------===//
// Pooling ops.
//===----------------------------------------------------------------------===//

LogicalResult ONNXPoolOpShapeHelper::customComputeShape(Value xValue,
    Value wValue, Optional<ArrayAttr> kernelShapeOpt, llvm::StringRef autoPad,
    Optional<ArrayAttr> padOpt, Optional<ArrayAttr> strideOpt,
    Optional<ArrayAttr> dilationOpt) {
  // Basic information.
  int64_t rank = createIE->getShapedTypeRank(xValue);
  int64_t spatialOffset = 2;
  int64_t spatialRank = rank - spatialOffset;

  // Fill the stride, dilation, kernel.
  for (int i = 0; i < spatialRank; ++i) {
    // Strides, default 1.
    strides.emplace_back(
        strideOpt.has_value() ? ArrayAttrIntVal(strideOpt, i) : 1);
    // Dilations, default 1.
    dilations.emplace_back(
        dilationOpt.has_value() ? ArrayAttrIntVal(dilationOpt, i) : 1);
    // Kernel shape from attribute, default from Weight's spatial dims.
    if (kernelShapeOpt.has_value()) {
      kernelShape.emplace_back(
          LiteralIndexExpr(ArrayAttrIntVal(kernelShapeOpt, i)));
    } else {
      assert(hasFilter && "no kernel shape and no filter: unkown kernel shape");
      int ii = i + spatialOffset;
      kernelShape.emplace_back(createIE->getShapeAsSymbol(wValue, ii));
    }
  }
  // Pads, at this stage a given compile-time literal or default 0.
  for (int i = 0; i < 2 * spatialRank; ++i) {
    int64_t p = padOpt.has_value() ? ArrayAttrIntVal(padOpt, i) : 0;
    pads.emplace_back(LiteralIndexExpr(p));
  }

  // Handle output size: start by inserting batch size and output channels.
  DimsExpr outputDims;
  outputDims.emplace_back(createIE->getShapeAsDim(xValue, 0));
  if (hasFilter)
    // CO may be different from CI.
    outputDims.emplace_back(createIE->getShapeAsDim(wValue, 0));
  else
    // CO is CI.
    outputDims.emplace_back(createIE->getShapeAsDim(xValue, 1));

  // Insert dimensions for the spatial axes. From MaxPool:
  // https://github.com/onnx/onnx/blob/main/docs/Operators.md#maxpool
  //
  // NOSET:
  //  * O[i] = floor((I[i] + P[i] - ((K[i] - 1) * d[i] + 1)) / s[i] + 1)
  // VALID:
  // * O[i] = floor((I[i] - {(K[i] - 1) * d[i] + 1} + 1) / s[i])
  // * P = 0
  // SAME_LOWER or SAME_UPPER:
  // * O[i] = ceil(I[i] / s[i])
  // * p' = (O[i] - 1) * s[i] + ((K[i] - 1) * d[i] + 1) - I[i]
  // * P[i] = p' / 2, if odd, first or second are increased by one.
  LiteralIndexExpr zero(0);
  LiteralIndexExpr one(1);
  for (int64_t i = 0; i < spatialRank; ++i) {
    int64_t ii = i + spatialOffset;
    IndexExpr I = createIE->getShapeAsDim(xValue, ii);
    IndexExpr K = kernelShape[i];
    LiteralIndexExpr d(dilations[i]);
    LiteralIndexExpr s(strides[i]);
    IndexExpr t1 = K - one;
    IndexExpr kdTerm = t1 * d + one; // (k - 1) * d + 1
    if (autoPad == "NOTSET") {
      IndexExpr p = pads[i] + pads[i + spatialRank]; // Sum both pads.
      IndexExpr t1 = I + p; // Compute floor/ceil((I + p - kdTerm) / s) + 1.
      IndexExpr t2 = t1 - kdTerm;
      IndexExpr O;
      if (ceilMode)
        O = t2.ceilDiv(s);
      else
        O = t2.floorDiv(s);
      O = O + one;
      // Set output dim, and pads already set, nothing more to do.
      outputDims.emplace_back(O);
    } else if (autoPad == "VALID") {
      IndexExpr t1 = I - kdTerm; // Compute ceil((I - kdTerm +1)/s).
      IndexExpr t2 = t1 + one;
      IndexExpr O = t2.ceilDiv(s);
      // Set output dim, and pads already set to zero, nothing more to do.
      outputDims.emplace_back(O);
    } else if (autoPad == "SAME_UPPER" || autoPad == "SAME_LOWER") {
      // Compute output as O = ceil(I/s).
      IndexExpr O = I.ceilDiv(s);
      outputDims.emplace_back(O);
      // Compute sum of pads padSum = (O -1)*s + kdTerm - I.
      IndexExpr t1 = O - one;
      IndexExpr t2 = t1 * s + kdTerm;
      IndexExpr t3 = t2 - I;
      IndexExpr padSum = IndexExpr::max(t3, zero);
      // Single pad value is padSump / 2.
      IndexExpr p = padSum.floorDiv(2);
      // Increment is 1 when pp % 2 != 0
      IndexExpr test = (padSum % 2) != zero;
      IndexExpr inc = IndexExpr::select(test, one, zero);
      // Increment 1st value for SAME_LOWER and 2nd for SAME_UPPER.
      if (autoPad == "SAME_UPPER") {
        pads[i] = p;
        pads[i + spatialRank] = p + inc;
      } else { // SAME_LOWER.
        pads[i] = p + inc;
        pads[i + spatialRank] = p;
      }
    }
  }

#if DEBUG
  if (outputDims.size() == 4) {
    cerr << "2d conv const params";
    if (outputDims[0].isLiteral())
      cerr << ", N " << outputDims[0].getLiteral();
    if (outputDims[1].isLiteral())
      cerr << ", CO " << outputDims[1].getLiteral();
    if (outputDims[2].isLiteral())
      cerr << ", WO " << outputDims[2].getLiteral();
    if (outputDims[3].isLiteral())
      cerr << ", HO " << outputDims[3].getLiteral();
    if (pads[0].isLiteral())
      cerr << ", ph begin " << pads[0].getLiteral();
    if (pads[2].isLiteral())
      cerr << ", ph end " << pads[2].getLiteral();
    if (pads[1].isLiteral())
      cerr << ", pw begin " << pads[1].getLiteral();
    if (pads[3].isLiteral())
      cerr << ", pw end " << pads[3].getLiteral();
    cerr << endl;
  }
#endif

  // Set type for the first output.
  setOutputDims(outputDims);
>>>>>>> ce7842d5
  return success();
}

//===----------------------------------------------------------------------===//
// Setting a new constant or attribute value.
//===----------------------------------------------------------------------===//

void SaveOnnxConstInOp(
    Operation *op, const llvm::SmallVectorImpl<int64_t> &vals, int operandId) {
  OpBuilder builder(op->getContext());
  builder.setInsertionPoint(op);
  OnnxBuilder createONNX(builder, op->getLoc());
  Value constVal = createONNX.constantInt64(vals);
  op->setOperand(operandId, constVal);
}

void SaveOnnxConstInOp(Operation *op, MutableOperandRange operand,
    const llvm::SmallVectorImpl<int64_t> &vals) {
  OpBuilder builder(op->getContext());
  builder.setInsertionPoint(op);
  OnnxBuilder createONNX(builder, op->getLoc());
  Value constVal = createONNX.constantInt64(vals);
  operand.assign(constVal);
}

//===----------------------------------------------------------------------===//
// Setting the type of the output using explict element type and shape.
//===----------------------------------------------------------------------===//

/// Update a tensor type by using the given shape, elementType and encoding.
void updateType(Value val, ArrayRef<int64_t> shape, Type elementType,
    Attribute encoding, bool refineShape) {
  // Try to combine the given shape and the output's shape if possible.
  IndexExprScope scope(nullptr, val.getLoc());
  DimsExpr inferredDims;
  for (int64_t d : shape) {
    if (ShapedType::isDynamic(d))
      inferredDims.emplace_back(QuestionmarkIndexExpr());
    else
      inferredDims.emplace_back(LiteralIndexExpr(d));
  }
  if (refineShape)
    refineDims(inferredDims, val);
  SmallVector<int64_t, 4> inferredShape;
  IndexExpr::getShape(inferredDims, inferredShape);

  // Get element type.
  if (!elementType)
    elementType = getElementType(val.getType());

  // Get encoding.
  if (auto valType = val.getType().dyn_cast<RankedTensorType>())
    if (!encoding)
      encoding = valType.getEncoding();

  // Build result type.
  RankedTensorType resType;
  if (encoding)
    resType = RankedTensorType::get(inferredShape, elementType, encoding);
  else
    resType = RankedTensorType::get(inferredShape, elementType);

  val.setType(resType);
}

//===----------------------------------------------------------------------===//
// Template instantiation (last).
//===----------------------------------------------------------------------===//

// Ideally should be in more specific files

} // namespace onnx_mlir<|MERGE_RESOLUTION|>--- conflicted
+++ resolved
@@ -137,7 +137,8 @@
 }
 
 // Reuse the same type for each of the outputs.
-LogicalResult ONNXOpShapeHelper::computeShapeAndUpdateType(Type elementType) {
+LogicalResult ONNXOpShapeHelper::computeShapeAndUpdateType(
+    Type elementType, mlir::Attribute encoding) {
   // Invoke virtual compute shape.
   if (failed(computeShape()))
     return op->emitError("Failed to scan parameters successfully");
@@ -145,16 +146,20 @@
   for (uint64_t i = 0; i < resNum; ++i) {
     llvm::SmallVector<int64_t, 4> shapeVect;
     IndexExpr::getShape(getOutputDims(i), shapeVect);
-    updateType(op->getResults()[i], shapeVect, elementType);
+    updateType(op->getResults()[i], shapeVect, elementType, encoding);
   }
   return success();
 }
 
 // Use a distinct type for each of the output.
 LogicalResult ONNXOpShapeHelper::computeShapeAndUpdateTypes(
-    TypeRange elementTypeRange) {
+    TypeRange elementTypeRange, mlir::ArrayRef<mlir::Attribute> encodingList) {
   uint64_t resNum = op->getNumResults();
-  assert((elementTypeRange.size() == resNum) && "Incorrect elementTypes size");
+  assert((elementTypeRange.size() == resNum) &&
+         "Incorrect number of elementTypes");
+  bool hasEncoding = encodingList.size() > 0;
+  assert((!hasEncoding || encodingList.size() == resNum) &&
+         "Incorrect number of encoding");
   // Invoke virtual compute.
   if (failed(computeShape()))
     return op->emitError("Failed to scan " + op->getName().getStringRef() +
@@ -163,7 +168,8 @@
     llvm::SmallVector<int64_t, 4> shapeVect;
     IndexExpr::getShape(getOutputDims(i), shapeVect);
     Type currElementType = elementTypeRange[i];
-    updateType(op->getResults()[i], shapeVect, currElementType);
+    updateType(op->getResults()[i], shapeVect, currElementType,
+        hasEncoding ? encodingList[i] : nullptr);
   }
   return success();
 }
@@ -280,7 +286,6 @@
   // Set the final output.
   setOutputDims(dimsExpr);
   return success();
-<<<<<<< HEAD
 }
 
 LogicalResult ONNXBroadcastOpShapeHelper::getAccessExprs(Value operand,
@@ -318,185 +323,6 @@
           IndexExpr::select(dim > 1, outputAccessExprs[dimIndex], 0));
     }
   }
-=======
-}
-
-LogicalResult ONNXBroadcastOpShapeHelper::getAccessExprs(Value operand,
-    uint64_t operandIndex, const SmallVectorImpl<IndexExpr> &outputAccessExprs,
-    SmallVectorImpl<IndexExpr> &operandAccessExprs) {
-  if (hasNoBroadcasting || (hasUniBroadcasting && operandIndex == 0)) {
-    for (IndexExpr ie : outputAccessExprs)
-      operandAccessExprs.emplace_back(ie);
-    return success();
-  }
-
-  uint64_t operandRank = operand.getType().cast<ShapedType>().getRank();
-  for (uint64_t i = 0; i < operandRank; ++i) {
-    // Shape helper may pretend 1s, thus adjust dimension index accordingly.
-    uint64_t dimIndex = outputRank - operandRank + i;
-    SymbolIndexExpr dim(inputsDims[operandIndex][dimIndex]);
-
-    // Compute access index based on broadcasting rules.
-    // If all other operand dims are 1, just use the output access index.
-    // Otherwise, emit a select op.
-    bool allOtherInputDimsAreOne = true;
-    for (uint64_t i = 0; i < inputsDims.size(); ++i) {
-      if (i == operandIndex)
-        continue;
-      IndexExpr dim = inputsDims[i][dimIndex];
-      if (!dim.isLiteralAndIdenticalTo(1)) {
-        allOtherInputDimsAreOne = false;
-        break;
-      }
-    }
-    if (allOtherInputDimsAreOne) {
-      operandAccessExprs.emplace_back(outputAccessExprs[dimIndex]);
-    } else {
-      operandAccessExprs.emplace_back(
-          IndexExpr::select(dim > 1, outputAccessExprs[dimIndex], 0));
-    }
-  }
-  return success();
-}
-
-//===----------------------------------------------------------------------===//
-// Pooling ops.
-//===----------------------------------------------------------------------===//
-
-LogicalResult ONNXPoolOpShapeHelper::customComputeShape(Value xValue,
-    Value wValue, Optional<ArrayAttr> kernelShapeOpt, llvm::StringRef autoPad,
-    Optional<ArrayAttr> padOpt, Optional<ArrayAttr> strideOpt,
-    Optional<ArrayAttr> dilationOpt) {
-  // Basic information.
-  int64_t rank = createIE->getShapedTypeRank(xValue);
-  int64_t spatialOffset = 2;
-  int64_t spatialRank = rank - spatialOffset;
-
-  // Fill the stride, dilation, kernel.
-  for (int i = 0; i < spatialRank; ++i) {
-    // Strides, default 1.
-    strides.emplace_back(
-        strideOpt.has_value() ? ArrayAttrIntVal(strideOpt, i) : 1);
-    // Dilations, default 1.
-    dilations.emplace_back(
-        dilationOpt.has_value() ? ArrayAttrIntVal(dilationOpt, i) : 1);
-    // Kernel shape from attribute, default from Weight's spatial dims.
-    if (kernelShapeOpt.has_value()) {
-      kernelShape.emplace_back(
-          LiteralIndexExpr(ArrayAttrIntVal(kernelShapeOpt, i)));
-    } else {
-      assert(hasFilter && "no kernel shape and no filter: unkown kernel shape");
-      int ii = i + spatialOffset;
-      kernelShape.emplace_back(createIE->getShapeAsSymbol(wValue, ii));
-    }
-  }
-  // Pads, at this stage a given compile-time literal or default 0.
-  for (int i = 0; i < 2 * spatialRank; ++i) {
-    int64_t p = padOpt.has_value() ? ArrayAttrIntVal(padOpt, i) : 0;
-    pads.emplace_back(LiteralIndexExpr(p));
-  }
-
-  // Handle output size: start by inserting batch size and output channels.
-  DimsExpr outputDims;
-  outputDims.emplace_back(createIE->getShapeAsDim(xValue, 0));
-  if (hasFilter)
-    // CO may be different from CI.
-    outputDims.emplace_back(createIE->getShapeAsDim(wValue, 0));
-  else
-    // CO is CI.
-    outputDims.emplace_back(createIE->getShapeAsDim(xValue, 1));
-
-  // Insert dimensions for the spatial axes. From MaxPool:
-  // https://github.com/onnx/onnx/blob/main/docs/Operators.md#maxpool
-  //
-  // NOSET:
-  //  * O[i] = floor((I[i] + P[i] - ((K[i] - 1) * d[i] + 1)) / s[i] + 1)
-  // VALID:
-  // * O[i] = floor((I[i] - {(K[i] - 1) * d[i] + 1} + 1) / s[i])
-  // * P = 0
-  // SAME_LOWER or SAME_UPPER:
-  // * O[i] = ceil(I[i] / s[i])
-  // * p' = (O[i] - 1) * s[i] + ((K[i] - 1) * d[i] + 1) - I[i]
-  // * P[i] = p' / 2, if odd, first or second are increased by one.
-  LiteralIndexExpr zero(0);
-  LiteralIndexExpr one(1);
-  for (int64_t i = 0; i < spatialRank; ++i) {
-    int64_t ii = i + spatialOffset;
-    IndexExpr I = createIE->getShapeAsDim(xValue, ii);
-    IndexExpr K = kernelShape[i];
-    LiteralIndexExpr d(dilations[i]);
-    LiteralIndexExpr s(strides[i]);
-    IndexExpr t1 = K - one;
-    IndexExpr kdTerm = t1 * d + one; // (k - 1) * d + 1
-    if (autoPad == "NOTSET") {
-      IndexExpr p = pads[i] + pads[i + spatialRank]; // Sum both pads.
-      IndexExpr t1 = I + p; // Compute floor/ceil((I + p - kdTerm) / s) + 1.
-      IndexExpr t2 = t1 - kdTerm;
-      IndexExpr O;
-      if (ceilMode)
-        O = t2.ceilDiv(s);
-      else
-        O = t2.floorDiv(s);
-      O = O + one;
-      // Set output dim, and pads already set, nothing more to do.
-      outputDims.emplace_back(O);
-    } else if (autoPad == "VALID") {
-      IndexExpr t1 = I - kdTerm; // Compute ceil((I - kdTerm +1)/s).
-      IndexExpr t2 = t1 + one;
-      IndexExpr O = t2.ceilDiv(s);
-      // Set output dim, and pads already set to zero, nothing more to do.
-      outputDims.emplace_back(O);
-    } else if (autoPad == "SAME_UPPER" || autoPad == "SAME_LOWER") {
-      // Compute output as O = ceil(I/s).
-      IndexExpr O = I.ceilDiv(s);
-      outputDims.emplace_back(O);
-      // Compute sum of pads padSum = (O -1)*s + kdTerm - I.
-      IndexExpr t1 = O - one;
-      IndexExpr t2 = t1 * s + kdTerm;
-      IndexExpr t3 = t2 - I;
-      IndexExpr padSum = IndexExpr::max(t3, zero);
-      // Single pad value is padSump / 2.
-      IndexExpr p = padSum.floorDiv(2);
-      // Increment is 1 when pp % 2 != 0
-      IndexExpr test = (padSum % 2) != zero;
-      IndexExpr inc = IndexExpr::select(test, one, zero);
-      // Increment 1st value for SAME_LOWER and 2nd for SAME_UPPER.
-      if (autoPad == "SAME_UPPER") {
-        pads[i] = p;
-        pads[i + spatialRank] = p + inc;
-      } else { // SAME_LOWER.
-        pads[i] = p + inc;
-        pads[i + spatialRank] = p;
-      }
-    }
-  }
-
-#if DEBUG
-  if (outputDims.size() == 4) {
-    cerr << "2d conv const params";
-    if (outputDims[0].isLiteral())
-      cerr << ", N " << outputDims[0].getLiteral();
-    if (outputDims[1].isLiteral())
-      cerr << ", CO " << outputDims[1].getLiteral();
-    if (outputDims[2].isLiteral())
-      cerr << ", WO " << outputDims[2].getLiteral();
-    if (outputDims[3].isLiteral())
-      cerr << ", HO " << outputDims[3].getLiteral();
-    if (pads[0].isLiteral())
-      cerr << ", ph begin " << pads[0].getLiteral();
-    if (pads[2].isLiteral())
-      cerr << ", ph end " << pads[2].getLiteral();
-    if (pads[1].isLiteral())
-      cerr << ", pw begin " << pads[1].getLiteral();
-    if (pads[3].isLiteral())
-      cerr << ", pw end " << pads[3].getLiteral();
-    cerr << endl;
-  }
-#endif
-
-  // Set type for the first output.
-  setOutputDims(outputDims);
->>>>>>> ce7842d5
   return success();
 }
 
