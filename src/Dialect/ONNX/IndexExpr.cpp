/*
 * SPDX-License-Identifier: Apache-2.0
 */

//===----------------IndexExpr.cpp - Index expression---------------------=== //
//
// copyright 2020 The IBM Research Authors.
//
// =============================================================================
//
// This file handle index expressions using indices and calculation using
// literals, affine expressions, and values.
//
//===----------------------------------------------------------------------===//

#include "src/Dialect/ONNX/IndexExpr.hpp"
#include "src/Dialect/ONNX/IndexExprDetail.hpp"

#include "mlir/Dialect/Affine/IR/AffineOps.h"
#include "mlir/Dialect/MemRef/IR/MemRef.h"
#include "mlir/Dialect/StandardOps/IR/Ops.h"
#include "mlir/IR/Operation.h"
#include "mlir/Support/LLVM.h"
#include "mlir/Support/MathExtras.h"
#include "llvm/ADT/ArrayRef.h"
#include "llvm/ADT/Sequence.h"
#include "llvm/ADT/TypeSwitch.h"
#include "llvm/Support/Debug.h"

#define DEBUG_TYPE "index_expr"

using namespace mlir;

//===----------------------------------------------------------------------===//
// IndexExprScope constructors.
//===----------------------------------------------------------------------===//

// Initial scope.
IndexExprScope::IndexExprScope(OpBuilder *rewriter, Location loc)
    : dims(), symbols(), rewriter(rewriter), loc(loc),
      parentScope(getCurrentScopePtr()), container() {
  getCurrentScopePtr() = this;
}

IndexExprScope::IndexExprScope(ImplicitLocOpBuilder &lb)
    : IndexExprScope(&lb, lb.getLoc()){};

IndexExprScope::IndexExprScope(DialectBuilder &db)
    : IndexExprScope(&db.getBuilder(), db.getLoc()){};

// Nested scopes.
IndexExprScope::IndexExprScope(
    OpBuilder *innerRewriter, IndexExprScope *enclosingScope)
    : dims(), symbols(), rewriter(innerRewriter), loc(enclosingScope->loc),
      parentScope(enclosingScope), container() {
  // Check the enclosing scope is the current one.
  assert(enclosingScope == getCurrentScopePtr() &&
         "provided parent scope was not the previously active scope");
  // Install new inner scope as current one.
  getCurrentScopePtr() = this;
}

IndexExprScope::IndexExprScope(
    DialectBuilder &innerDb, IndexExprScope *enclosingScope)
    : IndexExprScope(&innerDb.getBuilder(), enclosingScope) {}

IndexExprScope::~IndexExprScope() {
  // Free the memory of each IndexExprImpl in scope's container.
  for (IndexExprImpl *obj : container)
    delete obj;
  container.clear();
  // no need to clear the cached copies as they are also in the container.
  getCurrentScopePtr() = parentScope;
}

/*static*/ IndexExprScope &IndexExprScope::getCurrentScope() {
  IndexExprScope *currScope = getCurrentScopePtr();
  assert(currScope != nullptr && "expected nonnull scope");
  return *currScope;
}

//===----------------------------------------------------------------------===//
// IndexExprScope builder for IndexExpr.
//===----------------------------------------------------------------------===//

void IndexExprScope::addIndexExprImpl(IndexExprImpl *obj) {
  container.emplace_back(obj);
}

//===----------------------------------------------------------------------===//
// IndexExprScope support for dim and symbol lists in affine exprs.
//===----------------------------------------------------------------------===//

int IndexExprScope::indexInList(
    SmallVectorImpl<Value> const &list, Value const &value) const {
  int num = list.size();
  for (int i = 0; i < num; ++i) {
    if (list[i] == value)
      return i;
  }
  return -1; // Minus one indicates not found.
}

int IndexExprScope::addDim(Value const value) {
  assert(indexInList(symbols, value) == -1 &&
         "Cannot have a dim that is already a symbol");
  int i = indexInList(dims, value);
  if (i != -1)
    return i; // We already have this dim, reuse it.
  // Else, new dim, add at the end.
  dims.emplace_back(value);
  return dims.size() - 1;
}

int IndexExprScope::addSymbol(Value const value) {
  assert(indexInList(dims, value) == -1 &&
         "Cannot have a symbol that is already a dim");
  int i = indexInList(symbols, value);
  if (i != -1)
    return i; // We already have this symbol, reuse it.
  // Else, new symbol, add at the end.
  symbols.emplace_back(value);
  return symbols.size() - 1;
}

//===----------------------------------------------------------------------===//
// IndexExprScope getters.
//===----------------------------------------------------------------------===//

bool IndexExprScope::isCurrentScope() const {
  return getCurrentScopePtr() == this;
}

bool IndexExprScope::isEnclosingScope() const {
  for (IndexExprScope *s = getCurrentScopePtr()->parentScope; s;
       s = s->parentScope) {
    if (s == this)
      return true;
  }
  return false;
}

void IndexExprScope::getDimAndSymbolList(SmallVectorImpl<Value> &list) const {
  list.clear();
  for (auto dim : dims)
    list.emplace_back(dim);
  for (auto sym : symbols)
    list.emplace_back(sym);
}

OpBuilder &IndexExprScope::getRewriter() const {
  assert(rewriter && "Should have a valid pointer");
  return *rewriter;
}

OpBuilder *IndexExprScope::getRewriterPtr() const { return rewriter; }

//===----------------------------------------------------------------------===//
// IndexExprScope Debug.
//===----------------------------------------------------------------------===//

<<<<<<< HEAD
// Debug (enable using DEBUG=1 at top of file).
void IndexExprScope::debugPrint(
    const std::string &msg, const bool forcePrint) const {
  if (DEBUG || forcePrint) {
    printf("Scope %s 0x%llx: with parent scope 0x%lld and %d dims and %d "
           "symbols\n",
        msg.c_str(), (long long)this, (long long)parentScope, (int)dims.size(),
        (int)symbols.size());
  }
=======
void IndexExprScope::debugPrint(const std::string &msg) const {
  LLVM_DEBUG(llvm::dbgs() << "Scope " << msg.c_str() << " 0x" << (long long)this
                          << ": with parent scope 0x" << (long long)parentScope
                          << " and " << dims.size() << " dims and "
                          << symbols.size() << " symbols\n";);
>>>>>>> e8422d32
}

//===----------------------------------------------------------------------===//
// IndexExpr copy and setters.
//===----------------------------------------------------------------------===//

IndexExpr IndexExpr::deepCopy() const {
  // Create new implementation and set scope to current scope (don't copy it).
  IndexExprImpl *newImplObj = new IndexExprImpl();
  assert(newImplObj && "failed to allocate IndexExpr implemtation");
  // Copy all of hte other fields (preserving current scope).
  newImplObj->copy(getObjPtr());
  return IndexExpr(newImplObj);
}

//===----------------------------------------------------------------------===//
// IndexExpr queries.
//===----------------------------------------------------------------------===//

bool IndexExpr::isDefined() const {
  assert(!getObj().isDefined() || hasScope());
  return getObj().isDefined();
}

// Undefined: its ok to have no impl object associated with it.
bool IndexExpr::isUndefined() const {
  return !indexExprObj || !getObj().isDefined();
}

bool IndexExpr::isLiteral() const { return getObj().isLiteral(); }

bool IndexExpr::isQuestionmark() const { return getObj().isQuestionmark(); }

bool IndexExpr::isAffine() const { return getObj().isAffine(); }

bool IndexExpr::isSymbol() const { return getObj().isSymbol(); }

bool IndexExpr::isDim() const { return getObj().isDim(); }

bool IndexExpr::isPredType() const { return getObj().isPredType(); }

bool IndexExpr::isIndexType() const { return getObj().isIndexType(); }

bool IndexExpr::hasAffineExpr() const { return getObj().hasAffineExpr(); }

bool IndexExpr::hasValue() const { return getObj().hasValue(); }

//===----------------------------------------------------------------------===//
// IndexExpr list queries.
//===----------------------------------------------------------------------===//

bool IndexExpr::isLiteralAndIdenticalTo(int64_t b) const {
  // When dealing with non-literal, don't test and return false.
  return isLiteral() && (getLiteral() == b);
}

bool IndexExpr::isLiteralAndIdenticalTo(IndexExpr const b) const {
  // When dealing with non-literal, don't test and return false.
  return b.isLiteral() && isLiteralAndIdenticalTo(b.getLiteral());
}

bool IndexExpr::isLiteralAndDifferentThan(int64_t b) const {
  // When dealing with non-literal, don't test and return false.
  return isLiteral() && (getLiteral() != b);
}

bool IndexExpr::isLiteralAndDifferentThan(IndexExpr const b) const {
  // When dealing with non-literal, don't test and return false.
  return b.isLiteral() && isLiteralAndDifferentThan(b.getLiteral());
}

bool IndexExpr::isLiteralAndGreaterThan(int64_t b) const {
  // When dealing with non-literal, don't test and return false.
  return isLiteral() && (getLiteral() > b);
}

bool IndexExpr::isLiteralAndGreaterThan(IndexExpr const b) const {
  // When dealing with non-literal, don't test and return false.
  return b.isLiteral() && isLiteralAndGreaterThan(b.getLiteral());
}

bool IndexExpr::isLiteralAndSmallerThan(int64_t b) const {
  // When dealing with non-literal, don't test and return false.
  return isLiteral() && (getLiteral() < b);
}

bool IndexExpr::isLiteralAndSmallerThan(IndexExpr const b) const {
  // When dealing with non-literal, don't test and return false.
  return b.isLiteral() && isLiteralAndSmallerThan(b.getLiteral());
}

// All element in list are literals.
/*static*/ bool IndexExpr::isLiteral(SmallVectorImpl<IndexExpr> &list) {
  for (IndexExpr i : list)
    if (!i.isLiteral())
      return false;
  return true;
}

//===----------------------------------------------------------------------===//
// IndexExpr private queries.
//===----------------------------------------------------------------------===//

bool IndexExpr::hasScope() const { return getObj().hasScope(); }

bool IndexExpr::isInCurrentScope() const { return getScope().isCurrentScope(); }

bool IndexExpr::canBeUsedInScope() const {
  if (isInCurrentScope())
    return true;
  if (isLiteral()) {
    return getScope().isEnclosingScope();
  }
  switch (getKind()) {
  case IndexExprKind::NonAffine:
  case IndexExprKind::Predicate:
    // Its ok to use a nonafine index expressions from enclosing scopes.
    assert(hasValue() && "must have value to be used from enclosing scopes");
    return getScope().isEnclosingScope();
    break;
  case IndexExprKind::Questionmark:
    return true;
    printf(" kind(predicate)");
    break;
  case IndexExprKind::Affine:
  case IndexExprKind::Dim:
  case IndexExprKind::Symbol:
    // Because affine/dim/symbols are specific to a current scope, they have to
    // be converted to the current scope before being used. They cannot be used
    // out of current scope.
    return false;
  }
  llvm_unreachable("unkown kind");
}

//===----------------------------------------------------------------------===//
// IndexExpr public getter.
//===----------------------------------------------------------------------===//

int64_t IndexExpr::getLiteral() const { return getObj().getLiteral(); }

AffineExpr IndexExpr::getAffineExpr() const { return getObj().getAffineExpr(); }

Value IndexExpr::getValue() const { return getObj().getValue(); }

void IndexExpr::getAffineMapAndOperands(
    AffineMap &map, SmallVectorImpl<Value> &operands) const {
  getObj().getAffineMapAndOperands(map, operands);
}

//===----------------------------------------------------------------------===//
// IndexExpr private getter.
//===----------------------------------------------------------------------===//

IndexExprScope *IndexExpr::getScopePtr() const {
  return getObj().getScopePtr();
}

IndexExprImpl &IndexExpr::getObj() const { return *getObjPtr(); }

IndexExprImpl *IndexExpr::getObjPtr() const {
  assert(indexExprObj);
  return indexExprObj;
}

IndexExprKind IndexExpr::getKind() const { return getObj().getKind(); }

//===----------------------------------------------------------------------===//
// IndexExpr Debug.
//===----------------------------------------------------------------------===//

void IndexExpr::debugPrint(
    const std::string &msg, const bool forcePrint) const {
  if (DEBUG || forcePrint) {
    printf("%s:", msg.c_str());
    if (!isDefined()) {
      printf(" undefined\n");
      return;
    }
    if (isLiteral())
      printf(" literal(%lli)", getLiteral());
    if (hasAffineExpr())
      printf(" hasAffine");
    if (hasValue()) {
      printf(" hasValue");
      auto op = getValue().getDefiningOp();
      if (op) {
        std::string str;
        llvm::raw_string_ostream os(str);
        op->print(os);
        printf("( \"%s\" )", str.c_str());
      } else
        printf("(op not found)");
    }
    if (isAffine())
      printf(" is affine");
    switch (getKind()) {
    case IndexExprKind::NonAffine:
      printf(" kind(non-affine)");
      break;
    case IndexExprKind::Questionmark:
      printf(" kind(questionmark)");
      break;
    case IndexExprKind::Predicate:
      printf(" kind(predicate)");
      break;
    case IndexExprKind::Affine:
      printf(" kind(affine)");
      break;
    case IndexExprKind::Dim:
      printf(" kind(dim)");
      break;
    case IndexExprKind::Symbol:
      printf(" kind(symbol)");
      break;
    default:
      printf(" kind(unknown)");
      break;
    }
    printf(" scope(0x%llx)\n", (long long unsigned)getScopePtr());
  }
}

void IndexExpr::debugPrint(const std::string &msg,
    const SmallVectorImpl<IndexExpr> &list, const bool forcePrint) {
  if (DEBUG || forcePrint) {
    int s = list.size();
    printf("%s (%d elements)\n", msg.c_str(), s);
    for (int i = 0; i < s; ++i) {
      std::string element = "  " + std::to_string(i) + ": ";
      list[i].debugPrint(element, true);
    }
  }
}

//===----------------------------------------------------------------------===//
// Helpers for IndexExpressions
//===----------------------------------------------------------------------===//

/*static*/ void IndexExpr::getShape(SmallVectorImpl<IndexExpr> &indexExprList,
    SmallVectorImpl<int64_t> &intDimList) {
  intDimList.clear();
  for (IndexExpr &expr : indexExprList) {
    if (expr.isLiteral()) {
      int64_t val = expr.getLiteral();
      assert(val >= 0 && "expected positive values only");
      intDimList.emplace_back(val);
    } else
      intDimList.emplace_back(-1);
  }
}

/*static*/ void IndexExpr::getValues(
    ArrayRef<IndexExpr> indexExprArray, SmallVectorImpl<Value> &valueList) {
  valueList.clear();
  for (IndexExpr const &expr : indexExprArray)
    valueList.emplace_back(expr.getValue());
}

//===----------------------------------------------------------------------===//
// IndexExpr Op Support.
//===----------------------------------------------------------------------===//

// Used for add/sub/mult/ceilDiv/floorDiv
IndexExpr IndexExpr::binaryOp(IndexExpr const b, bool affineWithLitB,
    bool canBeAffine, F2 litFct, F2 affineExprFct, F2 valueFct) const {
  assert(canBeUsedInScope() && "a cannot be used in current scope");
  assert(b.canBeUsedInScope() && "b cannot be used in current scope");
  // Literal integer if a and b are literals. Affine if canBeAffine is true,
  // both a and b are affine, and possibly a and/or b are also constant.
  bool resIsLit = isLiteral() && b.isLiteral();
  bool resIsAffine = resIsLit || (canBeAffine && isAffine() && b.isAffine() &&
                                     (!affineWithLitB || b.isLiteral()));

  // We use now use the result of the above determination on whether the new
  // index is literal and/or affine.
  if (resIsLit)
    // Constant, use constant computations.
    return litFct(*this, b);
  if (isShapeInferencePass())
    // In shape analysis, if not constant: do noting, aka leave Values &
    // Affine expr undefined.
    return QuestionmarkIndexExpr();
  if (resIsAffine)
    // Use affine values.
    return affineExprFct(*this, b);
  // Use values.
  return valueFct(*this, b);
}

IndexExpr IndexExpr::compareOp(
    CmpIPredicate comparePred, IndexExpr const b) const {
  F2 litFct = [&](IndexExpr const aa, IndexExpr const bb) -> IndexExpr {
    int64_t aaa = aa.getLiteral();
    int64_t bbb = bb.getLiteral();
    switch (comparePred) {
    case CmpIPredicate::eq:
      if (aaa == bbb)
        return PredicateIndexExpr(true);
      break;
    case CmpIPredicate::ne:
      if (aaa != bbb)
        return PredicateIndexExpr(true);
      break;
    case CmpIPredicate::slt:
      if (aaa < bbb)
        return PredicateIndexExpr(true);
      break;
    case CmpIPredicate::sle:
      if (aaa <= bbb)
        return PredicateIndexExpr(true);
      break;
    case CmpIPredicate::sgt:
      if (aaa > bbb)
        return PredicateIndexExpr(true);
      break;
    case CmpIPredicate::sge:
      if (aaa >= bbb)
        return PredicateIndexExpr(true);
      break;
    default:
      llvm_unreachable("unknown or illegal (unsigned) compare operator");
    }
    return PredicateIndexExpr(false);
  };
  F2 valueFct = [&](IndexExpr const aa, IndexExpr const bb) -> IndexExpr {
    Value compare = aa.getRewriter().create<CmpIOp>(
        aa.getLoc(), comparePred, aa.getValue(), bb.getValue());
    return PredicateIndexExpr(compare);
  };
  // Cannot have affine results, disable and pass null lambda function.
  return binaryOp(b, false, false, litFct, nullptr, valueFct);
}

// Conjunction of two conditions: And
IndexExpr IndexExpr::operator&(IndexExpr const b) const {
  if (isLiteral()) {
    if (getLiteral() == 0)
      // false & b -> false
      return PredicateIndexExpr(false);
    // true & b -> b
    return b.deepCopy();
  }
  if (b.isLiteral()) {
    if (b.getLiteral() == 0)
      // a & false -> false
      return PredicateIndexExpr(false);
    // a & true -> a
    return deepCopy();
  }
  if (isQuestionmark() || b.isQuestionmark())
    return QuestionmarkIndexExpr();
  // Not literals or questionmark, we must have predicates.
  assert(isPredType() && "expected predicate index expression");
  assert(b.isPredType() && "expected predicate index expression");
  Value res = getRewriter().create<AndOp>(getLoc(), getValue(), b.getValue());
  return PredicateIndexExpr(res);
}

// Conjunction of two conditions: Or
IndexExpr IndexExpr::operator|(IndexExpr const b) const {
  if (isLiteral()) {
    if (getLiteral() != 0)
      // true | b -> true
      return PredicateIndexExpr(true);
    // false | b -> b
    return b.deepCopy();
  }
  if (b.isLiteral()) {
    if (b.getLiteral() != 0)
      // a & true -> true
      return PredicateIndexExpr(true);
    // a & false -> a
    return deepCopy();
  }
  if (isQuestionmark() || b.isQuestionmark())
    return QuestionmarkIndexExpr();
  // Not literals or questionmark, we must have predicates.
  assert(isPredType() && "expected predicate index expression");
  assert(b.isPredType() && "expected predicate index expression");
  Value res = getRewriter().create<OrOp>(getLoc(), getValue(), b.getValue());
  return PredicateIndexExpr(res);
}

IndexExpr IndexExpr::operator!() const {
  return (*this == PredicateIndexExpr(false));
}

// The affine reduction lambda function processes the whole list and must init
// the result. Literal and Values treat one operation at a time
/* static*/ IndexExpr IndexExpr::reductionOp(SmallVectorImpl<IndexExpr> &vals,
    F2Self litRed, Flist affineRed, F2Self valueRed) {
  // If no values, result is undefined.
  int size = vals.size();
  if (size == 0) {
    return UndefinedIndexExpr();
  }
  // Set the output to the first value.
  IndexExpr res = vals[0].deepCopy();
  // If list has one element, we are done. Literal/Affine... will be the same
  // as this single element.
  if (vals.size() == 1)
    return res;
  // Have multiple values, need to do some checks.
  bool resIsLit = true;
  bool resIsAffine = true;
  for (int i = 0; i < size; ++i) {
    if (!vals[i].isLiteral())
      resIsLit = false;
    if (!vals[i].isAffine())
      resIsAffine = false;
    assert(vals[i].canBeUsedInScope() && "incompatible contexts");
  }
  if (resIsLit) {
    // Process int literals, if we only have literal values.
    // Result was set to first element, which by default is literal/affine.
    // This will be the correct result for the output.
    for (int i = 1; i < size; ++i) {
      litRed(res, vals[i]);
    }
    return res;
  }
  if (vals[0].isShapeInferencePass()) {
    // Just set as undefined
    return QuestionmarkIndexExpr();
  }
  if (resIsAffine) {
    // Affine handles the hole list
    return affineRed(res, vals);
  }
  // Process value, one item at a time.
  for (int i = 1; i < size; ++i) {
    valueRed(res, vals[i]);
  }
  return res;
}

//===----------------------------------------------------------------------===//
// IndexExpr Ops.
//===----------------------------------------------------------------------===//

IndexExpr IndexExpr::operator+(IndexExpr const b) const {
  F2 litFct = [](IndexExpr const aa, IndexExpr const bb) -> IndexExpr {
    return LiteralIndexExpr(aa.getLiteral() + bb.getLiteral());
  };
  F2 affineExprFct = [](IndexExpr const aa, IndexExpr const bb) -> IndexExpr {
    return AffineIndexExpr(aa.getAffineExpr() + bb.getAffineExpr());
  };
  F2 valueFct = [](IndexExpr const aa, IndexExpr const bb) -> IndexExpr {
    return NonAffineIndexExpr(aa.getRewriter().create<AddIOp>(
        aa.getLoc(), aa.getValue(), bb.getValue()));
  };
  return binaryOp(b, false, true, litFct, affineExprFct, valueFct);
}

IndexExpr IndexExpr::operator-(IndexExpr const b) const {
  F2 litFct = [](IndexExpr const aa, IndexExpr const bb) -> IndexExpr {
    return LiteralIndexExpr(aa.getLiteral() - bb.getLiteral());
  };
  F2 affineExprFct = [](IndexExpr const aa, IndexExpr const bb) -> IndexExpr {
    return AffineIndexExpr(aa.getAffineExpr() - bb.getAffineExpr());
  };
  F2 valueFct = [](IndexExpr const aa, IndexExpr const bb) -> IndexExpr {
    return NonAffineIndexExpr(aa.getRewriter().create<SubIOp>(
        aa.getLoc(), aa.getValue(), bb.getValue()));
  };
  return binaryOp(b, false, true, litFct, affineExprFct, valueFct);
}

IndexExpr IndexExpr::operator*(IndexExpr const b) const {
  F2 litFct = [](IndexExpr const aa, IndexExpr const bb) -> IndexExpr {
    return LiteralIndexExpr(aa.getLiteral() * bb.getLiteral());
  };
  F2 affineExprFct = [](IndexExpr const aa, IndexExpr const bb) -> IndexExpr {
    return AffineIndexExpr(aa.getAffineExpr() * bb.getAffineExpr());
  };
  F2 valueFct = [](IndexExpr const aa, IndexExpr const bb) -> IndexExpr {
    if (bb.isLiteral() && bb.getLiteral() == 1)
      return aa.deepCopy();
    return NonAffineIndexExpr(aa.getRewriter().create<MulIOp>(
        aa.getLoc(), aa.getValue(), bb.getValue()));
  };
  // Literal should be place in second argument; do so if a is a lit.
  if (isLiteral())
    return b.binaryOp(*this, true, true, litFct, affineExprFct, valueFct);
  return binaryOp(b, true, true, litFct, affineExprFct, valueFct);
}

IndexExpr IndexExpr::floorDiv(IndexExpr const b) const {
  F2 litFct = [](IndexExpr const aa, IndexExpr const bb) -> IndexExpr {
    int64_t rval = floor((1.0 * aa.getLiteral()) / (1.0 * bb.getLiteral()));
    return LiteralIndexExpr(rval);
  };
  F2 affineExprFct = [](IndexExpr const aa, IndexExpr const bb) -> IndexExpr {
    // Operand bb must be a literal.
    int64_t bval = bb.getLiteral();
    if (bval == 1)
      return aa.deepCopy();
    if (bval > 1)
      return AffineIndexExpr(aa.getAffineExpr().floorDiv(bval));
    return NonAffineIndexExpr(aa.getRewriter().create<SignedFloorDivIOp>(
        aa.getLoc(), aa.getValue(), bb.getValue()));
  };
  F2 valueFct = [](IndexExpr const aa, IndexExpr const bb) -> IndexExpr {
    if (bb.isLiteral() && bb.getLiteral() == 1) {
      return aa.deepCopy();
    }
    return NonAffineIndexExpr(aa.getRewriter().create<SignedFloorDivIOp>(
        aa.getLoc(), aa.getValue(), bb.getValue()));
  };
  // Index b must be a literal.
  return binaryOp(b, true, true, litFct, affineExprFct, valueFct);
}

IndexExpr IndexExpr::ceilDiv(IndexExpr const b) const {
  F2 litFct = [](IndexExpr const aa, IndexExpr const bb) -> IndexExpr {
    int64_t rval = ceil((1.0 * aa.getLiteral()) / (1.0 * bb.getLiteral()));
    return LiteralIndexExpr(rval);
  };
  F2 affineExprFct = [](IndexExpr const aa, IndexExpr const bb) -> IndexExpr {
    // Operand bb must be a literal.
    int64_t bval = bb.getLiteral();
    if (bval == 1)
      return aa.deepCopy();
    if (bval > 1)
      return AffineIndexExpr(aa.getAffineExpr().ceilDiv(bval));
    return NonAffineIndexExpr(aa.getRewriter().create<SignedCeilDivIOp>(
        aa.getLoc(), aa.getValue(), bb.getValue()));
  };
  F2 valueFct = [](IndexExpr const aa, IndexExpr const bb) -> IndexExpr {
    if (bb.isLiteral() && bb.getLiteral() == 1) {
      return aa.deepCopy();
    }
    return NonAffineIndexExpr(aa.getRewriter().create<SignedCeilDivIOp>(
        aa.getLoc(), aa.getValue(), bb.getValue()));
  };
  // Index b must be a literal.
  return binaryOp(b, true, true, litFct, affineExprFct, valueFct);
}

IndexExpr IndexExpr::operator%(IndexExpr const b) const {
  F2 litFct = [](IndexExpr const aa, IndexExpr const bb) -> IndexExpr {
    int64_t rval = mlir::mod(aa.getLiteral(), bb.getLiteral());
    return LiteralIndexExpr(rval);
  };
  F2 affineExprFct = [](IndexExpr const aa, IndexExpr const bb) -> IndexExpr {
    // Operand bb must be a literal.
    int64_t bval = bb.getLiteral();
    if (bval >= 0)
      return AffineIndexExpr(aa.getAffineExpr() % bval);
    return NonAffineIndexExpr(aa.getRewriter().create<SignedRemIOp>(
        aa.getLoc(), aa.getValue(), bb.getValue()));
  };
  F2 valueFct = [](IndexExpr const aa, IndexExpr const bb) -> IndexExpr {
    if (bb.isLiteral() && bb.getLiteral() == 1) {
      return aa.deepCopy();
    }
    return NonAffineIndexExpr(aa.getRewriter().create<SignedRemIOp>(
        aa.getLoc(), aa.getValue(), bb.getValue()));
  };
  // Index b must be a literal.
  return binaryOp(b, true, true, litFct, affineExprFct, valueFct);
}

IndexExpr IndexExpr::clamp(IndexExpr const min, IndexExpr const max) const {
  // Functions below uncoditionally override rr with the clipped value of val.
  F3 litFct = [](IndexExpr const val, IndexExpr const min,
                  IndexExpr const max) -> IndexExpr {
    // assume signed compares
    int64_t smin = min.getLiteral();
    int64_t smax = max.getLiteral();
    int64_t res = val.getLiteral();
    if (res < smin)
      res = smin;
    if (res > smax)
      res = smax;
    return LiteralIndexExpr(res);
  };
  F3 valueFct = [](IndexExpr const val, IndexExpr const min,
                    IndexExpr const max) {
    IndexExpr res1 = select(val < min, min, val);
    IndexExpr res2 = select(res1 > max, max, res1);
    return res2;
  };

  assert(canBeUsedInScope() && "cannot be used in current scope");
  assert(min.canBeUsedInScope() && "min cannot be used in current scope");
  assert(max.canBeUsedInScope() && "max cannot be used in current scope");

  // Literal integer if a, b, and c are literals. Output is not affine (unless
  // all 3 are literals).
  bool resIsLit = isLiteral() && min.isLiteral() && max.isLiteral();
  // We use now use the result of the above determination on whether the new
  // index is literal and/or affine.
  if (resIsLit)
    // Constant, use constant computations.
    return litFct(*this, min, max);
  if (isShapeInferencePass())
    // In shape analysis, if not constant: do noting, aka leave Values &
    // Affine expr undefined.
    return QuestionmarkIndexExpr();
  // Use values.
  return valueFct(*this, min, max);
}

/*static*/ IndexExpr IndexExpr::select(IndexExpr const compare,
    IndexExpr const trueVal, IndexExpr const falseVal) {
  assert(
      compare.canBeUsedInScope() && "compare cannot be used in current scope");
  assert(
      trueVal.canBeUsedInScope() && "trueVal cannot be used in current scope");
  assert(falseVal.canBeUsedInScope() &&
         "falseVal cannot be used in current scope");
  // When compare result is literal, just feed forward the right value.
  if (compare.isLiteral()) {
    if (compare.getLiteral())
      return trueVal.deepCopy();
    return falseVal.deepCopy();
  }
  // Dynamic value, just set as undefined during shape inference pass.
  if (compare.isShapeInferencePass())
    return QuestionmarkIndexExpr();
  // Generate code for the select.
  Value results = compare.getRewriter().create<SelectOp>(compare.getLoc(),
      compare.getValue(), trueVal.getValue(), falseVal.getValue());
  return NonAffineIndexExpr(results);
}

/*static*/ IndexExpr IndexExpr::min(SmallVectorImpl<IndexExpr> &vals) {
  // Res is already an literal int, we are reducing into it.
  F2Self litFct = [](IndexExpr res, IndexExpr const aa) -> IndexExpr {
    int64_t rrr = res.getLiteral();
    int64_t aaa = aa.getLiteral();
    if (aaa < rrr)
      res.getObj().intLit = aaa;
    return res;
  };
  Flist affineExprFct = [&](IndexExpr res,
                            SmallVectorImpl<IndexExpr> &vvals) -> IndexExpr {
    // Create a list of affine expression
    assert(vvals.size() > 1 && "come here only with 2 or more values");
    SmallVector<AffineExpr, 4> affineExprs;
    // Important to get the affine expressions before getting the dims/symbols.
    for (IndexExpr &vv : vvals) {
      affineExprs.emplace_back(vv.getAffineExpr());
    }
    // Compute a map including the list of affine expressions.
    IndexExprScope &scope = vvals[0].getScope();
    int dimNum = scope.getNumDims();
    int symNum = scope.getNumSymbols();
    auto mapContext = scope.getRewriter().getContext();
    AffineMap map = AffineMap::get(dimNum, symNum, affineExprs, mapContext);
    // Compute the min value out of this map.
    SmallVector<Value, 4> dimAndSymList;
    scope.getDimAndSymbolList(dimAndSymList);
    Value minVal = scope.getRewriter().create<AffineMinOp>(
        vvals[0].getLoc(), map, dimAndSymList);
    res.getObj().initAsKind(minVal, IndexExprKind::NonAffine);
    return res;
  };
  // Res is already defined, we are reducing into it.
  F2Self valueFct = [](IndexExpr res, IndexExpr const aa) {
    Value compareVal = res.getRewriter().create<CmpIOp>(
        res.getLoc(), CmpIPredicate::slt, aa.getValue(), res.getValue());
    Value resVal = res.getRewriter().create<SelectOp>(
        res.getLoc(), compareVal, aa.getValue(), res.getValue());
    res.getObj().initAsKind(resVal, IndexExprKind::NonAffine);
    return res;
  };
  return reductionOp(vals, litFct, affineExprFct, valueFct);
}

/*static*/ IndexExpr IndexExpr::min(
    IndexExpr const first, IndexExpr const second) {
  SmallVector<IndexExpr, 2> list = {first, second};
  return min(list);
}

/*static*/ IndexExpr IndexExpr::min(
    IndexExpr const first, int64_t const second) {
  SmallVector<IndexExpr, 2> list = {first, LiteralIndexExpr(second)};
  return min(list);
}

/*static*/ IndexExpr IndexExpr::max(SmallVectorImpl<IndexExpr> &vals) {
  // Res is already an literal int, we are reducing into it.
  F2Self litFct = [](IndexExpr res, IndexExpr const aa) -> IndexExpr {
    int64_t rrr = res.getLiteral();
    int64_t aaa = aa.getLiteral();
    if (aaa > rrr)
      res.getObj().intLit = aaa;
    return res;
  };
  Flist affineExprFct = [&](IndexExpr res,
                            SmallVectorImpl<IndexExpr> &vvals) -> IndexExpr {
    // Create a list of affine expression
    assert(vvals.size() > 1 && "come here only with 2 or more values");
    SmallVector<AffineExpr, 4> affineExprs;
    // Important to get the affine expressions before getting the dims/symbols.
    for (IndexExpr &vv : vvals) {
      affineExprs.emplace_back(vv.getAffineExpr());
    }
    // Compute a map including the list of affine expressions.
    IndexExprScope &scope = vvals[0].getScope();
    int dimNum = scope.getNumDims();
    int symNum = scope.getNumSymbols();
    auto mapContext = scope.getRewriter().getContext();
    AffineMap map = AffineMap::get(dimNum, symNum, affineExprs, mapContext);
    // Compute the min value out of this map.
    SmallVector<Value, 4> dimAndSymList;
    scope.getDimAndSymbolList(dimAndSymList);
    Value minVal = scope.getRewriter().create<AffineMaxOp>(
        vvals[0].getLoc(), map, dimAndSymList);
    res.getObj().initAsKind(minVal, IndexExprKind::NonAffine);
    return res;
  };
  // Res is already defined, we are reducing into it.
  F2Self valueFct = [](IndexExpr res, IndexExpr const aa) {
    Value compareVal = res.getRewriter().create<CmpIOp>(
        res.getLoc(), CmpIPredicate::sgt, aa.getValue(), res.getValue());
    Value resVal = res.getRewriter().create<SelectOp>(
        res.getLoc(), compareVal, aa.getValue(), res.getValue());
    res.getObj().initAsKind(resVal, IndexExprKind::NonAffine);
    return res;
  };
  return reductionOp(vals, litFct, affineExprFct, valueFct);
}

/*static*/ IndexExpr IndexExpr::max(
    IndexExpr const first, IndexExpr const second) {
  SmallVector<IndexExpr, 2> list = {first, second};
  return max(list);
}

/*static*/ IndexExpr IndexExpr::max(
    IndexExpr const first, int64_t const second) {
  SmallVector<IndexExpr, 2> list = {first, LiteralIndexExpr(second)};
  return max(list);
}

//===----------------------------------------------------------------------===//
// IndexExpr Ops Derivatives
//===----------------------------------------------------------------------===//

IndexExpr IndexExpr::operator+(int64_t const b) const {
  return *this + LiteralIndexExpr(b);
}

IndexExpr IndexExpr::operator-(int64_t const b) const {
  return *this - LiteralIndexExpr(b);
}

IndexExpr IndexExpr::operator*(int64_t const b) const {
  return *this * LiteralIndexExpr(b);
}

IndexExpr IndexExpr::operator==(IndexExpr const b) const {
  return compareOp(CmpIPredicate::eq, b);
}

IndexExpr IndexExpr::operator==(int64_t const b) const {
  return *this == LiteralIndexExpr(b);
}

IndexExpr IndexExpr::operator!=(IndexExpr const b) const {
  return compareOp(CmpIPredicate::ne, b);
}

IndexExpr IndexExpr::operator!=(int64_t const b) const {
  return *this != LiteralIndexExpr(b);
}

IndexExpr IndexExpr::operator<=(IndexExpr const b) const {
  return compareOp(CmpIPredicate::sle, b);
}

IndexExpr IndexExpr::operator<=(int64_t const b) const {
  return *this <= LiteralIndexExpr(b);
}

IndexExpr IndexExpr::operator<(IndexExpr const b) const {
  return compareOp(CmpIPredicate::slt, b);
}

IndexExpr IndexExpr::operator<(int64_t const b) const {
  return *this < LiteralIndexExpr(b);
}

IndexExpr IndexExpr::operator>=(IndexExpr const b) const {
  return compareOp(CmpIPredicate::sge, b);
}

IndexExpr IndexExpr::operator>=(int64_t const b) const {
  return *this >= LiteralIndexExpr(b);
}

IndexExpr IndexExpr::operator>(IndexExpr const b) const {
  return compareOp(CmpIPredicate::sgt, b);
}

IndexExpr IndexExpr::operator>(int64_t const b) const {
  return *this > LiteralIndexExpr(b);
}

IndexExpr IndexExpr::operator%(int64_t const b) const {
  return *this % LiteralIndexExpr(b);
}

IndexExpr IndexExpr::floorDiv(int64_t const b) const {
  return this->floorDiv(LiteralIndexExpr(b));
}

IndexExpr IndexExpr::ceilDiv(int64_t const b) const {
  return this->ceilDiv(LiteralIndexExpr(b));
}

IndexExpr IndexExpr::clamp(int64_t min, IndexExpr max) {
  return clamp(LiteralIndexExpr(min), max);
}

/*static*/ IndexExpr IndexExpr::select(
    IndexExpr const compare, int64_t const trueVal, IndexExpr const falseVal) {
  return select(compare, LiteralIndexExpr(trueVal), falseVal);
}
/*static*/ IndexExpr IndexExpr::select(
    IndexExpr const compare, IndexExpr const trueVal, int64_t const falseVal) {
  return select(compare, trueVal, LiteralIndexExpr(falseVal));
}
/*static*/ IndexExpr IndexExpr::select(
    IndexExpr const compare, int64_t const trueVal, int64_t const falseVal) {
  return select(compare, LiteralIndexExpr(trueVal), LiteralIndexExpr(falseVal));
}

IndexExpr IndexExpr::selectOrSelf(
    IndexExpr const compare, IndexExpr const trueVal) const {
  return select(compare, trueVal, *this);
}

IndexExpr IndexExpr::selectOrSelf(
    IndexExpr const compare, int64_t const trueVal) const {
  return select(compare, trueVal, *this);
}

//===----------------------------------------------------------------------===//
// IndexExpr Subclasses for constructing UndefinedIndexExpr.
//===----------------------------------------------------------------------===//

UndefinedIndexExpr::UndefinedIndexExpr() : IndexExpr() {}

//===----------------------------------------------------------------------===//
// IndexExpr Subclasses for constructing LiteralIndexExpr.
//===----------------------------------------------------------------------===//

LiteralIndexExpr::LiteralIndexExpr(int64_t const value) { init(value); }

void LiteralIndexExpr::init(int64_t const value) {
  indexExprObj = new IndexExprImpl();
  assert(indexExprObj && "failed to allocate IndexExpr implementation");
  indexExprObj->initAsLiteral(value, IndexExprKind::Affine);
}

LiteralIndexExpr::LiteralIndexExpr(IndexExpr const &o) {
  assert(o.isLiteral() && "cannot make a literal from non literal");
  init(o.getLiteral());
}
LiteralIndexExpr::LiteralIndexExpr(UndefinedIndexExpr const &o) {
  assert(o.isLiteral() && "cannot make a literal from non literal");
  init(o.getLiteral());
}
LiteralIndexExpr::LiteralIndexExpr(LiteralIndexExpr const &o) {
  assert(o.isLiteral() && "cannot make a literal from non literal");
  init(o.getLiteral());
}
LiteralIndexExpr::LiteralIndexExpr(NonAffineIndexExpr const &o) {
  assert(o.isLiteral() && "cannot make a literal from non literal");
  init(o.getLiteral());
}
LiteralIndexExpr::LiteralIndexExpr(QuestionmarkIndexExpr const &o) {
  assert(o.isLiteral() && "cannot make a literal from non literal");
  init(o.getLiteral());
}
LiteralIndexExpr::LiteralIndexExpr(PredicateIndexExpr const &o) {
  assert(o.isLiteral() && "cannot make a literal from non literal");
  init(o.getLiteral());
}
LiteralIndexExpr::LiteralIndexExpr(AffineIndexExpr const &o) {
  assert(o.isLiteral() && "cannot make a literal from non literal");
  init(o.getLiteral());
}
LiteralIndexExpr::LiteralIndexExpr(DimIndexExpr const &o) {
  assert(o.isLiteral() && "cannot make a literal from non literal");
  init(o.getLiteral());
}
LiteralIndexExpr::LiteralIndexExpr(SymbolIndexExpr const &o) {
  assert(o.isLiteral() && "cannot make a literal from non literal");
  init(o.getLiteral());
}
//===----------------------------------------------------------------------===//
// IndexExpr Subclasses for constructing NonAffineIndexExpr.
//===----------------------------------------------------------------------===//

NonAffineIndexExpr::NonAffineIndexExpr(Value const value) {
  indexExprObj = new IndexExprImpl();
  assert(indexExprObj && "failed to allocate IndexExpr implemtation");
  indexExprObj->initAsKind(value, IndexExprKind::NonAffine);
}

NonAffineIndexExpr::NonAffineIndexExpr(IndexExprImpl *otherObjPtr) {
  // Create new IndexExpr implementation object.
  indexExprObj = new IndexExprImpl();
  assert(indexExprObj && "failed to allocate IndexExpr implementation");
  // If undefined, nothing to do.
  if (!otherObjPtr)
    return;
  // If the index expression is a literal,  just copy it.
  if (otherObjPtr->isLiteral()) {
    indexExprObj->initAsLiteral(
        otherObjPtr->getLiteral(), IndexExprKind::Affine);
    return;
  }
  // Depending on what kind of index expr we got, take different actions.
  switch (otherObjPtr->getKind()) {
  case IndexExprKind::Questionmark: {
    indexExprObj->initAsQuestionmark();
    return;
  }
  case IndexExprKind::NonAffine: {
    indexExprObj->copy(otherObjPtr);
    return;
  }
  case IndexExprKind::Predicate: {
    llvm_unreachable("cannot make a non-affine from a predicate");
  }
  case IndexExprKind::Affine: {
    indexExprObj->initAsKind(otherObjPtr->getValue(), IndexExprKind::NonAffine);
    return;
  }
  case IndexExprKind::Dim: {
    indexExprObj->initAsKind(otherObjPtr->getValue(), IndexExprKind::NonAffine);
    return;
  }
  case IndexExprKind::Symbol: {
    indexExprObj->initAsKind(otherObjPtr->getValue(), IndexExprKind::NonAffine);
    return;
  }
  }
  llvm_unreachable("bad path");
}

NonAffineIndexExpr::NonAffineIndexExpr(IndexExpr const &o)
    : NonAffineIndexExpr(o.getObjPtr()) {}
NonAffineIndexExpr::NonAffineIndexExpr(UndefinedIndexExpr const &o)
    : NonAffineIndexExpr(o.getObjPtr()) {}
NonAffineIndexExpr::NonAffineIndexExpr(LiteralIndexExpr const &o)
    : NonAffineIndexExpr(o.getObjPtr()) {}
NonAffineIndexExpr::NonAffineIndexExpr(NonAffineIndexExpr const &o)
    : NonAffineIndexExpr(o.getObjPtr()) {}
NonAffineIndexExpr::NonAffineIndexExpr(QuestionmarkIndexExpr const &o)
    : NonAffineIndexExpr(o.getObjPtr()) {}
NonAffineIndexExpr::NonAffineIndexExpr(PredicateIndexExpr const &o)
    : NonAffineIndexExpr(o.getObjPtr()) {}
NonAffineIndexExpr::NonAffineIndexExpr(AffineIndexExpr const &o)
    : NonAffineIndexExpr(o.getObjPtr()) {}
NonAffineIndexExpr::NonAffineIndexExpr(DimIndexExpr const &o)
    : NonAffineIndexExpr(o.getObjPtr()) {}
NonAffineIndexExpr::NonAffineIndexExpr(SymbolIndexExpr const &o)
    : NonAffineIndexExpr(o.getObjPtr()) {}

//===----------------------------------------------------------------------===//
// IndexExpr Subclasses for constructing QuestionmarkIndexExpr.
//===----------------------------------------------------------------------===//

QuestionmarkIndexExpr::QuestionmarkIndexExpr() {
  indexExprObj = new IndexExprImpl();
  assert(indexExprObj && "failed to allocate IndexExpr implemtation");
  indexExprObj->initAsQuestionmark();
}

// Don't care about otherIndexExpr as questionmarks have no real data.

QuestionmarkIndexExpr::QuestionmarkIndexExpr(IndexExpr const &o)
    : QuestionmarkIndexExpr() {}
QuestionmarkIndexExpr::QuestionmarkIndexExpr(UndefinedIndexExpr const &o)
    : QuestionmarkIndexExpr() {}
QuestionmarkIndexExpr::QuestionmarkIndexExpr(LiteralIndexExpr const &o)
    : QuestionmarkIndexExpr() {}
QuestionmarkIndexExpr::QuestionmarkIndexExpr(NonAffineIndexExpr const &o)
    : QuestionmarkIndexExpr() {}
QuestionmarkIndexExpr::QuestionmarkIndexExpr(QuestionmarkIndexExpr const &o)
    : QuestionmarkIndexExpr() {}
QuestionmarkIndexExpr::QuestionmarkIndexExpr(PredicateIndexExpr const &o)
    : QuestionmarkIndexExpr() {}
QuestionmarkIndexExpr::QuestionmarkIndexExpr(AffineIndexExpr const &o)
    : QuestionmarkIndexExpr() {}
QuestionmarkIndexExpr::QuestionmarkIndexExpr(DimIndexExpr const &o)
    : QuestionmarkIndexExpr() {}
QuestionmarkIndexExpr::QuestionmarkIndexExpr(SymbolIndexExpr const &o)
    : QuestionmarkIndexExpr() {}

//===----------------------------------------------------------------------===//
// IndexExpr Subclasses for constructing PredicateIndexExpr.
//===----------------------------------------------------------------------===//

PredicateIndexExpr::PredicateIndexExpr(bool const value) {
  indexExprObj = new IndexExprImpl();
  assert(indexExprObj && "failed to allocate IndexExpr implementation");
  indexExprObj->initAsLiteral(value, IndexExprKind::Predicate);
}

PredicateIndexExpr::PredicateIndexExpr(Value const value) {
  indexExprObj = new IndexExprImpl();
  assert(indexExprObj && "failed to allocate IndexExpr implemtation");
  indexExprObj->initAsKind(value, IndexExprKind::Predicate);
}

PredicateIndexExpr::PredicateIndexExpr(IndexExprImpl *otherObjPtr) {
  // Create new IndexExpr implementation object.
  indexExprObj = new IndexExprImpl();
  assert(indexExprObj && "failed to allocate IndexExpr implementation");
  // If undefined, nothing to do.
  if (!otherObjPtr)
    return;
  // If the index expression is a literal,  just copy it.
  if (otherObjPtr->isLiteral()) {
    indexExprObj->initAsLiteral(
        otherObjPtr->getLiteral(), IndexExprKind::Predicate);
    return;
  }
  assert(otherObjPtr->getKind() == IndexExprKind::Predicate &&
         "can only make a predicate from another predicate");
  indexExprObj->copy(otherObjPtr);
}

PredicateIndexExpr::PredicateIndexExpr(IndexExpr const &o)
    : PredicateIndexExpr(o.getObjPtr()) {}
PredicateIndexExpr::PredicateIndexExpr(UndefinedIndexExpr const &o)
    : PredicateIndexExpr(o.getObjPtr()) {}
PredicateIndexExpr::PredicateIndexExpr(LiteralIndexExpr const &o)
    : PredicateIndexExpr(o.getObjPtr()) {}
PredicateIndexExpr::PredicateIndexExpr(NonAffineIndexExpr const &o)
    : PredicateIndexExpr(o.getObjPtr()) {}
PredicateIndexExpr::PredicateIndexExpr(QuestionmarkIndexExpr const &o)
    : PredicateIndexExpr(o.getObjPtr()) {}
PredicateIndexExpr::PredicateIndexExpr(PredicateIndexExpr const &o)
    : PredicateIndexExpr(o.getObjPtr()) {}
PredicateIndexExpr::PredicateIndexExpr(AffineIndexExpr const &o)
    : PredicateIndexExpr(o.getObjPtr()) {}
PredicateIndexExpr::PredicateIndexExpr(DimIndexExpr const &o)
    : PredicateIndexExpr(o.getObjPtr()) {}
PredicateIndexExpr::PredicateIndexExpr(SymbolIndexExpr const &o)
    : PredicateIndexExpr(o.getObjPtr()) {}

//===----------------------------------------------------------------------===//
// IndexExpr Subclasses for constructing AffineIndexExpr.
//===----------------------------------------------------------------------===//

AffineIndexExpr::AffineIndexExpr(AffineExpr const value) {
  indexExprObj = new IndexExprImpl();
  assert(indexExprObj && "failed to allocate IndexExpr implemtation");
  indexExprObj->initAsAffineExpr(value);
}

AffineIndexExpr::AffineIndexExpr(IndexExprImpl *otherObjPtr) {
  // Create new IndexExpr implementation object.
  indexExprObj = new IndexExprImpl();
  assert(indexExprObj && "failed to allocate IndexExpr implementation");
  // If undefined, nothing to do.
  if (!otherObjPtr)
    return;
  // If the index expression is a literal,  just copy it.
  if (otherObjPtr->isLiteral()) {
    indexExprObj->initAsLiteral(
        otherObjPtr->getLiteral(), IndexExprKind::Affine);
    return;
  }
  // Depending on what kind of index expr we got, take different actions.
  bool isSameScope = otherObjPtr->isInCurrentScope();
  switch (otherObjPtr->getKind()) {
  case IndexExprKind::Questionmark: {
    indexExprObj->initAsQuestionmark();
    return;
  }
  case IndexExprKind::NonAffine: {
    llvm_unreachable("cannot make an affine from an non affine, affine are "
                     "made of literals, dims, and symbols");
  }
  case IndexExprKind::Predicate: {
    llvm_unreachable("cannot make an affine from a predicate");
  }
  case IndexExprKind::Affine: {
    assert(isSameScope && "cannot can only import literals, dims and symbols "
                          "from different scopes");
    indexExprObj->copy(otherObjPtr);
    return;
  }
  case IndexExprKind::Dim:
  case IndexExprKind::Symbol: {
    assert(isSameScope && "cannot can only import literals, dims and symbols "
                          "from different scopes");
    indexExprObj->initAsAffineExpr(otherObjPtr->getAffineExpr());
    return;
  }
  }
  llvm_unreachable("bad path");
}

AffineIndexExpr::AffineIndexExpr(IndexExpr const &o)
    : AffineIndexExpr(o.getObjPtr()) {}
AffineIndexExpr::AffineIndexExpr(UndefinedIndexExpr const &o)
    : AffineIndexExpr(o.getObjPtr()) {}
AffineIndexExpr::AffineIndexExpr(LiteralIndexExpr const &o)
    : AffineIndexExpr(o.getObjPtr()) {}
AffineIndexExpr::AffineIndexExpr(NonAffineIndexExpr const &o)
    : AffineIndexExpr(o.getObjPtr()) {}
AffineIndexExpr::AffineIndexExpr(QuestionmarkIndexExpr const &o)
    : AffineIndexExpr(o.getObjPtr()) {}
AffineIndexExpr::AffineIndexExpr(PredicateIndexExpr const &o)
    : AffineIndexExpr(o.getObjPtr()) {}
AffineIndexExpr::AffineIndexExpr(AffineIndexExpr const &o)
    : AffineIndexExpr(o.getObjPtr()) {}
AffineIndexExpr::AffineIndexExpr(DimIndexExpr const &o)
    : AffineIndexExpr(o.getObjPtr()) {}
AffineIndexExpr::AffineIndexExpr(SymbolIndexExpr const &o)
    : AffineIndexExpr(o.getObjPtr()) {}

//===----------------------------------------------------------------------===//
// IndexExpr Subclasses for constructing DimIndexExpr.
//===----------------------------------------------------------------------===//

DimIndexExpr::DimIndexExpr(Value const value) {
  indexExprObj = new IndexExprImpl();
  assert(indexExprObj && "failed to allocate IndexExpr implemtation");
  indexExprObj->initAsKind(value, IndexExprKind::Dim);
}

DimIndexExpr::DimIndexExpr(IndexExprImpl *otherObjPtr) {
  // Create new IndexExpr implementation object.
  indexExprObj = new IndexExprImpl();
  assert(indexExprObj && "failed to allocate IndexExpr implementation");
  // If undefined, nothing to do.
  if (!otherObjPtr)
    return;
  // If the index expression is a literal,  just copy it.
  if (otherObjPtr->isLiteral()) {
    indexExprObj->initAsLiteral(
        otherObjPtr->getLiteral(), IndexExprKind::Affine);
    return;
  }
  // Depending on what kind of index expr we got, take different actions.
  bool isSameScope = otherObjPtr->isInCurrentScope();
  switch (otherObjPtr->getKind()) {
  case IndexExprKind::Questionmark: {
    indexExprObj->initAsQuestionmark();
    return;
  }
  case IndexExprKind::NonAffine: {
    indexExprObj->initAsKind(otherObjPtr->getValue(), IndexExprKind::Dim);
    return;
  }
  case IndexExprKind::Predicate: {
    llvm_unreachable("cannot make an dim from a predicate");
  }
  case IndexExprKind::Affine: {
    indexExprObj->initAsKind(otherObjPtr->getValue(), IndexExprKind::Dim);
    return;
  }
  case IndexExprKind::Dim: {
    // If replicated in the same scope, its not great but will not gen errors.
    indexExprObj->initAsKind(otherObjPtr->getValue(), IndexExprKind::Dim);
    return;
  }
  case IndexExprKind::Symbol: {
    assert(!isSameScope && "cannot make a dim from a symbol at the same scope");
    indexExprObj->initAsKind(otherObjPtr->getValue(), IndexExprKind::Dim);
    return;
  }
  }
  llvm_unreachable("bad path");
}

DimIndexExpr::DimIndexExpr(IndexExpr const &o) : DimIndexExpr(o.getObjPtr()) {}
DimIndexExpr::DimIndexExpr(UndefinedIndexExpr const &o)
    : DimIndexExpr(o.getObjPtr()) {}
DimIndexExpr::DimIndexExpr(LiteralIndexExpr const &o)
    : DimIndexExpr(o.getObjPtr()) {}
DimIndexExpr::DimIndexExpr(NonAffineIndexExpr const &o)
    : DimIndexExpr(o.getObjPtr()) {}
DimIndexExpr::DimIndexExpr(QuestionmarkIndexExpr const &o)
    : DimIndexExpr(o.getObjPtr()) {}
DimIndexExpr::DimIndexExpr(PredicateIndexExpr const &o)
    : DimIndexExpr(o.getObjPtr()) {}
DimIndexExpr::DimIndexExpr(AffineIndexExpr const &o)
    : DimIndexExpr(o.getObjPtr()) {}
DimIndexExpr::DimIndexExpr(DimIndexExpr const &o)
    : DimIndexExpr(o.getObjPtr()) {}
DimIndexExpr::DimIndexExpr(SymbolIndexExpr const &o)
    : DimIndexExpr(o.getObjPtr()) {}

//===----------------------------------------------------------------------===//
// IndexExpr Subclasses for constructing SymbolIndexExpr.
//===----------------------------------------------------------------------===//

SymbolIndexExpr::SymbolIndexExpr(Value const value) {
  indexExprObj = new IndexExprImpl();
  assert(indexExprObj && "failed to allocate IndexExpr implemtation");
  indexExprObj->initAsKind(value, IndexExprKind::Symbol);
}

SymbolIndexExpr::SymbolIndexExpr(IndexExprImpl *otherObjPtr) {
  // Create new IndexExpr implementation object.
  indexExprObj = new IndexExprImpl();
  assert(indexExprObj && "failed to allocate IndexExpr implementation");
  // If undefined, nothing to do.
  if (!otherObjPtr)
    return;
  // If the index expression is a literal,  just copy it.
  if (otherObjPtr->isLiteral()) {
    indexExprObj->initAsLiteral(
        otherObjPtr->getLiteral(), IndexExprKind::Affine);
    return;
  }
  // Depending on what kind of index expr we got, take different actions.
  bool isSameScope = otherObjPtr->isInCurrentScope();
  switch (otherObjPtr->getKind()) {
  case IndexExprKind::Questionmark: {
    indexExprObj->initAsQuestionmark();
    return;
  }
  case IndexExprKind::NonAffine: {
    indexExprObj->initAsKind(otherObjPtr->getValue(), IndexExprKind::Symbol);
    return;
  }
  case IndexExprKind::Predicate: {
    llvm_unreachable("cannot make an symbol from a predicate");
  }
  case IndexExprKind::Affine: {
    indexExprObj->initAsKind(otherObjPtr->getValue(), IndexExprKind::Symbol);
    return;
  }
  case IndexExprKind::Dim: {
    assert(!isSameScope && "cannot make a symbol from a dim in the same scope");
    indexExprObj->initAsKind(otherObjPtr->getValue(), IndexExprKind::Symbol);
    return;
  }
  case IndexExprKind::Symbol: {
    // If replicated in the same scope, its not great but will not gen errors.
    indexExprObj->initAsKind(otherObjPtr->getValue(), IndexExprKind::Symbol);
    return;
  }
  }
  llvm_unreachable("bad path");
}

SymbolIndexExpr::SymbolIndexExpr(IndexExpr const &o)
    : SymbolIndexExpr(o.getObjPtr()) {}
SymbolIndexExpr::SymbolIndexExpr(UndefinedIndexExpr const &o)
    : SymbolIndexExpr(o.getObjPtr()) {}
SymbolIndexExpr::SymbolIndexExpr(LiteralIndexExpr const &o)
    : SymbolIndexExpr(o.getObjPtr()) {}
SymbolIndexExpr::SymbolIndexExpr(NonAffineIndexExpr const &o)
    : SymbolIndexExpr(o.getObjPtr()) {}
SymbolIndexExpr::SymbolIndexExpr(QuestionmarkIndexExpr const &o)
    : SymbolIndexExpr(o.getObjPtr()) {}
SymbolIndexExpr::SymbolIndexExpr(PredicateIndexExpr const &o)
    : SymbolIndexExpr(o.getObjPtr()) {}
SymbolIndexExpr::SymbolIndexExpr(AffineIndexExpr const &o)
    : SymbolIndexExpr(o.getObjPtr()) {}
SymbolIndexExpr::SymbolIndexExpr(DimIndexExpr const &o)
    : SymbolIndexExpr(o.getObjPtr()) {}
SymbolIndexExpr::SymbolIndexExpr(SymbolIndexExpr const &o)
    : SymbolIndexExpr(o.getObjPtr()) {}

//===----------------------------------------------------------------------===//
// Capturing Index Expressions: Array of values
//===----------------------------------------------------------------------===//

ArrayValueIndexCapture::ArrayValueIndexCapture(
    Value array, GetDenseVal fGetDenseVal, LoadVal fLoadVal)
    : array(array), hasDefault(false), fGetDenseArrayAttr(fGetDenseVal),
      fLoadVallFromArrayAtIndex(fLoadVal) {}

ArrayValueIndexCapture::ArrayValueIndexCapture(Value array,
    int64_t defaultLiteral, GetDenseVal fGetDenseVal, LoadVal fLoadVal)
    : array(array), defaultLiteral(defaultLiteral), hasDefault(true),
      fGetDenseArrayAttr(fGetDenseVal), fLoadVallFromArrayAtIndex(fLoadVal) {}

IndexExpr ArrayValueIndexCapture::getSymbol(uint64_t i) {
  // Check if we have an operand.
  if (array.getType().isa<NoneType>()) {
    // Operand undefined, we use the default value if there is one.
    if (hasDefault)
      return LiteralIndexExpr(defaultLiteral);
    // Has no default: error
    return UndefinedIndexExpr();
  }
  // Check if we have an array of literals.
  assert(fGetDenseArrayAttr && "expected method to get a dense array");
  if (DenseElementsAttr attrArray = fGetDenseArrayAttr(array)) {
    // We extracted an dense attribute from definition of operand.
    if ((int64_t)i >= attrArray.getType().getDimSize(0)) {
      // Request beyond available size.
      if (hasDefault)
        return LiteralIndexExpr(defaultLiteral);
      // Has no default: error
      return UndefinedIndexExpr();
    }
    auto attrVal = attrArray.getValue(ArrayRef<uint64_t>({i}));
    int64_t attrInt = attrVal.cast<IntegerAttr>().getInt();
    return LiteralIndexExpr(attrInt);
  }

  // We must read value from an array.
  IndexExprScope &scope = IndexExprScope::getCurrentScope();
  if (scope.isShapeInferencePass()) {
    // Not a constant; don't add code.
    return QuestionmarkIndexExpr();
  }
  // Emit code to read array.
  assert(fLoadVallFromArrayAtIndex && "expected method to load an array value");
  Value loadVal =
      fLoadVallFromArrayAtIndex(scope.getRewriter(), scope.getLoc(), array, i);
  return SymbolIndexExpr(loadVal);
}

bool ArrayValueIndexCapture::getSymbolList(
    int num, SmallVectorImpl<IndexExpr> &symbolList) {
  // Clear output.
  symbolList.clear();
  for (int i = 0; i < num; ++i) {
    IndexExpr sym = getSymbol(i);
    if (sym.isUndefined()) {
      symbolList.clear();
      return false;
    }
    symbolList.emplace_back(sym);
  }
  return true;
}

bool ArrayValueIndexCapture::getSymbolList(
    SmallVectorImpl<IndexExpr> &symbolList) {
  symbolList.clear();
  auto shapeType = array.getType().dyn_cast_or_null<ShapedType>();
  if (!shapeType)
    return false; // Assume error if its not a shape type.
  assert(shapeType.getRank() == 1 &&
         "Array value index capture supports 1D arrays");
  int num = shapeType.getShape()[0];
  if (num == -1)
    return false; // Cannot read an unranked array.
  return getSymbolList(num, symbolList);
}

//===----------------------------------------------------------------------===//
// Capturing Index Expressions: Array of values
//===----------------------------------------------------------------------===//

ArrayAttributeIndexCapture::ArrayAttributeIndexCapture(ArrayAttr array)
    : array(array), arraySize((array) ? array.size() : 0), defaultLiteral(0),
      hasDefault(false) {}

ArrayAttributeIndexCapture::ArrayAttributeIndexCapture(
    ArrayAttr array, int64_t defaultLiteral)
    : array(array), arraySize((array) ? array.size() : 0),
      defaultLiteral(defaultLiteral), hasDefault(true) {}

IndexExpr ArrayAttributeIndexCapture::getLiteral(uint64_t i) {
  if (i < arraySize) {
    int64_t val = (array.getValue()[i]).cast<IntegerAttr>().getInt();
    return LiteralIndexExpr(val);
  }
  if (hasDefault)
    return LiteralIndexExpr(defaultLiteral);
  return UndefinedIndexExpr();
}

//===----------------------------------------------------------------------===//
// Capturing Index Expressions: MemRef Bounds
//===----------------------------------------------------------------------===//

MemRefBoundsIndexCapture::MemRefBoundsIndexCapture()
    : tensorOrMemref(nullptr), memRank(0) {}

MemRefBoundsIndexCapture::MemRefBoundsIndexCapture(Value tensorOrMemref)
    : tensorOrMemref(tensorOrMemref), memRank(0) {
  if (tensorOrMemref) {
    ShapedType shapedType =
        tensorOrMemref.getType().dyn_cast_or_null<ShapedType>();
    if (shapedType)
      memRank = shapedType.getShape().size();
  }
}

bool MemRefBoundsIndexCapture::isLiteral(int64_t i) {
  assert(tensorOrMemref && "Expected defined tensor or memref");
  ArrayRef<int64_t> shape =
      tensorOrMemref.getType().cast<ShapedType>().getShape();
  return (shape[i] >= 0);
}

int64_t MemRefBoundsIndexCapture::getShape(int64_t i) {
  assert(tensorOrMemref && "Expected defined tensor or memref");
  ArrayRef<int64_t> shape =
      tensorOrMemref.getType().cast<ShapedType>().getShape();
  return shape[i];
}

bool MemRefBoundsIndexCapture::areAllLiteral() {
  assert(tensorOrMemref && "Expected defined tensor or memref");
  ArrayRef<int64_t> shape =
      tensorOrMemref.getType().cast<ShapedType>().getShape();
  for (unsigned int i = 0; i < memRank; ++i)
    if (shape[i] < 0)
      return false;
  return true;
}

IndexExpr MemRefBoundsIndexCapture::getDim(uint64_t i) {
  return get<DimIndexExpr>(i);
}

IndexExpr MemRefBoundsIndexCapture::getSymbol(uint64_t i) {
  return get<SymbolIndexExpr>(i);
}

// Assert if not a literal.
IndexExpr MemRefBoundsIndexCapture::getLiteral(uint64_t i) {
  assert(tensorOrMemref && "Expected defined tensor or memref");
  assert(i < memRank && "out of bound access");
  ArrayRef<int64_t> shape =
      tensorOrMemref.getType().cast<ShapedType>().getShape();
  if (shape[i] >= 0) {
    // We have a constant dimension.
    int64_t intVal = shape[i];
    return LiteralIndexExpr(intVal);
  }
  llvm_unreachable("expected a literal");
}

void MemRefBoundsIndexCapture::getDimList(SmallVectorImpl<IndexExpr> &dimList) {
  getList<DimIndexExpr>(dimList);
}

void MemRefBoundsIndexCapture::getSymbolList(
    SmallVectorImpl<IndexExpr> &symbolList) {
  getList<SymbolIndexExpr>(symbolList);
}

void MemRefBoundsIndexCapture::getLiteralList(
    SmallVectorImpl<IndexExpr> &literalList) {
  // Clear output.
  literalList.clear();
  // Scan tensor or memref.
  for (unsigned int i = 0; i < memRank; ++i)
    literalList.emplace_back(getLiteral(i));
}

template <class INDEX>
IndexExpr MemRefBoundsIndexCapture::get(uint64_t i) {
  assert(tensorOrMemref && "Expected defined tensor or memref");
  ArrayRef<int64_t> shape =
      tensorOrMemref.getType().cast<ShapedType>().getShape();
  assert(i < memRank && "index out of bound");
  if (shape[i] >= 0) {
    // We have a constant dimension.
    int64_t intVal = shape[i];
    return LiteralIndexExpr(intVal);
  }
  // We have a dynamic dimension.
  IndexExprScope &scope = IndexExprScope::getCurrentScope();
  if (scope.isShapeInferencePass()) {
    // Not a constant; don't add code.
    return QuestionmarkIndexExpr();
  }
  Value dynVal = scope.getRewriter().create<memref::DimOp>(
      scope.getLoc(), tensorOrMemref, i);
  return INDEX(dynVal);
}

template <class INDEX>
void MemRefBoundsIndexCapture::getList(SmallVectorImpl<IndexExpr> &list) {
  // Clear output.
  list.clear();
  // Scan tensor or memref.
  for (unsigned int i = 0; i < memRank; ++i)
    list.emplace_back(get<INDEX>(i));
}<|MERGE_RESOLUTION|>--- conflicted
+++ resolved
@@ -28,6 +28,7 @@
 #include "llvm/Support/Debug.h"
 
 #define DEBUG_TYPE "index_expr"
+#define DEBUG 0
 
 using namespace mlir;
 
@@ -159,23 +160,11 @@
 // IndexExprScope Debug.
 //===----------------------------------------------------------------------===//
 
-<<<<<<< HEAD
-// Debug (enable using DEBUG=1 at top of file).
-void IndexExprScope::debugPrint(
-    const std::string &msg, const bool forcePrint) const {
-  if (DEBUG || forcePrint) {
-    printf("Scope %s 0x%llx: with parent scope 0x%lld and %d dims and %d "
-           "symbols\n",
-        msg.c_str(), (long long)this, (long long)parentScope, (int)dims.size(),
-        (int)symbols.size());
-  }
-=======
 void IndexExprScope::debugPrint(const std::string &msg) const {
   LLVM_DEBUG(llvm::dbgs() << "Scope " << msg.c_str() << " 0x" << (long long)this
                           << ": with parent scope 0x" << (long long)parentScope
                           << " and " << dims.size() << " dims and "
                           << symbols.size() << " symbols\n";);
->>>>>>> e8422d32
 }
 
 //===----------------------------------------------------------------------===//
