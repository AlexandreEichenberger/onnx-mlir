# SPDX-License-Identifier: Apache-2.0

if (${CMAKE_SYSTEM_PROCESSOR} STREQUAL "s390x")
  # currently needed for a bug on Z for the ONNXOps.cpp.inc file
  llvm_replace_compiler_option(CMAKE_CXX_FLAGS_RELEASE "-O2" "-O1")
  llvm_replace_compiler_option(CMAKE_CXX_FLAGS_RELEASE "-O3" "-O1")
endif()

add_onnx_mlir_dialect(ONNXOps)
add_onnx_mlir_dialect_doc(onnx ONNXOps.td)

add_onnx_mlir_rewriter(Rewrite)
add_onnx_mlir_rewriter(Combine)

add_onnx_mlir_library(OMONNXOps
<<<<<<< HEAD
        ONNXOps.cpp
        ONNXOpsHelper.cpp
        ONNXShapeHelper.cpp
        Rewrite.cpp
        Combine.cpp
        IndexExpr.cpp
        IndexExprDetail.cpp
        TmpMlirUtils.cpp)
=======
  ONNXOps.cpp
  ONNXOpsHelper.cpp
  ONNXShapeHelper.cpp
  Rewrite.cpp
  Combine.cpp
  IndexExpr.cpp
  IndexExprDetail.cpp
>>>>>>> 74e26354

  DEPENDS
  OMHasOnnxSubgraphOpInterfaceIncGen
  OMONNXCombineIncGen
  OMONNXOpsIncGen
  OMONNXRewriteIncGen
  OMResultTypeInferenceOpInterfaceIncGen
  OMShapeInferenceOpInterfaceIncGen

  LINK_LIBS PUBLIC
  MLIRAffine
  )<|MERGE_RESOLUTION|>--- conflicted
+++ resolved
@@ -13,16 +13,6 @@
 add_onnx_mlir_rewriter(Combine)
 
 add_onnx_mlir_library(OMONNXOps
-<<<<<<< HEAD
-        ONNXOps.cpp
-        ONNXOpsHelper.cpp
-        ONNXShapeHelper.cpp
-        Rewrite.cpp
-        Combine.cpp
-        IndexExpr.cpp
-        IndexExprDetail.cpp
-        TmpMlirUtils.cpp)
-=======
   ONNXOps.cpp
   ONNXOpsHelper.cpp
   ONNXShapeHelper.cpp
@@ -30,7 +20,7 @@
   Combine.cpp
   IndexExpr.cpp
   IndexExprDetail.cpp
->>>>>>> 74e26354
+  TmpMlirUtils.cpp
 
   DEPENDS
   OMHasOnnxSubgraphOpInterfaceIncGen
