--- conflicted
+++ resolved
@@ -251,9 +251,10 @@
     }
     if (allOtherInputDimsAreOne) {
       operandAccessExprs.emplace_back(outputAccessExprs[dimIndex]);
-    } else
+    } else {
       operandAccessExprs.emplace_back(
           IndexExpr::select(dim > 1, outputAccessExprs[dimIndex], 0));
+    }
   }
 
   return success();
@@ -1035,11 +1036,7 @@
       IndexExpr t1 = O - one;
       IndexExpr t2 = t1 * s + kdTerm;
       IndexExpr t3 = t2 - I;
-<<<<<<< HEAD
       IndexExpr padSum = IndexExpr::max(t3, zero);
-=======
-      IndexExpr padSum = IndexExpr::select(t3 > zero, t3, zero);
->>>>>>> 76d39443
       // Single pad value is padSump / 2.
       IndexExpr p = padSum.floorDiv(2);
       // Increment is 1 when pp % 2 != 0
