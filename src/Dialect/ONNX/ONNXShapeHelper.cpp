/*
 * SPDX-License-Identifier: Apache-2.0
 */

//===----------------ONNXShapeHelper.cpp - help for shapes----------------=== //
//
// Copyright 2020 The IBM Research Authors.
//
// =============================================================================
//
// This file has the computations to compute the shapes using the new index expr
// approach.
//
//===----------------------------------------------------------------------===//

#include "src/Dialect/ONNX/ONNXShapeHelper.hpp"
#include "src/Dialect/ONNX/ONNXOpsHelper.hpp"

#include <algorithm>

using namespace mlir;

#define DEBUG 0

#if DEBUG
#include <iostream>
using namespace std;
#endif

//===----------------------------------------------------------------------===//
// ONNX Op Shape Helper
//===----------------------------------------------------------------------===//

// Reuse scope if given, otherwise create one now and free in destructor.
template <class OP>
ONNXOpShapeHelper<OP>::ONNXOpShapeHelper(
    OP *newOp, int numResults, IndexExprScope *inScope)
    : op(newOp), fGetDenseVal(getDenseElementAttributeFromONNXValue),
      fLoadVal(nullptr), outputsDims(), ownScope(inScope == nullptr) {
  assert(op && "Expecting a valid pointer");
  if (ownScope)
    scope = new IndexExprScope(nullptr, newOp->getLoc());
  setNumberOfOutputs(numResults);
}

template <class OP>
ONNXOpShapeHelper<OP>::ONNXOpShapeHelper(OP *newOp, int numResults,
    OpBuilder *rewriter, ArrayValueIndexCapture::GetDenseVal fGetDenseValInput,
    ArrayValueIndexCapture::LoadVal fLoadVal, IndexExprScope *inScope)
    : op(newOp), fLoadVal(fLoadVal), outputsDims(),
      ownScope(inScope == nullptr) {
  assert(op && "Expecting a valid pointer");
  if (ownScope)
    scope = new IndexExprScope(rewriter, newOp->getLoc());
  setNumberOfOutputs(numResults);
  // Get the dense value by combining provided function (if any) with the
  // default one.
  fGetDenseVal = [=](Value array) {
    DenseElementsAttr res = nullptr;
    // Try with the provided method, if any.
    if (fGetDenseValInput)
      res = fGetDenseValInput(array);
    // If provided method was not provided or failed, try default ONNX method.
    if (!res)
      res = getDenseElementAttributeFromONNXValue(array);
    return res;
  };
}

//===----------------------------------------------------------------------===//
// ONNX Op Shape Helper for Broadcasting
//===----------------------------------------------------------------------===//

// Since Broadcasted ops are generic (due to implementation in Elementwise.cpp
// templates), we assume below that each of the broadcast ops have exactly one
// output. If that were not the case, then we would need to pass the number of
// results as a parameter to both constructors below.

template <class OP>
ONNXOpBroadcastedShapeHelper<OP>::ONNXOpBroadcastedShapeHelper(OP *newOp,
    IndexExprScope *inScope, bool uniBroadcasting, bool noBroadcasting)
    : ONNXOpShapeHelper<OP>(newOp, 1, inScope), inputsDims(), outputRank(-1),
      isUniBroadcasting(uniBroadcasting), isNoBroadcasting(noBroadcasting) {}

template <class OP>
ONNXOpBroadcastedShapeHelper<OP>::ONNXOpBroadcastedShapeHelper(OP *newOp,
    OpBuilder *rewriter, ArrayValueIndexCapture::GetDenseVal fGetDenseVal,
    ArrayValueIndexCapture::LoadVal fLoadVal, IndexExprScope *inScope,
    bool uniBroadcasting, bool noBroadcasting)
    : ONNXOpShapeHelper<OP>(
          newOp, 1, rewriter, fGetDenseVal, fLoadVal, inScope),
      inputsDims(), outputRank(-1), isUniBroadcasting(uniBroadcasting),
      isNoBroadcasting(noBroadcasting) {}

template <class OP>
LogicalResult ONNXOpBroadcastedShapeHelper<OP>::computeShape(
    ArrayRef<Value> operands, DimsExpr &additionalOperand) {
  // if additionalOperand is not used, we expect a zero-sized vector.
  // A temporary IndexExpr vector for the output.
  DimsExpr dimsExpr;
  int64_t numOfInputs = operands.size();

  // Compute rank of the output. Rank of the output is the maximum rank of all
  // operands.
  int additionalOperRank = additionalOperand.size();
  bool hasAdditionalOper = additionalOperRank > 0;
  outputRank = hasAdditionalOper ? additionalOperRank : -1;
  for (int64_t i = 0; i < numOfInputs; ++i) {
    int64_t r = operands[i].getType().cast<ShapedType>().getRank();
    outputRank = std::max(outputRank, r);
  }
  dimsExpr.resize(outputRank);

  // Prepare dims for every input. Prepend 1s if the input's shape has smaller
  // rank, so that all the shapes have the same rank.
  LiteralIndexExpr one(1);
  for (int64_t i = 0; i < numOfInputs; ++i) {
    MemRefBoundsIndexCapture bounds(operands[i]);
    int64_t r = bounds.getRank();
    // Prepend 1s.
    DimsExpr dims;
    for (int64_t k = 0; k < outputRank - r; ++k)
      dims.emplace_back(one);
    // Get from the input.
    for (int64_t k = 0; k < r; ++k)
      dims.emplace_back(bounds.getDim(k));
    inputsDims.emplace_back(dims);
  }
  // Handle the additional operand here.
  if (hasAdditionalOper) {
    DimsExpr dims(outputRank - additionalOperRank, one);
    for (int64_t k = 0; k < additionalOperRank; ++k)
      dims.emplace_back(additionalOperand[k]);
    inputsDims.emplace_back(dims);
    numOfInputs++;
  }

  // Initialize the output with the first operand.
  dimsExpr = inputsDims[0];

  // Note on IndexExpr. When we are not allowed to generate code, QuestionMark
  // stands for anything but a literal. When we are allowed to generate code,
  // there should be no more QuestionMarks as we are allowed to generate
  // affine/symbols/dims/non-affine expressions. Since this code predominantly
  // runs when we can gen code (as it actually does gen max ops), we should use
  // !isLiteral() for anything that is runtime. The comments were left
  // unchanged.

  //  Now compute each broadcasted dimension for the output. folding over the
  //  other operands along the current dimension index.
  for (int64_t i = 1; i < numOfInputs; ++i) {
    for (int64_t j = 0; j < outputRank; ++j) {
      // Set the output dimension based on the two dimension values.
      // Dimension value can be one of 1, QuestionMark, LiteralNot1.
      IndexExpr currentDimExpr = dimsExpr[j];
      IndexExpr nextDimExpr = inputsDims[i][j];

      // 1 - QuestionMark
      // 1 - LiteralNot1
      // 1 - 1
      if (currentDimExpr.isLiteralAndIdenticalTo(1)) {
        if (!isUniBroadcasting && !isNoBroadcasting)
          dimsExpr[j] = nextDimExpr;
        continue;
      }

      if (currentDimExpr.isLiteralAndDifferentThan(1)) {
        // LiteralNot1 - LiteralNot1 => keep unchanged with verifying.
        if (nextDimExpr.isLiteralAndDifferentThan(1))
          assert(currentDimExpr.isLiteralAndIdenticalTo(nextDimExpr));
        // Keep unchanged without verifying:
        //   - LiteralNot1 - QuestionMark
        //   - LiteralNot1 - 1
        continue;
      }

      // QuestionMark - 1 => keep unchanged.
      if (!currentDimExpr.isLiteral() &&
          nextDimExpr.isLiteralAndIdenticalTo(1)) {
        continue;
      }

      // QuestionMark - LiteralNot1 => set to LiteralNot1 without verifying.
      if (!currentDimExpr.isLiteral() &&
          nextDimExpr.isLiteralAndDifferentThan(1)) {
        dimsExpr[j] = nextDimExpr;
        continue;
      }

      // QuestionMark - QuestionMark
      if (!isUniBroadcasting) {
        dimsExpr[j] = IndexExpr::max(currentDimExpr, nextDimExpr);
      }
    }
  }
  // Set the final output.
  ONNXOpShapeHelper<OP>::dimsForOutput(0) = dimsExpr;
  return success();
}

template <class OP>
LogicalResult ONNXOpBroadcastedShapeHelper<OP>::GetAccessExprs(Value operand,
    unsigned operandIndex, const SmallVectorImpl<IndexExpr> &outputAccessExprs,
    SmallVectorImpl<IndexExpr> &operandAccessExprs) {
  if (isNoBroadcasting || (isUniBroadcasting && operandIndex == 0)) {
    for (IndexExpr ie : outputAccessExprs)
      operandAccessExprs.emplace_back(ie);
    return success();
  }

  auto operandRank = operand.getType().cast<ShapedType>().getRank();
  for (decltype(operandRank) i = 0; i < operandRank; ++i) {
    // Shape helper may pretend 1s, thus adjust dimension index accordingly.
    auto dimIndex = outputRank - operandRank + i;
    SymbolIndexExpr dim(inputsDims[operandIndex][dimIndex]);

    // Compute access index based on broadcasting rules.
    // If all other operand dims are 1, just use the output access index.
    // Otherwise, emit a select op.
    bool allOtherInputDimsAreOne = true;
    for (unsigned int i = 0; i < inputsDims.size(); ++i) {
      if (i == operandIndex)
        continue;
      IndexExpr dim = inputsDims[i][dimIndex];
      if (!dim.isLiteralAndIdenticalTo(1)) {
        allOtherInputDimsAreOne = false;
        break;
      }
    }
    if (allOtherInputDimsAreOne) {
      operandAccessExprs.emplace_back(outputAccessExprs[dimIndex]);
    } else {
      operandAccessExprs.emplace_back(
          IndexExpr::select(dim > 1, outputAccessExprs[dimIndex], 0));
    }
  }

  return success();
}

//===----------------------------------------------------------------------===//
<<<<<<< HEAD
// ONNX Generic Broadcast Op Shape Helper
//===----------------------------------------------------------------------===//

ONNXGenericOpBroadcastedShapeHelper::ONNXGenericOpBroadcastedShapeHelper(
    Operation *newOp, IndexExprScope *inScope, bool uniBroadcasting,
    bool noBroadcasting)
    : ONNXOpBroadcastedShapeHelper<Operation>(
          newOp, inScope, uniBroadcasting, noBroadcasting) {}

ONNXGenericOpBroadcastedShapeHelper::ONNXGenericOpBroadcastedShapeHelper(
    Operation *newOp, OpBuilder *rewriter,
    ArrayValueIndexCapture::GetDenseVal fGetDenseVal,
    ArrayValueIndexCapture::LoadVal fLoadVal, IndexExprScope *inScope,
    bool uniBroadcasting, bool noBroadcasting)
    : ONNXOpBroadcastedShapeHelper<Operation>(newOp, rewriter, fGetDenseVal,
          fLoadVal, inScope, uniBroadcasting, noBroadcasting) {}

//===----------------------------------------------------------------------===//
// ONNX Op Shape Helper for ArgMax
//===----------------------------------------------------------------------===//

ONNXArgMaxOpShapeHelper::ONNXArgMaxOpShapeHelper(ONNXArgMaxOp *newOp)
    : ONNXOpShapeHelper<ONNXArgMaxOp>(
          newOp, newOp->getOperation()->getNumResults()) {}

ONNXArgMaxOpShapeHelper::ONNXArgMaxOpShapeHelper(ONNXArgMaxOp *newOp,
    OpBuilder *rewriter, ArrayValueIndexCapture::GetDenseVal fGetDenseVal,
    ArrayValueIndexCapture::LoadVal fLoadVal)
    : ONNXOpShapeHelper<ONNXArgMaxOp>(newOp,
          newOp->getOperation()->getNumResults(), rewriter, fGetDenseVal,
          fLoadVal) {}

LogicalResult ONNXArgMaxOpShapeHelper::computeShape(
    ONNXArgMaxOpAdaptor operandAdaptor) {
  // Get info about input data operand.
  Value data = operandAdaptor.data();
  int64_t dataRank = data.getType().cast<ShapedType>().getRank();

  // axis is a required attribute and should have default value of 0.
  int64_t axisValue = op->axis();

  // Accepted axis range is [-r, r-1] where r = rank(data).
  if (axisValue < -1 * (int64_t)dataRank || axisValue >= (int64_t)dataRank) {
    return op->emitError("ArgMax axis value out of bound");
  }

  if (axisValue < 0) {
    axisValue = dataRank + axisValue;
    auto builder = mlir::Builder(op->getContext());
    op->axisAttr(IntegerAttr::get(builder.getIntegerType(64, /*isSigned=*/true),
        APInt(64, /*value=*/axisValue, /*isSigned=*/true)));
  }

  // keepdims is a required attribute and should have default value of 1.
  int64_t keepdims = op->keepdims();
  bool isKeepdims = (keepdims == 1) ? true : false;

  // Compute outputDims
  DimsExpr outputDims;
  MemRefBoundsIndexCapture dataBounds(data);
  int reducedRank = isKeepdims ? dataRank : dataRank - 1;
  outputDims.resize(reducedRank);
  for (auto i = 0; i < reducedRank; i++) {
    DimIndexExpr dimOutput;
    if (isKeepdims) {
      if (i != axisValue)
        dimOutput = dataBounds.getDim(i);
      else
        dimOutput = LiteralIndexExpr(1);
    } else {
      if (i < axisValue)
        dimOutput = dataBounds.getDim(i);
      else
        dimOutput = dataBounds.getDim(i + 1);
    }
    outputDims[i] = dimOutput;
  }

  // Save the final result.
  dimsForOutput(0) = outputDims;

=======
// ONNX DepthToSpace Op Shape Helper
//===----------------------------------------------------------------------===//

ONNXDepthToSpaceOpShapeHelper::ONNXDepthToSpaceOpShapeHelper(
    ONNXDepthToSpaceOp *newOp)
    : ONNXOpShapeHelper<ONNXDepthToSpaceOp>(newOp) {}

ONNXDepthToSpaceOpShapeHelper::ONNXDepthToSpaceOpShapeHelper(
    ONNXDepthToSpaceOp *newOp, ConversionPatternRewriter &rewriter,
    ArrayValueIndexCapture::GetDenseVal fGetDenseVal,
    ArrayValueIndexCapture::LoadVal fLoadVal)
    : ONNXOpShapeHelper<ONNXDepthToSpaceOp>(
          newOp, rewriter, fGetDenseVal, fLoadVal) {}

LogicalResult ONNXDepthToSpaceOpShapeHelper::Compute(
    ONNXDepthToSpaceOpAdaptor operandAdaptor) {
  // Get info about input data operand and blocksize.
  Value input = operandAdaptor.input();
  int64_t blocksize = op->blocksize();
  assert(input.getType().isa<ShapedType>() && "Input should have a shape");
  assert(blocksize > 0 && "blocksize should be strictly positive");

  int64_t inputRank = input.getType().cast<ShapedType>().getShape().size();
  assert(inputRank == 4 && "Unexpected input tensor rank");

  // Compute outputDims.
  // The input tensor has format [N,C,H,W], where N is the batch axis, C is the
  // channel or depth, H is the height and W is the width. The output tensor has
  // shape [N, C / (blocksize * blocksize), H * blocksize, W * blocksize].
  DimsExpr outputDims;
  outputDims.resize(inputRank);
  MemRefBoundsIndexCapture inputBounds(input);
  DimIndexExpr N(inputBounds.getDim(0));
  DimIndexExpr C(inputBounds.getDim(1));
  DimIndexExpr H(inputBounds.getDim(2));
  DimIndexExpr W(inputBounds.getDim(3));

  outputDims[0] = N;
  outputDims[1] = C.floorDiv(blocksize * blocksize);
  outputDims[2] = H * blocksize;
  outputDims[3] = W * blocksize;

  // Save the final result.
  dimsForOutput(0) = outputDims;
>>>>>>> 2e1033de
  return success();
}

//===----------------------------------------------------------------------===//
// ONNX Slice Op Shape Helper
//===----------------------------------------------------------------------===//

ONNXSliceOpShapeHelper::ONNXSliceOpShapeHelper(ONNXSliceOp *newOp)
    : ONNXOpShapeHelper<ONNXSliceOp>(
          newOp, newOp->getOperation()->getNumResults()),
      starts(), ends(), steps() {}

ONNXSliceOpShapeHelper::ONNXSliceOpShapeHelper(ONNXSliceOp *newOp,
    OpBuilder *rewriter, ArrayValueIndexCapture::GetDenseVal fGetDenseVal,
    ArrayValueIndexCapture::LoadVal fLoadVal)
    : ONNXOpShapeHelper<ONNXSliceOp>(newOp,
          newOp->getOperation()->getNumResults(), rewriter, fGetDenseVal,
          fLoadVal),
      starts(), ends(), steps() {}

LogicalResult ONNXSliceOpShapeHelper::computeShape(
    ONNXSliceOpAdaptor operandAdaptor) {
  // Shape inference indicated by passing a null rewriter pointer.
  // Output dims of results.
  DimsExpr outputDims;

  // Get info about input data operand.
  Value data = operandAdaptor.data();
  uint64_t dataRank = data.getType().cast<ShapedType>().getShape().size();

  // Get each of the axes, and save the literal values in axesIntLit.
  SmallVector<int64_t, 2> axesIntLit;
  Value axes = operandAdaptor.axes();
  if (axes.getType().isa<NoneType>()) {
    // If `axes` are omitted, they are set to `[0, ..., nDim-1]`."
    for (unsigned int i = 0; i < dataRank; ++i)
      axesIntLit.emplace_back(i);
  } else if (auto valueAttribute = fGetDenseVal(axes)) {
    // If `axes` are constants, read them."
    for (IntegerAttr value : valueAttribute.getValues<IntegerAttr>()) {
      int64_t axis = value.cast<IntegerAttr>().getInt();
      if (axis < 0)
        axis += dataRank;
      if (!(axis >= 0 && axis < (int64_t)dataRank))
        return op->emitError("Axes contains an out-of-bound index");
      axesIntLit.emplace_back(axis);
    }
  } else {
    return op->emitError("Axes must be known at compile time");
  }
  uint64_t sliceRank = axesIntLit.size();

  // Initialize context and results (start & output)
  starts.resize(dataRank);
  steps.resize(dataRank);
  ends.resize(dataRank);
  outputDims.resize(dataRank);

  // SmallVector<uint64_t, 1> index1D(1, 0);
  ArrayValueIndexCapture startsCapture(
      operandAdaptor.starts(), fGetDenseVal, fLoadVal);
  ArrayValueIndexCapture endsCapture(
      operandAdaptor.ends(), fGetDenseVal, fLoadVal);
  ArrayValueIndexCapture stepsCapture(
      operandAdaptor.steps(), fGetDenseVal, fLoadVal);
  MemRefBoundsIndexCapture dataBounds(data);
  for (uint64_t i = 0; i < sliceRank; i++) {
    // i is index in start/step/end/output
    // ii is logical index in mem/loop bounds
    int ii = axesIntLit[i];
    // Get start, end, step, and dim index expressions.
    // Get start.
    SymbolIndexExpr startInput(startsCapture.getSymbol(i));
    if (startInput.isUndefined())
      return op->emitError("start input parameter could not be processed");
    // Get end.
    SymbolIndexExpr endInput(endsCapture.getSymbol(i));
    if (endInput.isUndefined())
      return op->emitError("end input parameter could not be processed");
    // Get step.
    SymbolIndexExpr stepInput(stepsCapture.getSymbol(i));
    if (stepInput.isUndefined())
      return op->emitError("step input parameter could not be processed");
    if (stepInput.isLiteral() && stepInput.getLiteral() == 0)
      return op->emitError("step input parameter cannot be zero");
    // Get dim.
    DimIndexExpr dimInput(dataBounds.getDim(ii));

    // Now proceed with the computations for start/end/dim.
    // Calculation for start: start < 0 ? start + dim : start.
    IndexExpr startPos =
        IndexExpr::select(startInput < 0, startInput + dimInput, startInput);
    // Step < 0: clamp(0, start, dim -1) else clamp(0, start, dim)
    IndexExpr neg = startPos.clamp(0, dimInput - 1);
    IndexExpr pos = startPos.clamp(0, dimInput);
    IndexExpr startFinal = IndexExpr::select(stepInput < 0, neg, pos);

    // Calculation for end: end<0 -> end + dim else -> end;
    // special case end <= -inf -> -1;  end >= inf -> dim;
    int64_t negInf = std::numeric_limits<int32_t>::min();
    int64_t posInf = std::numeric_limits<int32_t>::max();
    IndexExpr endPos =
        IndexExpr::select(endInput < 0, endInput + dimInput, endInput);
    endPos = endPos.selectOrSelf(endInput <= negInf, -1);
    endPos = endPos.selectOrSelf(endInput >= posInf, dimInput);
    // End: step<0: clamp(-1, end, dim); step>0 clamp(0, end, dim)
    neg = endPos.clamp(-1, dimInput);
    pos = endPos.clamp(0, dimInput);
    IndexExpr endFinal = IndexExpr::select(stepInput < 0, neg, pos);

    // Calculation for output size.
    IndexExpr dimOutputFinal = (endFinal - startFinal).ceilDiv(stepInput);
    // should use a max
    dimOutputFinal = dimOutputFinal.selectOrSelf(dimOutputFinal < 0, 0);

    // Save results
    starts[ii] = startFinal;
    steps[ii] = stepInput;
    ends[ii] = endFinal;
    outputDims[ii] = dimOutputFinal;
  }

  // Handle the default for the non-axis arrays; they are detected with 0
  // steps (illegal value).
  for (uint64_t i = 0; i < dataRank; ++i) {
    if (steps[i].isUndefined()) {
      // have one unset, put the defaults (start was already at zero, so we
      // are fine).
      starts[i] = LiteralIndexExpr(0);
      steps[i] = LiteralIndexExpr(1);
      DimIndexExpr dimInput(dataBounds.getDim(i));
      ends[i] = dimInput;
      outputDims[i] = dimInput;
    }
  }

  // Save the final result.
  dimsForOutput(0) = outputDims;

  return success();
}

//===----------------------------------------------------------------------===//
// ONNX Tile Op Shape Helper
//===----------------------------------------------------------------------===//

ONNXTileOpShapeHelper::ONNXTileOpShapeHelper(ONNXTileOp *newOp)
    : ONNXOpShapeHelper<ONNXTileOp>(
          newOp, newOp->getOperation()->getNumResults()) {}

ONNXTileOpShapeHelper::ONNXTileOpShapeHelper(ONNXTileOp *newOp,
    OpBuilder *rewriter, ArrayValueIndexCapture::GetDenseVal fGetDenseVal,
    ArrayValueIndexCapture::LoadVal fLoadVal)
    : ONNXOpShapeHelper<ONNXTileOp>(newOp,
          newOp->getOperation()->getNumResults(), rewriter, fGetDenseVal,
          fLoadVal) {}

LogicalResult ONNXTileOpShapeHelper::computeShape(
    ONNXTileOpAdaptor operandAdaptor) {
  // Shape inference indicated by passing a null rewriter pointer.
  // Get info about input data operand.
  Value input = operandAdaptor.input();
  // TOFIX: need to check is_a<ShapedType>?
  int64_t inputRank = input.getType().cast<ShapedType>().getShape().size();
  Value repeats = operandAdaptor.repeats();

  // Compute outputDims
  DimsExpr outputDims;
  outputDims.resize(inputRank);
  MemRefBoundsIndexCapture inputBounds(input);
  ArrayValueIndexCapture repeatsCapture(repeats, fGetDenseVal, fLoadVal);
  for (auto i = 0; i < inputRank; i++) {
    DimIndexExpr dimInput(inputBounds.getDim(i));
    SymbolIndexExpr repeatsValue(repeatsCapture.getSymbol(i));
    IndexExpr dimOutput = dimInput * repeatsValue;
    outputDims[i] = dimOutput;
  }
  dimsForOutput(0) = outputDims;
  return success();
}

//===----------------------------------------------------------------------===//
// ONNX Gemm Op Shape Helper
//===----------------------------------------------------------------------===//

ONNXGemmOpShapeHelper::ONNXGemmOpShapeHelper(ONNXGemmOp *newOp)
    : ONNXOpShapeHelper<ONNXGemmOp>(
          newOp, newOp->getOperation()->getNumResults()),
      aDims(), bDims(), cDims(), hasBias(false), cRank(-1) {}

ONNXGemmOpShapeHelper::ONNXGemmOpShapeHelper(ONNXGemmOp *newOp,
    OpBuilder *rewriter, ArrayValueIndexCapture::GetDenseVal fGetDenseVal,
    ArrayValueIndexCapture::LoadVal fLoadVal)
    : ONNXOpShapeHelper<ONNXGemmOp>(newOp,
          newOp->getOperation()->getNumResults(), rewriter, fGetDenseVal,
          fLoadVal),
      aDims(), bDims(), cDims(), hasBias(false), cRank(-1) {}

LogicalResult ONNXGemmOpShapeHelper::computeShape(
    ONNXGemmOpAdaptor operandAdaptor) {
  // Shape inference indicated by passing a null rewriter pointer.
  // Output dims of result.
  DimsExpr outputDims;

  // Get info.
  Value A = operandAdaptor.A();
  Value B = operandAdaptor.B();
  Value C = operandAdaptor.C();
  hasBias = !C.getType().isa<NoneType>();

  // Test ranks.
  if (A.getType().cast<ShapedType>().getShape().size() != 2)
    return op->emitError("Gemm with A should be a 2D tensor");
  if (B.getType().cast<ShapedType>().getShape().size() != 2)
    return op->emitError("Gemm with B should be a 2D tensor");
  cRank = 0;
  if (hasBias) {
    cRank = C.getType().cast<ShapedType>().getShape().size();
    if (cRank > 2)
      return op->emitError("Gemm with C should be a 1D or 2D tensor");
  }
  // Scan dimensions of A with/without transpose.
  MemRefBoundsIndexCapture ABounds(A);
  if (op->transA() == 0) {
    aDims = {ABounds.getDim(0), ABounds.getDim(1)};
  } else {
    aDims = {ABounds.getDim(1), ABounds.getDim(0)};
  }
  // Scan dimensions of B with/without transpose.
  MemRefBoundsIndexCapture BBounds(B);
  if (op->transB() == 0) {
    bDims = {BBounds.getDim(0), BBounds.getDim(1)};
  } else {
    bDims = {BBounds.getDim(1), BBounds.getDim(0)};
  }
  // Set output dims of result, creating a copy of it to be safe.
  outputDims = {aDims[0].deepCopy(), bDims[1].deepCopy()};
  // Bias C can be a (unidirectional) broadcast.
  MemRefBoundsIndexCapture CBounds(C);
  if (hasBias) {
    if (cRank == 0) {
      // Broadcast for scalar: both dims are 1.
      cDims = {LiteralIndexExpr(1), LiteralIndexExpr(1)};
    } else if (cRank == 1) {
      // First dim is the one padded.
      cDims = {LiteralIndexExpr(1), CBounds.getDim(0)};
    } else {
      assert(cRank == 2 && "illegal path");
      cDims = {CBounds.getDim(0), CBounds.getDim(1)};
    }
  }
  // Check static dimensions, if we can.
  if (aDims[1].isLiteral() && bDims[0].isLiteral() &&
      aDims[1].getLiteral() != bDims[0].getLiteral()) {
    return op->emitError("Gemm 2nd dim of A is different than 1st dim of B");
  }
  if (hasBias) {
    // Check first dim.
    if (outputDims[0].isLiteral() && cDims[0].isLiteral()) {
      if (cDims[0].getLiteral() == 1 ||
          cDims[0].getLiteral() == outputDims[0].getLiteral()) {
        // We are fine.
      } else {
        return op->emitError("bias add has bad dimension on first dim");
      }
    }
    // Check second dim.
    if (outputDims[1].isLiteral() && cDims[1].isLiteral()) {
      if (cDims[1].getLiteral() == 1 ||
          cDims[1].getLiteral() == outputDims[1].getLiteral()) {
        // We are fine.
      } else {
        return op->emitError("bias add has bad dimension on second dim");
      }
    }
  }
  // Save the final result.
  dimsForOutput(0) = outputDims;

  return success();
}

//===----------------------------------------------------------------------===//
// ONNX MatMul Op Shape Helper
//===----------------------------------------------------------------------===//

ONNXMatMulOpShapeHelper::ONNXMatMulOpShapeHelper(ONNXMatMulOp *newOp)
    : ONNXOpShapeHelper<ONNXMatMulOp>(
          newOp, newOp->getOperation()->getNumResults()),
      aDims(), bDims(), aPadDims(), bPadDims() {}

ONNXMatMulOpShapeHelper::ONNXMatMulOpShapeHelper(ONNXMatMulOp *newOp,
    OpBuilder *rewriter, ArrayValueIndexCapture::GetDenseVal fGetDenseVal,
    ArrayValueIndexCapture::LoadVal fLoadVal)
    : ONNXOpShapeHelper<ONNXMatMulOp>(newOp,
          newOp->getOperation()->getNumResults(), rewriter, fGetDenseVal,
          fLoadVal),
      aDims(), bDims(), aPadDims(), bPadDims() {}

LogicalResult ONNXMatMulOpShapeHelper::computeShape(
    ONNXMatMulOpAdaptor operandAdaptor) {
  // Shape inference indicated by passing a null rewriter pointer.
  // Output dims of result.
  DimsExpr outputDims;

  // Get info.
  Value A = operandAdaptor.A();
  Value B = operandAdaptor.B();
  MemRefBoundsIndexCapture ABounds(A);
  MemRefBoundsIndexCapture BBounds(B);

  // Size all the arrays to padded length.
  int paddedRank = std::max(ABounds.getRank(), BBounds.getRank());
  paddedRank = std::max(paddedRank, 2);
  aDims.resize(paddedRank);
  bDims.resize(paddedRank);
  aPadDims.resize(paddedRank, false);
  bPadDims.resize(paddedRank, false);

  // Add the dims of A. All of the aDim[0]...aDim[aRank-1] are in the
  // rightmost positions, prepended by 1s to fit the paddedRankSize. (1,1,1...
  // 1, aDim[0]...aDim[aRank-1])
  LiteralIndexExpr one(1);
  int aOffset = paddedRank - ABounds.getRank();
  for (int i = 0; i < aOffset; ++i) {
    aDims[i] = one;
    aPadDims[i] = true;
  }
  for (unsigned int i = 0; i < ABounds.getRank(); ++i) {
    aDims[i + aOffset] = ABounds.getDim(i);
    aPadDims[i + aOffset] = false; // Pad false even if dim is sized 1.
  }
  // for B: two cases. If bRank = 1, we pad the rightmost position. Namely we
  // get (1...,1, bDim[0], 1). We use one padding credit for the rightmost
  // position. Otherwise, when bRank>1, we only pad the leading positions.
  // Namely we get (1,1,1...,1, bDim[0],.... bDim[bRank-1])
  int bOffset = paddedRank - BBounds.getRank();
  if (BBounds.getRank() == 1) {
    bDims[paddedRank - 1] = one;
    bPadDims[paddedRank - 1] = true;
    bOffset--;
  }
  for (int i = 0; i < bOffset; ++i) {
    bDims[i] = one;
    bPadDims[i] = true;
  }
  for (unsigned int i = 0; i < BBounds.getRank(); ++i) {
    bDims[i + bOffset] = BBounds.getDim(i);
    bPadDims[i + bOffset] = false; // Pad false even if dim is sized 1.
  }
  assert(aDims.size() == bDims.size() && "padded A&B must have same size");

  // Fill in the output dimensions, start with the non-matmul dims.
  for (int i = 0; i < paddedRank - 2; ++i) {
    // Check for broadcast, then literals, then runtime for both.
    if (aDims[i].isLiteralAndIdenticalTo(1)) {
      // A is broadcast, use B dim.
      outputDims.emplace_back(bDims[i]);
    } else if (bDims[i].isLiteralAndIdenticalTo(1)) {
      // B is a broadcast, use A dim.
      outputDims.emplace_back(aDims[i]);
    } else if (aDims[i].isLiteral() && bDims[i].isLiteral()) {
      // No broadcast, both literals, make sure they have the same value.
      if (aDims[i].getLiteral() != bDims[i].getLiteral())
        return op->emitError("Incompatible size detected");
      outputDims.emplace_back(aDims[i]);
    } else if (aDims[i].isLiteral()) {
      // A dim is a literal; use it here for output and b, since b
      // is guaranteed not to be a broadcast (earlier tests).
      outputDims.emplace_back(aDims[i]);
      bDims[i] = aDims[i]; // Add runtime check if desired.
    } else if (bDims[i].isLiteral()) {
      // A dim is a literal; use it here for output and a, since a
      // is guaranteed not to be a broadcast (earlier tests).
      outputDims.emplace_back(bDims[i]);
      aDims[i] = bDims[i]; // Add runtime check if desired.
    } else {
      // Have no broadcast or literal, just pick a for output; add runtime
      // check if desired.
      outputDims.emplace_back(aDims[i]);
    }
  }
  // We now check get the last two dimensions: NxK times KxM.
  int aN = paddedRank - 2;
  int aK = paddedRank - 1;
  int bK = paddedRank - 2;
  int bM = paddedRank - 1;
  // And test the K dimensions.
  if (aDims[aK].isLiteral() && bDims[bK].isLiteral()) {
    if (aDims[aK].getLiteral() != bDims[bK].getLiteral())
      return op->emitError("reduction dimension must be the same");
  } else if (aDims[aK].isLiteral()) {
    // Save aK dims into bK dims, in case bK dims was runtime
    bDims[bK] = aDims[aK];
  } else if (bDims[bK].isLiteral()) {
    // Save bK dims into aK dims, in case aK dims was runtime
    aDims[aK] = bDims[bK];
  }
  // Add lower N x M dimensions if they are not padded dimensions.
  if (!aPadDims[aN])
    outputDims.emplace_back(aDims[aN]);
  if (!bPadDims[bM])
    outputDims.emplace_back(bDims[bM]);
  // For the case where both aRank == bRank == 1
  if (ABounds.getRank() == 1 && BBounds.getRank() == 1) {
    outputDims.emplace_back(one);
  }
  // Save the final result.
  dimsForOutput(0) = outputDims;
  return success();
}

//===----------------------------------------------------------------------===//
// ONNX SpaceToDepth Op Shape Helper
//===----------------------------------------------------------------------===//

ONNXSpaceToDepthOpShapeHelper::ONNXSpaceToDepthOpShapeHelper(
    ONNXSpaceToDepthOp *newOp)
    : ONNXOpShapeHelper<ONNXSpaceToDepthOp>(
          newOp, newOp->getOperation()->getNumResults()) {}

ONNXSpaceToDepthOpShapeHelper::ONNXSpaceToDepthOpShapeHelper(
    ONNXSpaceToDepthOp *newOp, OpBuilder *rewriter,
    ArrayValueIndexCapture::GetDenseVal fGetDenseVal,
    ArrayValueIndexCapture::LoadVal fLoadVal)
    : ONNXOpShapeHelper<ONNXSpaceToDepthOp>(newOp,
          newOp->getOperation()->getNumResults(), rewriter, fGetDenseVal,
          fLoadVal) {}

LogicalResult ONNXSpaceToDepthOpShapeHelper::computeShape(
    ONNXSpaceToDepthOpAdaptor operandAdaptor) {
  // Get info about input data operand and blocksize.
  Value input = operandAdaptor.input();
  int64_t blocksize = op->blocksize();
  assert(input.getType().isa<ShapedType>() && "Input should have a shape");
  assert(blocksize > 0 && "blocksize should be strictly positive");

  int64_t inputRank = input.getType().cast<ShapedType>().getShape().size();
  assert(inputRank == 4 && "Unexpected input tensor rank");

  // Compute outputDims.
  // The input tensor has format [N,C,H,W], where N is the batch axis, C is the
  // channel or depth, H is the height and W is the width. The output tensor has
  // shape [N, C * blocksize * blocksize, H/blocksize, W/blocksize].
  DimsExpr outputDims;
  outputDims.resize(inputRank);
  MemRefBoundsIndexCapture inputBounds(input);
  DimIndexExpr N(inputBounds.getDim(0));
  DimIndexExpr C(inputBounds.getDim(1));
  DimIndexExpr H(inputBounds.getDim(2));
  DimIndexExpr W(inputBounds.getDim(3));

  outputDims[0] = N;
  outputDims[1] = C * blocksize * blocksize;
  outputDims[2] = H.floorDiv(blocksize);
  outputDims[3] = W.floorDiv(blocksize);

  // Save the final result.
  dimsForOutput(0) = outputDims;
  return success();
}

//===----------------------------------------------------------------------===//
// ONNX Split Op Shape Helper
//===----------------------------------------------------------------------===//

template <typename ShapeHelper, typename OperandAdaptor>
LogicalResult ONNXSplitOpShapeHelperCommon(ShapeHelper *shapeHelper,
    OperandAdaptor operandAdaptor, ArrayRef<IndexExpr> indexExprArray) {
  // Shape inference indicated by passing a null rewriter pointer.
  // Get info about input and output data.
  auto op = shapeHelper->op;
  unsigned int numOfResults = op->getNumResults();
  auto rank =
      operandAdaptor.input().getType().template cast<ShapedType>().getRank();

  // Checking value of axis parameter.
  int64_t axisIndex = op->axis();
  if (axisIndex < -rank || axisIndex >= rank)
    return op->emitError("Split axis value out of bound");
  // Negative axis means values are counted from the opposite side.
  if (axisIndex < 0) {
    axisIndex = rank + axisIndex;
    auto builder = mlir::Builder(op->getContext());
    op->axisAttr(IntegerAttr::get(builder.getIntegerType(64, /*isSigned=*/true),
        APInt(64, /*value=*/axisIndex, /*isSigned=*/true)));
  }

  SmallVector<IndexExpr, 4> splitDims;
  MemRefBoundsIndexCapture inputBounds(operandAdaptor.input());
  if (!indexExprArray.empty()) {
    if (indexExprArray.size() != numOfResults)
      return op->emitError("Split size not equal to the number of results");
    for (unsigned int i = 0; i < numOfResults; ++i) {
      LiteralIndexExpr dim(indexExprArray[i]);
      splitDims.emplace_back(dim);
    }
  } else {
    // If split parameter is not specified, the dimension is split to
    // equal-sized parts.
    DimIndexExpr splitInputDim(inputBounds.getDim(axisIndex));
    LiteralIndexExpr numOfPartitions(numOfResults);
    if (splitInputDim.isLiteral() &&
        (splitInputDim.getLiteral() % numOfResults != 0))
      return op->emitError("The dimension at the split axis is "
                           "expected to be divisible by the number of results");
    for (unsigned int i = 0; i < numOfResults; ++i) {
      IndexExpr splitDim = splitInputDim.ceilDiv(numOfPartitions);
      splitDims.emplace_back(splitDim);
    }
  }

  // Build result types.
  for (unsigned int i = 0; i < numOfResults; ++i) {
    DimsExpr outputDims;
    outputDims.resize(rank);
    for (unsigned int j = 0; j < rank; ++j) {
      if (j == axisIndex) {
        outputDims[j] = splitDims[i];
      } else {
        outputDims[j] = inputBounds.getDim(j);
      }
    }
    shapeHelper->dimsForOutput(i) = outputDims;
  }
  return success();
}

ONNXSplitOpShapeHelper::ONNXSplitOpShapeHelper(ONNXSplitOp *newOp)
    : ONNXOpShapeHelper<ONNXSplitOp>(
          newOp, newOp->getOperation()->getNumResults()) {}

ONNXSplitOpShapeHelper::ONNXSplitOpShapeHelper(ONNXSplitOp *newOp,
    OpBuilder *rewriter, ArrayValueIndexCapture::GetDenseVal fGetDenseVal,
    ArrayValueIndexCapture::LoadVal fLoadVal)
    : ONNXOpShapeHelper<ONNXSplitOp>(newOp,
          newOp->getOperation()->getNumResults(), rewriter, fGetDenseVal,
          fLoadVal) {}

LogicalResult ONNXSplitOpShapeHelper::computeShape(
    ONNXSplitOpAdaptor operandAdaptor) {

  auto split = op->split();

  SmallVector<IndexExpr, 4> indexExprArray;
  // TODO: getONNXConstantOp might be a problem during code gen as ONNX
  // constant get lowered to global constants.
  if (auto splitConstOp = getONNXConstantOp(split)) {
    ArrayValueIndexCapture splitCapture(split, fGetDenseVal, fLoadVal);
    auto splitRank =
        splitConstOp.valueAttr().dyn_cast_or_null<DenseElementsAttr>().size();
    splitCapture.getSymbolList(splitRank, indexExprArray);
  } else if (!split.getType().template isa<NoneType>()) {
    llvm_unreachable("dynamic split not yet supported");
  }

  return ONNXSplitOpShapeHelperCommon(this, operandAdaptor, indexExprArray);
}

ONNXSplitV11OpShapeHelper::ONNXSplitV11OpShapeHelper(ONNXSplitV11Op *newOp)
    : ONNXOpShapeHelper<ONNXSplitV11Op>(
          newOp, newOp->getOperation()->getNumResults()) {}

ONNXSplitV11OpShapeHelper::ONNXSplitV11OpShapeHelper(ONNXSplitV11Op *newOp,
    OpBuilder *rewriter, ArrayValueIndexCapture::GetDenseVal fGetDenseVal,
    ArrayValueIndexCapture::LoadVal fLoadVal)
    : ONNXOpShapeHelper<ONNXSplitV11Op>(newOp,
          newOp->getOperation()->getNumResults(), rewriter, fGetDenseVal,
          fLoadVal) {}

LogicalResult ONNXSplitV11OpShapeHelper::computeShape(
    ONNXSplitV11OpAdaptor operandAdaptor) {
  auto splitAttr = op->split();
  SmallVector<IndexExpr, 4> indexExprArray;
  if (splitAttr.hasValue()) {
    ArrayAttributeIndexCapture splitCapture(splitAttr.getValue());
    auto splitRank = splitCapture.size();
    for (unsigned i = 0; i < splitRank; ++i) {
      indexExprArray.emplace_back(splitCapture.getLiteral(i));
    }
  }
  return ONNXSplitOpShapeHelperCommon(this, operandAdaptor, indexExprArray);
}

//===----------------------------------------------------------------------===//
// ONNX Gather Op Shape Helper
//===----------------------------------------------------------------------===//

ONNXGatherOpShapeHelper::ONNXGatherOpShapeHelper(ONNXGatherOp *newOp)
    : ONNXOpShapeHelper<ONNXGatherOp>(
          newOp, newOp->getOperation()->getNumResults()),
      dataDims(), indicesDims(), positiveConstantIndices(false) {}

ONNXGatherOpShapeHelper::ONNXGatherOpShapeHelper(ONNXGatherOp *newOp,
    OpBuilder *rewriter, ArrayValueIndexCapture::GetDenseVal fGetDenseVal,
    ArrayValueIndexCapture::LoadVal fLoadVal)
    : ONNXOpShapeHelper<ONNXGatherOp>(newOp,
          newOp->getOperation()->getNumResults(), rewriter, fGetDenseVal,
          fLoadVal),
      dataDims(), indicesDims(), positiveConstantIndices(false) {}

LogicalResult ONNXGatherOpShapeHelper::computeShape(
    ONNXGatherOpAdaptor operandAdaptor) {
  // Shape inference indicated by passing a null rewriter pointer.
  // Read data and indices shapes as dim indices.
  MemRefBoundsIndexCapture dataBounds(operandAdaptor.data());
  MemRefBoundsIndexCapture indicesBounds(operandAdaptor.indices());
  dataBounds.getDimList(dataDims);
  indicesBounds.getDimList(indicesDims);

  // Read constant 'axis' attribute and normalize when negative.
  int64_t axisIndex = op->axis();
  // The 'axis' value must be in [-rank, rank-1].
  int dataRank = dataDims.size();
  if (axisIndex < -dataRank || axisIndex >= dataRank)
    return op->emitError("Gather axis value out of bound");
  // Convert a negative axis to a positive axis.
  if (axisIndex < 0) {
    axisIndex += dataRank;
    auto builder = mlir::Builder(op->getContext());
    op->axisAttr(IntegerAttr::get(builder.getIntegerType(64, /*isSigned=*/true),
        APInt(64, /*value=*/axisIndex, /*isSigned=*/true)));
  }

  // If 'indices' is a constant tensor, check whether its values are valid.
  if (dataDims[axisIndex].isLiteral()) {
    auto valueAttribute = fGetDenseVal(operandAdaptor.indices());
    if (valueAttribute) {
      int64_t dataDimAtAxis = dataDims[axisIndex].getLiteral();
      positiveConstantIndices = true;
      for (auto value : valueAttribute.getValues<IntegerAttr>()) {
        auto index = value.cast<IntegerAttr>().getInt();
        if (index < -dataDimAtAxis || index >= dataDimAtAxis)
          return op->emitError("Indices tensor contains an out-of-bound index");
        if (index < 0)
          // TODO: make the negative consant number positive.
          positiveConstantIndices = false;
      }
    }
  }

  // Output has rank of 'indicesRank + (dataRank - 1).
  // Output shape is constructed from 'input' by:
  //    replacing the dimension at 'axis' in 'input' by the shape of
  //    'indices'.
  for (int i = 0; i < dataRank; ++i) {
    if (i == axisIndex)
      for (IndexExpr d : indicesDims)
        dimsForOutput(0).emplace_back(d);
    else
      dimsForOutput(0).emplace_back(dataDims[i]);
  }

  return success();
}

//===----------------------------------------------------------------------===//
// ONNX Concat Op Shape Helper
//===----------------------------------------------------------------------===//

ONNXConcatOpShapeHelper::ONNXConcatOpShapeHelper(ONNXConcatOp *newOp)
    : ONNXOpShapeHelper<ONNXConcatOp>(
          newOp, newOp->getOperation()->getNumResults()) {}

ONNXConcatOpShapeHelper::ONNXConcatOpShapeHelper(ONNXConcatOp *newOp,
    OpBuilder *rewriter, ArrayValueIndexCapture::GetDenseVal fGetDenseVal,
    ArrayValueIndexCapture::LoadVal fLoadVal)
    : ONNXOpShapeHelper<ONNXConcatOp>(newOp,
          newOp->getOperation()->getNumResults(), rewriter, fGetDenseVal,
          fLoadVal) {}

LogicalResult ONNXConcatOpShapeHelper::computeShape(
    ONNXConcatOpAdaptor operandAdaptor) {

  int inputNum = op->getNumOperands();
  Value firstInput = operandAdaptor.getODSOperands(0)[0];
  auto commonType = firstInput.getType().cast<ShapedType>();
  auto commonShape = commonType.getShape();
  auto commonRank = commonShape.size();
  int64_t axisIndex = op->axis();

  // Negative axis means values are counted from the opposite side.
  // TOFIX should be in normalization pass
  if (axisIndex < 0) {
    axisIndex = commonRank + axisIndex;
  }

  IndexExpr cumulativeAxisSize = LiteralIndexExpr(0);
  for (int i = 0; i < inputNum; ++i) {
    Value currentInput = operandAdaptor.getODSOperands(0)[i];
    MemRefBoundsIndexCapture currInputBounds(currentInput);
    DimIndexExpr currentSize(currInputBounds.getDim(axisIndex));
    cumulativeAxisSize = cumulativeAxisSize + currentSize;
  }

  DimsExpr outputDims;
  MemRefBoundsIndexCapture firstInputBounds(firstInput);
  outputDims.resize(commonRank);
  for (unsigned int i = 0; i < commonRank; i++) {
    if (i == axisIndex) {
      outputDims[i] = cumulativeAxisSize;
    } else {
      outputDims[i] = firstInputBounds.getDim(i);
    }
  }

  dimsForOutput(0) = outputDims;
  return success();
}

//===----------------------------------------------------------------------===//
// ONNX Transpose Op Shape Helper
//===----------------------------------------------------------------------===//

ONNXTransposeOpShapeHelper::ONNXTransposeOpShapeHelper(ONNXTransposeOp *newOp)
    : ONNXOpShapeHelper<ONNXTransposeOp>(
          newOp, newOp->getOperation()->getNumResults()) {}

ONNXTransposeOpShapeHelper::ONNXTransposeOpShapeHelper(ONNXTransposeOp *newOp,
    OpBuilder *rewriter, ArrayValueIndexCapture::GetDenseVal fGetDenseVal,
    ArrayValueIndexCapture::LoadVal fLoadVal)
    : ONNXOpShapeHelper<ONNXTransposeOp>(newOp,
          newOp->getOperation()->getNumResults(), rewriter, fGetDenseVal,
          fLoadVal) {}

LogicalResult ONNXTransposeOpShapeHelper::computeShape(
    ONNXTransposeOpAdaptor operandAdaptor) {
  // Shape inference indicated by passing a null rewriter pointer.
  // Basic information.
  auto rank = operandAdaptor.data().getType().cast<ShapedType>().getRank();

  // Transposition which handles the default case of
  // reversing the shape of the tensor (similar to numpy.transpose).
  ArrayAttr permAttr = op->permAttr();
  if (!permAttr) {
    // Generate reverse order for default transpose operation.
    SmallVector<int64_t, 4> defaultVals;
    auto builder = mlir::Builder(op->getContext());
    for (int i = rank - 1; i >= 0; --i)
      defaultVals.emplace_back(i);
    // Set default attribute.
    ArrayRef<int64_t> defaultRefs(defaultVals);
    op->permAttr(builder.getI64ArrayAttr(defaultRefs));
    permAttr = op->permAttr();
  }

  // Perform transposition according to perm attribute.
  DimsExpr transposedDims;
  MemRefBoundsIndexCapture dataBounds(operandAdaptor.data());
  for (decltype(rank) i = 0; i < rank; ++i) {
    int64_t inputIndex = ArrayAttrIntVal(permAttr, i);
    transposedDims.emplace_back(dataBounds.getDim(inputIndex));
  }

  // Set type for the first output.
  dimsForOutput(0) = transposedDims;
  return success();
}

//===----------------------------------------------------------------------===//
// ONNX LRN Op Shape Helper
//===----------------------------------------------------------------------===//
ONNXLRNOpShapeHelper::ONNXLRNOpShapeHelper(ONNXLRNOp *newOp)
    : ONNXOpShapeHelper<ONNXLRNOp>(
          newOp, newOp->getOperation()->getNumResults()) {}

ONNXLRNOpShapeHelper::ONNXLRNOpShapeHelper(ONNXLRNOp *newOp,
    OpBuilder *rewriter, ArrayValueIndexCapture::GetDenseVal fGetDenseVal,
    ArrayValueIndexCapture::LoadVal fLoadVal)
    : ONNXOpShapeHelper<ONNXLRNOp>(newOp,
          newOp->getOperation()->getNumResults(), rewriter, fGetDenseVal,
          fLoadVal) {}

LogicalResult ONNXLRNOpShapeHelper::computeShape(
    ONNXLRNOpAdaptor operandAdaptor) {
  // Shape inference indicated by passing a null rewriter pointer.
  // Basic information.
  auto rank = operandAdaptor.X().getType().cast<ShapedType>().getRank();

  // Perform transposition according to perm attribute.
  DimsExpr outputDims;
  MemRefBoundsIndexCapture XBounds(operandAdaptor.X());
  for (decltype(rank) i = 0; i < rank; ++i) {
    outputDims.emplace_back(XBounds.getDim(i));
  }

  // Set type for the first output.
  dimsForOutput(0) = outputDims;
  return success();
}

//===----------------------------------------------------------------------===//
// ONNX Generic Pooling Op Shape Helper
//===----------------------------------------------------------------------===//

template <typename OP_TYPE, typename OP_ADAPTOR>
ONNXGenericPoolShapeHelper<OP_TYPE, OP_ADAPTOR>::ONNXGenericPoolShapeHelper(
    OP_TYPE *newOp, bool hasFilter, bool ceilMode)
    : ONNXOpShapeHelper<OP_TYPE>(newOp, newOp->getOperation()->getNumResults()),
      hasFilter(hasFilter), ceilMode(ceilMode) {}

template <typename OP_TYPE, typename OP_ADAPTOR>
ONNXGenericPoolShapeHelper<OP_TYPE, OP_ADAPTOR>::ONNXGenericPoolShapeHelper(
    OP_TYPE *newOp, bool hasFilter, bool ceilMode, OpBuilder *rewriter,
    ArrayValueIndexCapture::GetDenseVal fGetDenseVal,
    ArrayValueIndexCapture::LoadVal fLoadVal)
    : ONNXOpShapeHelper<OP_TYPE>(newOp, newOp->getOperation()->getNumResults(),
          rewriter, fGetDenseVal, fLoadVal),
      hasFilter(hasFilter), ceilMode(ceilMode) {}

template <typename OP_TYPE, typename OP_ADAPTOR>
LogicalResult ONNXGenericPoolShapeHelper<OP_TYPE, OP_ADAPTOR>::computeShape(
    OP_ADAPTOR operandAdaptor, Value filterValue,
    Optional<ArrayAttr> kernelShapeOpt, Optional<ArrayAttr> padOpt,
    Optional<ArrayAttr> strideOpt, Optional<ArrayAttr> dilationOpt) {
  // Shape inference indicated by passing a null rewriter pointer.
  // Basic information.
  Value xValue = (Value)operandAdaptor.X();
  int64_t rank = xValue.getType().cast<ShapedType>().getRank();
  int64_t spatialOffset = 2;
  int64_t spatialRank = rank - spatialOffset;

  MemRefBoundsIndexCapture XBounds(operandAdaptor.X());
  MemRefBoundsIndexCapture WBounds(filterValue);

  // Fill the stride, dilation, kernel.
  for (int i = 0; i < spatialRank; ++i) {
    // Strides, default 1.
    strides.emplace_back(
        strideOpt.hasValue() ? ArrayAttrIntVal(strideOpt, i) : 1);
    // Dilations, default 1.
    dilations.emplace_back(
        dilationOpt.hasValue() ? ArrayAttrIntVal(dilationOpt, i) : 1);
    // Kernel shape from attribute, default from Weight's spatial dims.
    if (kernelShapeOpt.hasValue()) {
      kernelShape.emplace_back(
          LiteralIndexExpr(ArrayAttrIntVal(kernelShapeOpt, i)));
    } else if (hasFilter) {
      int ii = i + spatialOffset;
      kernelShape.emplace_back(WBounds.getSymbol(ii));
    } else {
      llvm_unreachable("should have tested the availability of kernel shape");
    }
  }
  // Pads, at this stage a given compile-time literal or default 0.
  for (int i = 0; i < 2 * spatialRank; ++i) {
    int64_t p = padOpt.hasValue() ? ArrayAttrIntVal(padOpt, i) : 0;
    pads.emplace_back(LiteralIndexExpr(p));
  }

  // Handle output size: start by inserting batch size and output channels.
  DimsExpr outputDims;
  outputDims.emplace_back(XBounds.getDim(0));
  if (hasFilter)
    outputDims.emplace_back(WBounds.getDim(0)); // CO may be different from CI.
  else
    outputDims.emplace_back(XBounds.getDim(1)); // CO is CI.

  // Insert dimensions for the spatial axes. From MaxPool:
  // https://github.com/onnx/onnx/blob/master/docs/Operators.md#maxpool
  //
  // NOSET:
  //  * O[i] = floor((I[i] + P[i] - ((K[i] - 1) * d[i] + 1)) / s[i] + 1)
  // VALID:
  // * O[i] = floor((I[i] - {(K[i] - 1) * d[i] + 1} + 1) / s[i])
  // * P = 0
  // SAME_LOWER or SAME_UPPER:
  // * O[i] = ceil(I[i] / s[i])
  // * p' = (O[i] - 1) * s[i] + ((K[i] - 1) * d[i] + 1) - I[i]
  // * P[i] = p' / 2, if odd, first or second are increased by one.
  auto autoPad = ONNXOpShapeHelper<OP_TYPE>::op->auto_pad();
  LiteralIndexExpr zero(0);
  LiteralIndexExpr one(1);
  for (int64_t i = 0; i < spatialRank; ++i) {
    int64_t ii = i + spatialOffset;
    IndexExpr I = XBounds.getDim(ii);
    IndexExpr K = kernelShape[i];
    LiteralIndexExpr d(dilations[i]);
    LiteralIndexExpr s(strides[i]);
    IndexExpr t1 = K - one;
    IndexExpr kdTerm = t1 * d + one; // (k - 1) * d + 1
    if (autoPad == "NOTSET") {
      IndexExpr p = pads[i] + pads[i + spatialRank]; // Sum both pads.
      IndexExpr t1 = I + p; // Compute floor/ceil((I + p - kdTerm) / s) + 1.
      IndexExpr t2 = t1 - kdTerm;
      IndexExpr O;
      if (ceilMode)
        O = t2.ceilDiv(s);
      else
        O = t2.floorDiv(s);
      O = O + one;
      // Set output dim, and pads already set, nothing more to do.
      outputDims.emplace_back(O);
    } else if (autoPad == "VALID") {
      IndexExpr t1 = I - kdTerm; // Compute ceil((I - kdTerm +1)/s).
      IndexExpr t2 = t1 + one;
      IndexExpr O = t2.ceilDiv(s);
      // Set output dim, and pads already set to zero, nothing more to do.
      outputDims.emplace_back(O);
    } else if (autoPad == "SAME_UPPER" || autoPad == "SAME_LOWER") {
      // Compute output as O = ceil(I/s).
      IndexExpr O = I.ceilDiv(s);
      outputDims.emplace_back(O);
      // Compute sum of pads padSum = (O -1)*s + kdTerm - I.
      IndexExpr t1 = O - one;
      IndexExpr t2 = t1 * s + kdTerm;
      IndexExpr t3 = t2 - I;
      IndexExpr padSum = IndexExpr::max(t3, zero);
      // Single pad value is padSump / 2.
      IndexExpr p = padSum.floorDiv(2);
      // Increment is 1 when pp % 2 != 0
      IndexExpr test = (padSum % 2) != zero;
      IndexExpr inc = IndexExpr::select(test, one, zero);
      // Increment 1st value for SAME_LOWER and 2nd for SAME_UPPER.
      if (autoPad == "SAME_UPPER") {
        pads[i] = p;
        pads[i + spatialRank] = p + inc;
      } else { // SAME_LOWER.
        pads[i] = p + inc;
        pads[i + spatialRank] = p;
      }
    }
  }

#if DEBUG
  if (outputDims.size() == 4) {
    cerr << "2d conv const params";
    if (outputDims[0].isLiteral())
      cerr << ", N " << outputDims[0].getLiteral();
    if (outputDims[1].isLiteral())
      cerr << ", CO " << outputDims[1].getLiteral();
    if (outputDims[2].isLiteral())
      cerr << ", WO " << outputDims[2].getLiteral();
    if (outputDims[3].isLiteral())
      cerr << ", HO " << outputDims[3].getLiteral();
    if (pads[0].isLiteral())
      cerr << ", ph begin " << pads[0].getLiteral();
    if (pads[2].isLiteral())
      cerr << ", ph end " << pads[2].getLiteral();
    if (pads[1].isLiteral())
      cerr << ", pw begin " << pads[1].getLiteral();
    if (pads[3].isLiteral())
      cerr << ", pw end " << pads[3].getLiteral();
    cerr << endl;
  }
#endif

  // Set type for the first output.
  ONNXOpShapeHelper<OP_TYPE>::dimsForOutput(0) = outputDims;
  return success();
}

//===----------------------------------------------------------------------===//
// ONNX Conv Op Shape Helper
//===----------------------------------------------------------------------===//

ONNXConvOpShapeHelper::ONNXConvOpShapeHelper(ONNXConvOp *newOp)
    : ONNXGenericPoolShapeHelper<ONNXConvOp, ONNXConvOpAdaptor>(
          newOp, true /*hasFilter*/, false /*hasCeil*/) {}

ONNXConvOpShapeHelper::ONNXConvOpShapeHelper(ONNXConvOp *newOp,
    OpBuilder *rewriter, ArrayValueIndexCapture::GetDenseVal fGetDenseVal,
    ArrayValueIndexCapture::LoadVal fLoadVal)
    : ONNXGenericPoolShapeHelper<ONNXConvOp, ONNXConvOpAdaptor>(newOp,
          true /*hasFilter*/, false /*hasCeil*/, rewriter, fGetDenseVal,
          fLoadVal) {}

LogicalResult ONNXConvOpShapeHelper::computeShape(
    ONNXConvOpAdaptor operandAdaptor) {
  return ONNXGenericPoolShapeHelper<ONNXConvOp,
      ONNXConvOpAdaptor>::computeShape(operandAdaptor, operandAdaptor.W(),
      op->kernel_shape(), op->pads(), op->strides(), op->dilations());
}

//===----------------------------------------------------------------------===//
// ONNX Max Pool Single Out Ops Shape Helper
//===----------------------------------------------------------------------===//

ONNXMaxPoolSingleOutOpShapeHelper::ONNXMaxPoolSingleOutOpShapeHelper(
    ONNXMaxPoolSingleOutOp *newOp)
    : ONNXGenericPoolShapeHelper<ONNXMaxPoolSingleOutOp,
          ONNXMaxPoolSingleOutOpAdaptor>(
          newOp, false /*hasFilter*/, newOp->ceil_mode()) {}

ONNXMaxPoolSingleOutOpShapeHelper::ONNXMaxPoolSingleOutOpShapeHelper(
    ONNXMaxPoolSingleOutOp *newOp, OpBuilder *rewriter,
    ArrayValueIndexCapture::GetDenseVal fGetDenseVal,
    ArrayValueIndexCapture::LoadVal fLoadVal)
    : ONNXGenericPoolShapeHelper<ONNXMaxPoolSingleOutOp,
          ONNXMaxPoolSingleOutOpAdaptor>(newOp, false /*hasFilter*/,
          newOp->ceil_mode(), rewriter, fGetDenseVal, fLoadVal) {}

LogicalResult ONNXMaxPoolSingleOutOpShapeHelper::computeShape(
    ONNXMaxPoolSingleOutOpAdaptor operandAdaptor) {
  return ONNXGenericPoolShapeHelper<ONNXMaxPoolSingleOutOp,
      ONNXMaxPoolSingleOutOpAdaptor>::computeShape(operandAdaptor, nullptr,
      op->kernel_shape(), op->pads(), op->strides(), op->dilations());
}

//===----------------------------------------------------------------------===//
// ONNX Max Pool Single Out Ops Shape Helper
//===----------------------------------------------------------------------===//

ONNXAveragePoolOpShapeHelper::ONNXAveragePoolOpShapeHelper(
    ONNXAveragePoolOp *newOp)
    : ONNXGenericPoolShapeHelper<ONNXAveragePoolOp, ONNXAveragePoolOpAdaptor>(
          newOp, false /*hasFilter*/, newOp->ceil_mode()) {}

ONNXAveragePoolOpShapeHelper::ONNXAveragePoolOpShapeHelper(
    ONNXAveragePoolOp *newOp, OpBuilder *rewriter,
    ArrayValueIndexCapture::GetDenseVal fGetDenseVal,
    ArrayValueIndexCapture::LoadVal fLoadVal)
    : ONNXGenericPoolShapeHelper<ONNXAveragePoolOp, ONNXAveragePoolOpAdaptor>(
          newOp, false /*hasFilter*/, newOp->ceil_mode(), rewriter,
          fGetDenseVal, fLoadVal) {}

LogicalResult ONNXAveragePoolOpShapeHelper::computeShape(
    ONNXAveragePoolOpAdaptor operandAdaptor) {
  return ONNXGenericPoolShapeHelper<ONNXAveragePoolOp,
      ONNXAveragePoolOpAdaptor>::computeShape(operandAdaptor, nullptr,
      op->kernel_shape(), op->pads(), op->strides(), None);
}

//===----------------------------------------------------------------------===//
// ONNX Reshape Op Shape Helper
//===----------------------------------------------------------------------===//

ONNXReshapeOpShapeHelper::ONNXReshapeOpShapeHelper(ONNXReshapeOp *newOp)
    : ONNXOpShapeHelper<ONNXReshapeOp>(
          newOp, newOp->getOperation()->getNumResults()) {}

ONNXReshapeOpShapeHelper::ONNXReshapeOpShapeHelper(ONNXReshapeOp *newOp,
    OpBuilder *rewriter, ArrayValueIndexCapture::GetDenseVal fGetDenseVal,
    ArrayValueIndexCapture::LoadVal fLoadVal)
    : ONNXOpShapeHelper<ONNXReshapeOp>(newOp,
          newOp->getOperation()->getNumResults(), rewriter, fGetDenseVal,
          fLoadVal) {}

LogicalResult ONNXReshapeOpShapeHelper::computeShape(
    ONNXReshapeOpAdaptor operandAdaptor) {
  // Shape inference indicated by passing a null rewriter pointer.
  // Output dims of results.
  DimsExpr outputDims;

  // Get info about input data operand.
  Value data = operandAdaptor.data();
  MemRefBoundsIndexCapture dataBounds(data);
  int64_t dataRank = data.getType().cast<ShapedType>().getShape().size();

  // Get info about shape operand.
  Value shape = operandAdaptor.shape();
  ArrayValueIndexCapture shapeCapture(shape, fGetDenseVal, fLoadVal);
  int64_t outputRank = shape.getType().cast<ShapedType>().getShape()[0];
  assert(outputRank != -1 && "Shape tensor must have constant shape");

  // Initialize context and results.
  outputDims.resize(outputRank);

  // Shape values can be 0, -1, or N (N > 0).
  //   - 0: the output dim is setting to the input dim at the same index.
  //   Thus, it must happen at the index < dataRank.
  //   - -1: the output dim is calculated from the other output dims. No more
  //   than one dim in the output has value -1.

  // Compute the total number of elements using the input data operand.
  IndexExpr numOfElements = LiteralIndexExpr(1);
  for (unsigned i = 0; i < dataRank; ++i)
    numOfElements = numOfElements * dataBounds.getDim(i);

  // Compute the total number of elements from the shape values.
  IndexExpr numOfElementsFromShape = LiteralIndexExpr(1);
  for (unsigned i = 0; i < outputRank; ++i) {
    SymbolIndexExpr dimShape(shapeCapture.getSymbol(i));
    if (dimShape.isUndefined())
      return op->emitError("shape input parameter could not be processed");
    IndexExpr dim;
    if (i < dataRank)
      // dimShape == 0: use dim from the input.
      dim = dimShape.selectOrSelf(dimShape == 0, dataBounds.getDim(i));
    else
      dim = dimShape;

    // Just store the dim as it is. Real value for -1 will be computed later.
    outputDims[i] = dim;

    // dimShape == -1: use 1 to compute the number of elements to avoid
    // negative value.
    dim = dim.selectOrSelf(dim == -1, LiteralIndexExpr(1));
    numOfElementsFromShape = numOfElementsFromShape * dim;
  }

  // All the output dims except the one with -1 are computed. Thus, only
  // update the dim with -1 here.
  for (unsigned i = 0; i < outputRank; ++i)
    outputDims[i] = outputDims[i].selectOrSelf(
        outputDims[i] == -1, numOfElements.floorDiv(numOfElementsFromShape));

  // Save the final result.
  dimsForOutput(0) = outputDims;

  return success();
}

//===----------------------------------------------------------------------===//
// ONNX Squeeze Op Shape Helper
//===----------------------------------------------------------------------===//

template <typename ShapeHelper, typename OperandAdaptor>
LogicalResult ONNXSqueezeOpShapeHelperCommon(ShapeHelper *shapeHelper,
    OperandAdaptor operandAdaptor, ArrayRef<IndexExpr> indexExprArray) {
  // Output dims of results.
  DimsExpr outputDims;

  // Get info about input data operand.
  Value data = operandAdaptor.data();
  MemRefBoundsIndexCapture dataBounds(data);
  int64_t dataRank = data.getType().cast<ShapedType>().getShape().size();

  // Get axis values. They are expected to be normalized before so that there
  // is no negative values.
  SmallVector<int64_t, 4> axes;
  for (auto axisAttr : indexExprArray) {
    int64_t axis = axisAttr.getLiteral();
    assert(axis >= 0 && "Invalid axis");
    axes.emplace_back(axis);
  }

  for (int i = 0; i < dataRank; ++i)
    if (std::find(axes.begin(), axes.end(), i) == axes.end())
      outputDims.emplace_back(dataBounds.getDim(i));

  // Save the final result.
  shapeHelper->dimsForOutput(0) = outputDims;

  return success();
}

ONNXSqueezeOpShapeHelper::ONNXSqueezeOpShapeHelper(ONNXSqueezeOp *newOp)
    : ONNXOpShapeHelper<ONNXSqueezeOp>(
          newOp, newOp->getOperation()->getNumResults()) {}

ONNXSqueezeOpShapeHelper::ONNXSqueezeOpShapeHelper(ONNXSqueezeOp *newOp,
    OpBuilder *rewriter, ArrayValueIndexCapture::GetDenseVal fGetDenseVal,
    ArrayValueIndexCapture::LoadVal fLoadVal)
    : ONNXOpShapeHelper<ONNXSqueezeOp>(newOp,
          newOp->getOperation()->getNumResults(), rewriter, fGetDenseVal,
          fLoadVal) {}

LogicalResult ONNXSqueezeOpShapeHelper::computeShape(
    ONNXSqueezeOpAdaptor operandAdaptor) {
  auto axes = op->axes();
  SmallVector<IndexExpr, 4> indexExprArray;
  if (auto axesConstOp = getONNXConstantOp(axes)) {
    ArrayValueIndexCapture axesCapture(axes, fGetDenseVal, fLoadVal);
    axesCapture.getSymbolList(indexExprArray);
  } else if (!axes.getType().template isa<NoneType>()) {
    llvm_unreachable("dynamic axes not yet supported");
  }

  return ONNXSqueezeOpShapeHelperCommon(this, operandAdaptor, indexExprArray);
}

ONNXSqueezeV11OpShapeHelper::ONNXSqueezeV11OpShapeHelper(
    ONNXSqueezeV11Op *newOp)
    : ONNXOpShapeHelper<ONNXSqueezeV11Op>(
          newOp, newOp->getOperation()->getNumResults()) {}

ONNXSqueezeV11OpShapeHelper::ONNXSqueezeV11OpShapeHelper(
    ONNXSqueezeV11Op *newOp, OpBuilder *rewriter,
    ArrayValueIndexCapture::GetDenseVal fGetDenseVal,
    ArrayValueIndexCapture::LoadVal fLoadVal)
    : ONNXOpShapeHelper<ONNXSqueezeV11Op>(newOp,
          newOp->getOperation()->getNumResults(), rewriter, fGetDenseVal,
          fLoadVal) {}

LogicalResult ONNXSqueezeV11OpShapeHelper::computeShape(
    ONNXSqueezeV11OpAdaptor operandAdaptor) {
  auto axesAttr = op->axes();
  SmallVector<IndexExpr, 4> indexExprArray;
  if (axesAttr.hasValue()) {
    ArrayAttributeIndexCapture axesCapture(axesAttr.getValue());
    auto axesRank = axesCapture.size();
    for (unsigned i = 0; i < axesRank; ++i) {
      indexExprArray.emplace_back(axesCapture.getLiteral(i));
    }
  }
  return ONNXSqueezeOpShapeHelperCommon(this, operandAdaptor, indexExprArray);
}

//===----------------------------------------------------------------------===//
// ONNX Unsqueeze Op Shape Helper
//===----------------------------------------------------------------------===//

template <typename ShapeHelper, typename OperandAdaptor>
LogicalResult ONNXUnsqueezeOpShapeHelperCommon(ShapeHelper *shapeHelper,
    OperandAdaptor operandAdaptor, ArrayRef<IndexExpr> indexExprArray) {
  // Output dims of results.
  DimsExpr outputDims;

  // Get info about input data operand.
  Value data = operandAdaptor.data();
  MemRefBoundsIndexCapture dataBounds(data);
  int64_t dataRank = data.getType().cast<ShapedType>().getShape().size();

  // Get axis values. They are expected to be normalized before so that there
  // is no negative values.
  SmallVector<int64_t, 4> axes;
  for (auto axisAttr : indexExprArray) {
    int64_t axis = axisAttr.getLiteral();
    assert(axis >= 0 && "Invalid axis");
    axes.emplace_back(axis);
  }

  int64_t outRank = dataRank + axes.size();
  for (int i = 0, j = 0; i < outRank || j < dataRank; ++i)
    if (std::find(axes.begin(), axes.end(), i) != axes.end())
      outputDims.emplace_back(LiteralIndexExpr(1));
    else
      outputDims.emplace_back(dataBounds.getDim(j++));

  // Save the final result.
  shapeHelper->dimsForOutput(0) = outputDims;

  return success();
}

ONNXUnsqueezeOpShapeHelper::ONNXUnsqueezeOpShapeHelper(ONNXUnsqueezeOp *newOp)
    : ONNXOpShapeHelper<ONNXUnsqueezeOp>(
          newOp, newOp->getOperation()->getNumResults()) {}

ONNXUnsqueezeOpShapeHelper::ONNXUnsqueezeOpShapeHelper(ONNXUnsqueezeOp *newOp,
    OpBuilder *rewriter, ArrayValueIndexCapture::GetDenseVal fGetDenseVal,
    ArrayValueIndexCapture::LoadVal fLoadVal)
    : ONNXOpShapeHelper<ONNXUnsqueezeOp>(newOp,
          newOp->getOperation()->getNumResults(), rewriter, fGetDenseVal,
          fLoadVal) {}

LogicalResult ONNXUnsqueezeOpShapeHelper::computeShape(
    ONNXUnsqueezeOpAdaptor operandAdaptor) {
  auto axes = op->axes();
  SmallVector<IndexExpr, 4> indexExprArray;
  if (auto axesConstOp = getONNXConstantOp(axes)) {
    ArrayValueIndexCapture axesCapture(axes, fGetDenseVal, fLoadVal);
    axesCapture.getSymbolList(indexExprArray);
  } else if (!axes.getType().template isa<NoneType>()) {
    llvm_unreachable("dynamic axes not yet supported");
  }

  return ONNXUnsqueezeOpShapeHelperCommon(this, operandAdaptor, indexExprArray);
}

ONNXUnsqueezeV11OpShapeHelper::ONNXUnsqueezeV11OpShapeHelper(
    ONNXUnsqueezeV11Op *newOp)
    : ONNXOpShapeHelper<ONNXUnsqueezeV11Op>(
          newOp, newOp->getOperation()->getNumResults()) {}

ONNXUnsqueezeV11OpShapeHelper::ONNXUnsqueezeV11OpShapeHelper(
    ONNXUnsqueezeV11Op *newOp, OpBuilder *rewriter,
    ArrayValueIndexCapture::GetDenseVal fGetDenseVal,
    ArrayValueIndexCapture::LoadVal fLoadVal)
    : ONNXOpShapeHelper<ONNXUnsqueezeV11Op>(newOp,
          newOp->getOperation()->getNumResults(), rewriter, fGetDenseVal,
          fLoadVal) {}

LogicalResult ONNXUnsqueezeV11OpShapeHelper::computeShape(
    ONNXUnsqueezeV11OpAdaptor operandAdaptor) {
  auto axesAttr = op->axes();
  SmallVector<IndexExpr, 4> indexExprArray;
  ArrayAttributeIndexCapture axesCapture(axesAttr);
  auto axesRank = axesCapture.size();
  for (unsigned i = 0; i < axesRank; ++i) {
    indexExprArray.emplace_back(axesCapture.getLiteral(i));
  }
  return ONNXUnsqueezeOpShapeHelperCommon(this, operandAdaptor, indexExprArray);
}

//===----------------------------------------------------------------------===//
// ONNX Shape Op Shape Helper
//===----------------------------------------------------------------------===//

ONNXShapeOpShapeHelper::ONNXShapeOpShapeHelper(
    ONNXShapeOp *newOp, IndexExprScope *inScope)
    : ONNXOpShapeHelper<ONNXShapeOp>(
          newOp, newOp->getOperation()->getNumResults(), inScope) {}

ONNXShapeOpShapeHelper::ONNXShapeOpShapeHelper(ONNXShapeOp *newOp,
    OpBuilder *rewriter, ArrayValueIndexCapture::GetDenseVal fGetDenseVal,
    ArrayValueIndexCapture::LoadVal fLoadVal, IndexExprScope *inScope)
    : ONNXOpShapeHelper<ONNXShapeOp>(newOp,
          newOp->getOperation()->getNumResults(), rewriter, fGetDenseVal,
          fLoadVal, inScope) {}

LogicalResult ONNXShapeOpShapeHelper::computeShape(
    ONNXShapeOpAdaptor operandAdaptor) {

  // Get info about input data operand.
  Value data = operandAdaptor.data();
  MemRefBoundsIndexCapture dataBounds(data);
  int64_t dataRank = dataBounds.getRank();

  // To be initalized from op (opset > 13)
  int64_t start = 0;
  int64_t end = dataRank; // Default value if option not defined.

  // Handle negative values.
  if (start < 0)
    start = start + dataRank;
  if (end < 0)
    end = end + dataRank;
  if (start < 0 || start > dataRank)
    return op->emitError("start value is out of bound");
  if (end < 0 || end > dataRank)
    return op->emitError("end value is out of bound");

  // Save actual values in selected data
  for (int64_t i = start; i < end; ++i)
    selectedData.emplace_back(dataBounds.getDim(i));
  // Output is the actual number of values (1D)
  dimsForOutput(0).emplace_back(LiteralIndexExpr(selectedData.size()));
  return success();
}

//===----------------------------------------------------------------------===//
// ONNX Pad Op Shape Helper
//===----------------------------------------------------------------------===//

ONNXPadOpShapeHelper::ONNXPadOpShapeHelper(ONNXPadOp *newOp)
    : ONNXOpShapeHelper<ONNXPadOp>(
          newOp, newOp->getOperation()->getNumResults()),
      pads() {}

ONNXPadOpShapeHelper::ONNXPadOpShapeHelper(ONNXPadOp *newOp,
    OpBuilder *rewriter, ArrayValueIndexCapture::GetDenseVal fGetDenseVal,
    ArrayValueIndexCapture::LoadVal fLoadVal)
    : ONNXOpShapeHelper<ONNXPadOp>(newOp,
          newOp->getOperation()->getNumResults(), rewriter, fGetDenseVal,
          fLoadVal),
      pads() {}

LogicalResult ONNXPadOpShapeHelper::computeShape(
    ONNXPadOpAdaptor operandAdaptor) {
  // Shape inference indicated by passing a null rewriter pointer.
  // Output dims of results.
  DimsExpr outputDims;

  // Get info about input data operand.
  MemRefBoundsIndexCapture dataBounds(operandAdaptor.data());
  uint64_t dataRank = dataBounds.getRank();

  // Initialize context and results (pads & output)
  pads.resize(2 * dataRank); // pads two sides of each axis.
  outputDims.resize(dataRank);

  // `pads` format is : [x1_begin, x2_begin,...,x1_end, x2_end,...],
  // where
  // - xi_begin: the number of pad values added at the beginning of axis `i`
  // - xi_end: the number of pad values added at the end of axis `i`.
  ArrayValueIndexCapture padsCapture(
      operandAdaptor.pads(), fGetDenseVal, fLoadVal);

  // Calculate output dimension sizes.
  for (uint64_t i = 0; i < dataRank; i++) {
    // Get begin/end pads.
    SymbolIndexExpr padBegin(padsCapture.getSymbol(i));
    SymbolIndexExpr padEnd(padsCapture.getSymbol(i + dataRank));
    if (padBegin.isUndefined() || padEnd.isUndefined())
      return op->emitError("pad parameter could not be processed");
    // Get input dim.
    DimIndexExpr dimInput(dataBounds.getDim(i));

    // Calculation for output size.
    IndexExpr dimOutputFinal = padBegin + dimInput + padEnd;

    // Save results.
    pads[i] = padBegin;
    pads[i + dataRank] = padEnd;
    outputDims[i] = dimOutputFinal;
  }

  // Save the final result.
  dimsForOutput(0) = outputDims;

  return success();
}

//===----------------------------------------------------------------------===//
// ONNX Expand Op Shape Helper
//===----------------------------------------------------------------------===//

ONNXExpandOpShapeHelper::ONNXExpandOpShapeHelper(ONNXExpandOp *newOp)
    : ONNXOpBroadcastedShapeHelper<ONNXExpandOp>(newOp), expandOp(newOp) {}

ONNXExpandOpShapeHelper::ONNXExpandOpShapeHelper(ONNXExpandOp *newOp,
    OpBuilder *rewriter, ArrayValueIndexCapture::GetDenseVal fGetDenseVal,
    ArrayValueIndexCapture::LoadVal fLoadVal)
    : ONNXOpBroadcastedShapeHelper<ONNXExpandOp>(
          newOp, rewriter, fGetDenseVal, fLoadVal),
      expandOp(newOp) {}

LogicalResult ONNXExpandOpShapeHelper::computeShape(
    ONNXExpandOpAdaptor operandAdaptor) {
  // Get info about input operands.
  Value input = operandAdaptor.input();
  Value shape = operandAdaptor.shape();
  Operation *shapeDefOp = shape.getDefiningOp();

  ShapedType shapeType = shape.getType().dyn_cast_or_null<ShapedType>();
  if (!shapeType)
    return op->emitError("expected shape parameter to be defined");
  if (shapeType.getShape()[0] == -1)
    return op->emitError("expected size of shape parameter to be defined");
  if (mlir::ONNXShapeOp shapeOp =
          dyn_cast_or_null<mlir::ONNXShapeOp>(shapeDefOp)) {
    assert(shapeOp.data().getType().isa<ShapedType>() && "expected");
    // Consider a first case where the expand.shape is produced by a shape op.
    // Infer its shape and use it as the requested shape.
    // Compute the output of the shape operation. We have to use its shape
    // helper as we need to connect to the actual expressions used to compute
    // it, not just a shape, in presence of runtime dimensions.

    // Use the full constructor as this is called from shape helper which may
    // be used in either shape inference or lowering to ONNX context. We also
    // pass here the scope of the ExpandOp shape helper so that the
    // computations performed in the ShapeOp shape helper can be used in the
    // context of the ExpandOp.
    ONNXShapeOpShapeHelper shapeOpShapeHelper(
        &shapeOp, scope->getRewriterPtr(), fGetDenseVal, fLoadVal, scope);
    ONNXShapeOpAdaptor shapeOpOperandAdaptor(shapeOp);
    if (failed(shapeOpShapeHelper.computeShape(shapeOpOperandAdaptor)))
      return op->emitError("failed to get shape op shape");
    // Now that we have the shape's actual computation in
    if (failed(ONNXOpBroadcastedShapeHelper::computeShape(
            {input}, shapeOpShapeHelper.selectedData)))
      return op->emitError("failed to broadcast");

  } else {
    assert(shape.getType().isa<ShapedType>());
    SmallVector<IndexExpr, 4> constVals;
    ArrayValueIndexCapture arrayCapture(shape, fGetDenseVal, fLoadVal);
    if (!arrayCapture.getSymbolList(constVals)) {
      return op->emitError(
          "Shape argument of Expand is the output of an unexpected "
          "operation. Supported operations are: onnx.Constant and "
          "onnx.Shape");
    }
    if (failed(ONNXOpBroadcastedShapeHelper::computeShape({input}, constVals)))
      return op->emitError("failed to broadcast");
  }

  return success();
}

//===----------------------------------------------------------------------===//
// ONNX Shape Helper template instantiation
//===----------------------------------------------------------------------===//

template struct ONNXOpBroadcastedShapeHelper<Operation>;
template struct ONNXOpBroadcastedShapeHelper<ONNXExpandOp>;

// Keep template instantiation at the end of the file.<|MERGE_RESOLUTION|>--- conflicted
+++ resolved
@@ -239,7 +239,6 @@
 }
 
 //===----------------------------------------------------------------------===//
-<<<<<<< HEAD
 // ONNX Generic Broadcast Op Shape Helper
 //===----------------------------------------------------------------------===//
 
@@ -320,23 +319,26 @@
 
   // Save the final result.
   dimsForOutput(0) = outputDims;
-
-=======
+  return success();
+}
+
 // ONNX DepthToSpace Op Shape Helper
 //===----------------------------------------------------------------------===//
 
 ONNXDepthToSpaceOpShapeHelper::ONNXDepthToSpaceOpShapeHelper(
     ONNXDepthToSpaceOp *newOp)
-    : ONNXOpShapeHelper<ONNXDepthToSpaceOp>(newOp) {}
+    : ONNXOpShapeHelper<ONNXDepthToSpaceOp>(
+          newOp, newOp->getOperation()->getNumResults()) {}
 
 ONNXDepthToSpaceOpShapeHelper::ONNXDepthToSpaceOpShapeHelper(
-    ONNXDepthToSpaceOp *newOp, ConversionPatternRewriter &rewriter,
+    ONNXDepthToSpaceOp *newOp, OpBuilder *rewriter,
     ArrayValueIndexCapture::GetDenseVal fGetDenseVal,
     ArrayValueIndexCapture::LoadVal fLoadVal)
-    : ONNXOpShapeHelper<ONNXDepthToSpaceOp>(
-          newOp, rewriter, fGetDenseVal, fLoadVal) {}
-
-LogicalResult ONNXDepthToSpaceOpShapeHelper::Compute(
+    : ONNXOpShapeHelper<ONNXDepthToSpaceOp>(newOp,
+          newOp->getOperation()->getNumResults(), rewriter, fGetDenseVal,
+          fLoadVal) {}
+
+LogicalResult ONNXDepthToSpaceOpShapeHelper::computeShape(
     ONNXDepthToSpaceOpAdaptor operandAdaptor) {
   // Get info about input data operand and blocksize.
   Value input = operandAdaptor.input();
@@ -366,7 +368,6 @@
 
   // Save the final result.
   dimsForOutput(0) = outputDims;
->>>>>>> 2e1033de
   return success();
 }
 
