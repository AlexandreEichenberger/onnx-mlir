--- conflicted
+++ resolved
@@ -139,14 +139,11 @@
       GenericOps gop, mlir::Type elementType) = 0;
 
 private:
-<<<<<<< HEAD
-=======
   static VectorMachineSupport *vms() {
     assert(globalVectorMachineSupport && "vector machine support undefined");
     return globalVectorMachineSupport;
   }
 
->>>>>>> ba3d3c04
   static VectorMachineSupport *globalVectorMachineSupport; // Init to null.
 };
 
