/*
 * SPDX-License-Identifier: Apache-2.0
 */

//===---- DialectBuilder.hpp - Helper functions for MLIR dialects -----===//
//
// Copyright 2019-2024 The IBM Research Authors.
//
// =============================================================================
//
// This file contains helper functions for building MLIR operations.
//
//===----------------------------------------------------------------------===//

#ifndef ONNX_MLIR_DIALECT_BUILDER_MLIR_H
#define ONNX_MLIR_DIALECT_BUILDER_MLIR_H

#include "mlir/Dialect/Affine/IR/AffineOps.h"
#include "mlir/Dialect/Arith/IR/Arith.h"
#include "mlir/Dialect/Func/IR/FuncOps.h"
#include "mlir/Dialect/MemRef/IR/MemRef.h"
#include "mlir/Dialect/Utils/ReshapeOpsUtils.h"
#include "mlir/IR/Builders.h"
#include "mlir/IR/IntegerSet.h"
#include "mlir/IR/Matchers.h"
#include "mlir/IR/PatternMatch.h"
#include "mlir/IR/Value.h"

// Please do not add dependences on ONNX or KRNL dialects.
#include "src/Dialect/Mlir/IndexExpr.hpp"
#include "src/Dialect/Mlir/VectorMachineSupport.hpp"

#include <functional>

namespace onnx_mlir {

struct DialectBuilder {
  // Constructor for analysis (no code generation, get builder disabled).
  DialectBuilder(mlir::Location loc) : builder(nullptr), location(loc) {}
  // Constructors for code generation.
  DialectBuilder(mlir::OpBuilder &b, mlir::Location loc)
      : builder(&b), location(loc) {}
  DialectBuilder(const DialectBuilder &db)
      : builder(db.builder), location(db.location) {}
  virtual ~DialectBuilder() {}
  DialectBuilder(DialectBuilder &&) = delete;
  DialectBuilder &operator=(const DialectBuilder &) = delete;
  DialectBuilder &&operator=(const DialectBuilder &&) = delete;

  // Public getters of builder and location.
  mlir::OpBuilder &getBuilder() const { return b(); }
  mlir::OpBuilder *getBuilderPtr() const { return builder; } // Possibly null.
  mlir::Location getLoc() const { return loc(); }

protected:
  // Private getters of builder and location (concise version).
  mlir::OpBuilder &b() const {
    assert(builder);
    return *builder;
  }
  mlir::Location loc() const { return location; }

private:
  mlir::OpBuilder *builder;
  mlir::Location location;
};

//===----------------------------------------------------------------------===//
// Math Builder
//===----------------------------------------------------------------------===//

/// Helper struct to build simple arithmetic quantities with minimal type
/// inference support. Code is adapted to support the DialectBuilder super-class
/// that facilitate the building of other dialect builders using another dialect
/// builder.

//===----------------------------------------------------------------------===//
// Original code for MathBuilder is copied from LLVM MLIR Utils.cpp
// Modified here to add operations, add super class.
// License added here for this class for completeness.
// Part of the LLVM Project, under the Apache License v2.0 with LLVM Exceptions.
// See https://llvm.org/LICENSE.txt for license information.
// SPDX-License-Identifier: Apache-2.0 WITH LLVM-exception
//===----------------------------------------------------------------------===//

struct MathBuilder final : DialectBuilder {
  MathBuilder(mlir::Location loc) : DialectBuilder(loc) {}
  MathBuilder(mlir::OpBuilder &b, mlir::Location loc)
      : DialectBuilder(b, loc) {}
  MathBuilder(const DialectBuilder &db) : DialectBuilder(db) {}
  virtual ~MathBuilder() {}

  // Support for vectors: we provide queries that work regardless of if we have
  // (1) a scalar or (2) a vector of a basic element type.
  static bool isVector(mlir::Value val);
<<<<<<< HEAD
  static bool isVector(mlir::Type type);
=======
>>>>>>> 79ed8960
  // The method belows ignore the vectors part of the type to provide answer on
  // the basic element types alone.
  static bool isScalarOrVectorInteger(mlir::Value val);
  static bool isScalarOrVectorInteger(mlir::Type elementOrVectorType);
  static bool isScalarOrVectorUnsignedInteger(mlir::Value val);
  static bool isScalarOrVectorUnsignedInteger(mlir::Type elementOrVectorType);
  static bool isScalarOrVectorFloat(mlir::Value val);
  static bool isScalarOrVectorFloat(mlir::Type elementOrVectorType);
  // Return the basic element type regardless of if we are given (1) a scalar or
  // (2) a vector of a basic element type.
  static mlir::Type elementTypeOfScalarOrVector(mlir::Value val);
  static mlir::Type elementTypeOfScalarOrVector(mlir::Type elementOrVectorType);
  // Return a type of the same vector shape as vectorType with a basic element
  // type of elementType. When vectorType is not a vector, then the returned
  // type is simply a scalar of elementType. ElementType should not be a scalar
  // type.
  static mlir::Type getTypeWithVector(
      mlir::Type vectorType, mlir::Type elementType);

  // "B" below indicates that the operation will splat scalar values if one of
  // the input value is itself a vector.

  // "B" below indicates that the operation will splat scalar values if one of
  // the input value is itself a vector.

  mlir::Value abs(mlir::Value val) const;
<<<<<<< HEAD
  mlir::Value add(mlir::Value lhs, mlir::Value rhs) const;     // B.
  mlir::Value andi(mlir::Value lhs, mlir::Value rhs) const;    // B/Int only.
  mlir::Value ceil(mlir::Value val) const;                     // Float only.
  mlir::Value ceilDiv(mlir::Value lhs, mlir::Value rhs) const; // B/Int only.
  mlir::Value clip(mlir::Value val, mlir::Value lb, mlir::Value ub) const; // B.
=======
  mlir::Value add(mlir::Value lhs, mlir::Value rhs) const;      // B.
  mlir::Value andi(mlir::Value lhs, mlir::Value rhs) const;     // B/Int only.
  mlir::Value ceil(mlir::Value val) const;                      // Float only.
  mlir::Value ceilDiv(mlir::Value lhs, mlir::Value rhs) const;  // B/Int only.
>>>>>>> 79ed8960
  mlir::Value copySign(mlir::Value rem, mlir::Value div) const; // B/Float only.
  mlir::Value div(mlir::Value lhs, mlir::Value rhs) const;      // B.
  mlir::Value erf(mlir::Value val) const;
  mlir::Value exp(mlir::Value val) const;                       // Float only.
  mlir::Value exp2(mlir::Value val) const;                      // Float only.
  mlir::Value floor(mlir::Value val) const;                     // Float only.
  mlir::Value floorDiv(mlir::Value lhs, mlir::Value rhs) const; // B/Int only.
  mlir::Value fma(
      mlir::Value lhs, mlir::Value rhs, mlir::Value acc) const; // B.
  mlir::Value log(mlir::Value val) const;                       // Float only.
  mlir::Value log2(mlir::Value val) const;                      // Float only.
  mlir::Value mul(mlir::Value lhs, mlir::Value rhs) const;      // B.
  mlir::Value neg(mlir::Value val) const;
  mlir::Value ori(mlir::Value lhs, mlir::Value rhs) const;  // B/Int only.
  mlir::Value pow(mlir::Value base, mlir::Value exp) const; // B/Float only.
  mlir::Value rem(mlir::Value lhs, mlir::Value rhs) const;  // B.
<<<<<<< HEAD
  mlir::Value round(mlir::Value) const;                     // Float only.
=======
>>>>>>> 79ed8960
  mlir::Value sqrt(mlir::Value val) const;                  // Float only.
  mlir::Value sub(mlir::Value lhs, mlir::Value rhs) const;  // B.
  mlir::Value tanh(mlir::Value val) const;                  // Float only.
  mlir::Value xori(mlir::Value lhs, mlir::Value rhs) const; // B/Int only.

  mlir::Value select(
      mlir::Value cmp, mlir::Value trueVal, mlir::Value valseVal) const;
  mlir::Value gt(mlir::Value lhs, mlir::Value rhs) const;  // B.
  mlir::Value ge(mlir::Value lhs, mlir::Value rhs) const;  // B.
  mlir::Value lt(mlir::Value lhs, mlir::Value rhs) const;  // B.
  mlir::Value le(mlir::Value lhs, mlir::Value rhs) const;  // B.
  mlir::Value eq(mlir::Value lhs, mlir::Value rhs) const;  // B.
  mlir::Value neq(mlir::Value lhs, mlir::Value rhs) const; // B.
  // Signed versions (index/signless/signed int or float)
  mlir::Value sgt(mlir::Value lhs, mlir::Value rhs) const; // B/No unsigned.
  mlir::Value sge(mlir::Value lhs, mlir::Value rhs) const; // B/No unsigned.
  mlir::Value slt(mlir::Value lhs, mlir::Value rhs) const; // B/No unsigned.
  mlir::Value sle(mlir::Value lhs, mlir::Value rhs) const; // B/No unsigned.
  // Unsigned versions
  mlir::Value ugt(mlir::Value lhs, mlir::Value rhs) const; // B/Unsigned only.
  mlir::Value uge(mlir::Value lhs, mlir::Value rhs) const; // B/Unsigned only.
  mlir::Value ult(mlir::Value lhs, mlir::Value rhs) const; // B/Unsigned only.
  mlir::Value ule(mlir::Value lhs, mlir::Value rhs) const; // B/Unsigned only.

  mlir::Value min(mlir::Value lhs, mlir::Value rhs) const; // B.
  mlir::Value max(mlir::Value lhs, mlir::Value rhs) const; // B.

  mlir::Value constant(mlir::Type type, double val) const;
  mlir::Value constantIndex(int64_t val) const;

  mlir::TypedAttr negativeInfAttr(mlir::Type type) const;
  mlir::TypedAttr positiveInfAttr(mlir::Type type) const;

  /// Emit a negative infinity constant of a specific type. Supported types:
  /// F16, F32, F64, Int8, Int16, Int32, Int64. In case of Float, emit the
  /// negative of the positive infinity. In case of Integer, emit the minimum
  /// mlir::Value.
  mlir::Value negativeInf(mlir::Type type) const;

  /// Emit a positive infinity constant of a specific type. Supported types:
  /// F16, F32, F64, Int8, Int16, Int32, Int64. In case of Integer, emit the
  /// maximum mlir::Value.
  mlir::Value positiveInf(mlir::Type type) const;

  // Cast handle bool/int/float/index elementary types. Do not convert
  // signed/index to unsigned.
  mlir::Value cast(mlir::Type destType, mlir::Value val) const; // B.
  mlir::Value castToIndex(mlir::Value val) const;

  // Add indexOffsets to the least significant indices. So if indices are (i, j,
  // k, l) and offsets are (K, L), the results will be (i, j, k+K, l+L).
  void addOffsetToLeastSignificant(mlir::ValueRange indices,
      mlir::ValueRange offsets,
      llvm::SmallVectorImpl<mlir::Value> &computedIndices) const;
  void addOffsetToLeastSignificant(mlir::ArrayRef<IndexExpr> indices,
      mlir::ValueRange offsets,
      llvm::SmallVectorImpl<mlir::Value> &computedIndices) const;

private:
  mlir::Value createArithCmp(
      mlir::Value lhs, mlir::Value rhs, mlir::arith::CmpIPredicate pred) const;
  mlir::Value createArithCmp(
      mlir::Value lhs, mlir::Value rhs, mlir::arith::CmpFPredicate pred) const;
  mlir::Value castToSignless(mlir::Value source, int64_t width) const;
  mlir::Value castToUnsigned(mlir::Value source, int64_t width) const;
  // If any of the first, second, or third values are vector types, splat the
  // other ones to the same VL. Return true if one or more values were splatted.
  bool splatToMatch(mlir::Value &first, mlir::Value &second) const;
  bool splatToMatch(
      mlir::Value &first, mlir::Value &second, mlir::Value &third) const;
};

//===----------------------------------------------------------------------===//
// Shape Builder
//===----------------------------------------------------------------------===//

struct ShapeBuilder final : DialectBuilder {
  ShapeBuilder(mlir::Location loc) : DialectBuilder(loc) {}
  ShapeBuilder(mlir::OpBuilder &b, mlir::Location loc)
      : DialectBuilder(b, loc) {}
  ShapeBuilder(const DialectBuilder &db) : DialectBuilder(db) {}
  virtual ~ShapeBuilder() {}

  mlir::Value dim(mlir::Value val, int64_t index) const;
  mlir::Value shapeOf(mlir::Value val) const;

  mlir::Value fromExtents(mlir::ValueRange extents) const;
  mlir::Value getExtent(mlir::Value val, int64_t index) const;
  mlir::Value toExtentTensor(mlir::Type type, mlir::Value shape) const;
};

//===----------------------------------------------------------------------===//
// MemRef Builder with added support for aligned memory
//===----------------------------------------------------------------------===//

// Default alignment attribute for all allocation of memory. On most system, it
// numElems is 16 bytes.
static constexpr int64_t gDefaultAllocAlign = 16;

struct MemRefBuilder final : DialectBuilder {
  MemRefBuilder(mlir::Location loc) : DialectBuilder(loc) {}
  MemRefBuilder(mlir::OpBuilder &b, mlir::Location loc)
      : DialectBuilder(b, loc) {}
  MemRefBuilder(const DialectBuilder &db) : DialectBuilder(db) {}
  virtual ~MemRefBuilder() {}

  // Constants
  static const int64_t defaultAlign;

  // Info: get static and dynamic size of memory in number of elementary type.
  // Array of vector types are not supported at this time.
  //
  // If range r>0: include dims in range [ 0, min(r, rank) ).
  // Range r==0: noop, look at no data.
  // If r<=: include dims from [ max(0, r+rank) to rank ).
  //
  // Default value includes the entire range. Return true if static only within
  // the specified range.
  bool getStaticAndDynamicMemSize(mlir::MemRefType type,
      mlir::ValueRange dynSymbols, int64_t &staticSize, IndexExpr &dynSize,
      int64_t range = 1000) const;
  bool getStaticAndDynamicMemSize(mlir::MemRefType type,
      llvm::SmallVectorImpl<IndexExpr> &dims, int64_t &staticSize,
      IndexExpr &dynSize, int64_t range = 1000) const;

  // Alloc for static shapes without alignment.
  mlir::memref::AllocOp alloc(mlir::MemRefType type) const;
  // Alloc for static/dynamic shapes without alignment.
  mlir::memref::AllocOp alloc(
      mlir::MemRefType type, mlir::ValueRange dynSymbols) const;
  mlir::memref::AllocOp alloc(
      mlir::Value operandOfSameType, mlir::MemRefType type) const;
  mlir::memref::AllocOp alloc(
      mlir::MemRefType type, llvm::SmallVectorImpl<IndexExpr> &dims) const;

  // Alloc for static shapes with alignment.
  // Minimum alignment is gDefaultAllocAlign.
  mlir::memref::AllocOp alignedAlloc(
      mlir::MemRefType type, int64_t align = defaultAlign) const;
  // Alloc for static/dynamic shapes with alignment.
  mlir::memref::AllocOp alignedAlloc(mlir::MemRefType type,
      mlir::ValueRange dynSymbols, int64_t align = defaultAlign) const;
  mlir::memref::AllocOp alignedAlloc(mlir::Value operandOfSameType,
      mlir::MemRefType type, int64_t align = defaultAlign) const;
  mlir::memref::AllocOp alignedAlloc(mlir::MemRefType type,
      llvm::SmallVectorImpl<IndexExpr> &dims,
      int64_t align = defaultAlign) const;

  // Alloc for shapes with alignment and padding for safe full SIMD operations.
  // Padding may be added so that every values in the shape may safely be
  // computed by a SIMD operation (or possibly multiple ones when simdUnroll>1).
  // Minimum alignment is gDefaultAllocAlign.
  // Operation does not support layouts at this time.
  //
  // Alloc for static shapes with alignment and SIMD padding.
  mlir::Value alignedAllocWithSimdPadding(mlir::MemRefType type, int64_t VL = 1,
      int64_t align = defaultAlign) const;
  // Alloc for static/dynamic shapes with alignment and SIMD padding.
  mlir::Value alignedAllocWithSimdPadding(mlir::MemRefType type,
      mlir::ValueRange dynSymbols, int64_t VL = 1,
      int64_t align = defaultAlign) const;
  mlir::Value alignedAllocWithSimdPadding(mlir::Value operandOfSameType,
      mlir::MemRefType type, int64_t VL = 1,
      int64_t align = defaultAlign) const;
  mlir::Value alignedAllocWithSimdPadding(mlir::MemRefType type,
      llvm::SmallVectorImpl<IndexExpr> &dims, int64_t simdVLUnroll = 1,
      int64_t align = defaultAlign) const;

  // The alloca instruction allocates memory on the stack frame of the currently
  // executing function, to be automatically released when this function returns
  // to its caller. It is strongly suggested to place alloca instructions
  // outside of a loop.
  mlir::memref::AllocaOp alloca(mlir::MemRefType type) const;
  mlir::memref::AllocaOp alignedAlloca(
      mlir::MemRefType type, int64_t align = defaultAlign) const;

  mlir::memref::DeallocOp dealloc(mlir::Value val) const;

  // Reshapes.
  mlir::memref::ReshapeOp reshape(mlir::MemRefType outputType,
      mlir::Value valToReshape, mlir::Value outputShapeStoredInMem) const;
  // Reshape to dimensions passed by destDims. Will create data-structure to
  // hold the dims, save into it, and the perform the actual reshape.
  mlir::memref::ReshapeOp reshape(llvm::SmallVectorImpl<IndexExpr> &outputDims,
      mlir::Value valToReshape) const;
  // Flatten innermost dimensions of a MemRef. User provide the value to reshape
  // (valToReshape), its dims (dims), and the number of innermost loops to
  // collapse (dimsToFlatten). The function computes the new flattened
  // dimensions (flattenDims) and return the flattened value. Values of
  // dimsToFlatten are in the [1, rank of input] range. Legal only on types
  // with identity layouts.
  mlir::Value reshapeToFlatInnermost(mlir::Value valToReshape,
      llvm::SmallVectorImpl<IndexExpr> &dims,
      llvm::SmallVectorImpl<IndexExpr> &flattenDims,
      int64_t dimsToFlatten) const;
  // Flatten to a 2D MemRef, with outer dim including outermost dim to axis -1,
  // and inner dim including the remaining innermost dims. Values of axis are
  // in the [1, rank of input) range. Negative axis values are taken from the
  // back. Legal only on types with identity layouts.
  mlir::Value reshapeToFlat2D(mlir::Value valToReshape,
      llvm::SmallVectorImpl<IndexExpr> &dims,
      llvm::SmallVectorImpl<IndexExpr> &flattenDims, int64_t axis) const;
  // Perform the reverse operation; given a flattened value, unflatten it by
  // giving the function its original unflattened dimensions (outputDims) and
  // type (outputType). Legal only on types with identity layouts.
  mlir::memref::ReshapeOp reshapeFromFlat(mlir::Value valToReshape,
      llvm::SmallVectorImpl<IndexExpr> &outputDims,
      mlir::MemRefType outputType) const;

  // Casts.
  mlir::memref::CastOp cast(
      mlir::Value input, mlir::MemRefType outputType) const;
  mlir::Value reinterpretCast(
      mlir::Value input, llvm::SmallVectorImpl<IndexExpr> &outputDims) const;
  mlir::Value reinterpretCast(mlir::Value input, mlir::Value offset,
      llvm::SmallVectorImpl<IndexExpr> &outputDims) const;

  // Does not support layouts at this time. Does only work for values that are
  // then loaded with affine or memref scalar load/store (MLIR limitations).
  mlir::Value collapseShape(mlir::Value input,
      llvm::ArrayRef<mlir::ReassociationIndices> reassociation);

  // Create a view of input value (<byte size>xi8) starting at byteOffset and
  // shaped by outputType.
  mlir::memref::ViewOp view(mlir::Value input, int64_t byteOffset,
      mlir::MemRefType outputType, mlir::ValueRange outputDynSymbols) const;

  // Create a subview of val.
  mlir::memref::SubViewOp subView(mlir::Value val,
      llvm::SmallVectorImpl<int64_t> &offsets, // Offset for each val dims.
      llvm::SmallVectorImpl<int64_t> &sizes,   // Sizes for each val dims.
      llvm::SmallVectorImpl<int64_t> &strides) // Stride for each val dims.
      const;

  // Create a subview of val.
  mlir::memref::SubViewOp subView(mlir::MemRefType outputType, mlir::Value val,
      llvm::SmallVectorImpl<int64_t> &offsets, // Offset for each val dims.
      llvm::SmallVectorImpl<int64_t> &sizes,   // Sizes for each val dims.
      llvm::SmallVectorImpl<int64_t> &strides) // Stride for each val dims.
      const;

  // Create a subview of val. Size of 1 => remove that dim.
  mlir::memref::SubViewOp subView(mlir::Value val,
      llvm::SmallVectorImpl<IndexExpr> &offsets, // Offset for each val dims.
      llvm::SmallVectorImpl<IndexExpr> &sizes,   // Sizes for each val dims.
      llvm::SmallVectorImpl<IndexExpr> &strides) // Stride for each val dims.
      const;

  mlir::Value dim(mlir::Value val, int64_t index) const;
  mlir::Value dim(mlir::Value val, mlir::Value index) const;

  void prefetchIE(mlir::Value memref, llvm::SmallVectorImpl<IndexExpr> &indices,
      bool isWrite, unsigned locality, bool isData = true);
  void prefetch(mlir::Value memref, mlir::ValueRange indices, bool isWrite,
      unsigned locality, bool isData = true);

private:
  mlir::IntegerAttr computeAlignment(int64_t alignment) const;
  void computeDynSymbols(
      mlir::MemRefType type, // Use type to determine dynamic dimensions.
      llvm::SmallVectorImpl<IndexExpr> &dims, // Get dyn syms from index expr.
      llvm::SmallVectorImpl<mlir::Value> &dynSymbols) // Output dim symbols.
      const;
  void computeDynSymbols(
      mlir::Value operandOfSameType, // Extract dyn symbols from this value.
      mlir::MemRefType type, // Use type to determine dynamic dimensions.
      llvm::SmallVectorImpl<mlir::Value> &dynSymbols) // Output dim symbols.
      const;
};

//===----------------------------------------------------------------------===//
// Structured Control Flow (SCF) Builder
//===----------------------------------------------------------------------===//

struct SCFBuilder final : DialectBuilder {
  SCFBuilder(mlir::Location loc) : DialectBuilder(loc) {}
  SCFBuilder(mlir::OpBuilder &b, mlir::Location loc) : DialectBuilder(b, loc) {}
  SCFBuilder(const DialectBuilder &db) : DialectBuilder(db) {}
  virtual ~SCFBuilder() {}

  /// Create an if then with optional else. Construct does not generate a result
  /// (unlike some scf::if) and introduces the yields automatically.
  void ifThenElse(mlir::Value cond,
      mlir::function_ref<void(SCFBuilder &createSCF)> thenFn,
      mlir::function_ref<void(SCFBuilder &createSCF)> elseFn = nullptr) const;
  // Create a for loop.
  void forLoop(mlir::Value lowerBound, mlir::Value upperBound, int64_t step,
      mlir::function_ref<void(SCFBuilder &, mlir::Value)> bodyFn) const;
  // Create a parallel for loop.
  void parallelLoop(mlir::ValueRange lowerBounds, mlir::ValueRange upperBounds,
      mlir::ValueRange steps,
      mlir::function_ref<void(SCFBuilder &, mlir::ValueRange)> bodyFn) const;
  void yield() const;
};

//===----------------------------------------------------------------------===//
// Vector Builder
//===----------------------------------------------------------------------===//

struct VectorBuilder final : DialectBuilder {
  VectorBuilder(mlir::Location loc) : DialectBuilder(loc) {}
  VectorBuilder(mlir::OpBuilder &b, mlir::Location loc)
      : DialectBuilder(b, loc) {}
  VectorBuilder(const DialectBuilder &db) : DialectBuilder(db) {}
  virtual ~VectorBuilder() {}

  using F2 = std::function<mlir::Value(mlir::Value const, mlir::Value const)>;
  enum CombiningKind { ADD, MUL, MAX, MIN, AND, OR, XOR };

  // Check if two types have compatible shapes (assuming that scalar will be
  // splatted to the proper vector shape),
  static bool compatibleShapes(const mlir::Type t1, const mlir::Type t2);
  // Check that the two types have identical elementary types and shapes.
  static bool compatibleTypes(const mlir::Type t1, const mlir::Type t2);

  // Get the machine SIMD vector length for the given elementary type.
  // This can help guide certain optimizations.
  int64_t getMachineVectorLength(const mlir::Type &elementType) const;
  int64_t getMachineVectorLength(const mlir::VectorType &vecType) const;
  int64_t getMachineVectorLength(mlir::Value vecValue) const;

  // Vector load: memref is expected to be scalar, will load a vector's worth of
  // values: e.g.
  // %result = vector.load %base[%i, %j] : memref<100x100xf32>, vector<8xf32>.
  mlir::Value load(mlir::VectorType vecType, mlir::Value memref,
      mlir::ValueRange indices = {}) const;
  // When ranks of offsets<indices, add offsets to the least significant dims.
  mlir::Value load(mlir::VectorType vecType, mlir::Value memref,
      mlir::ValueRange indices, mlir::ValueRange offsets) const;
  mlir::Value loadIE(mlir::VectorType vecType, mlir::Value memref,
      llvm::ArrayRef<IndexExpr> indices, mlir::ValueRange offsets) const;
  // Vector store: memref can be a scalar, will store the vector values.
  void store(
      mlir::Value val, mlir::Value memref, mlir::ValueRange indices = {}) const;
  // When ranks of offsets<indices, add offsets to the least significant dims.
  void store(mlir::Value val, mlir::Value memref, mlir::ValueRange indices,
      mlir::ValueRange offsets) const;
  void storeIE(mlir::Value val, mlir::Value memref,
      llvm::ArrayRef<IndexExpr> indices, mlir::ValueRange offsets) const;

  // Splat: a single value is copied.
  mlir::Value splat(mlir::VectorType vecType, mlir::Value val) const;
  // Broadcast: possibly a N dim vector is copied to M>N dim vector.
  mlir::Value broadcast(mlir::VectorType vecType, mlir::Value val) const;
  // Shuffle: use mask to determine which value to write to the output.
  mlir::Value shuffle(mlir::Value lhs, mlir::Value rhs,
      llvm::SmallVectorImpl<int64_t> &mask) const;
  mlir::Value fma(mlir::Value lhs, mlir::Value rhs, mlir::Value acc) const;

  mlir::Value typeCast(mlir::Type resTy, mlir::Value val) const;

  // Composite functions.
  mlir::Value mergeHigh(mlir::Value lhs, mlir::Value rhs, int64_t step) const;
  mlir::Value mergeLow(mlir::Value lhs, mlir::Value rhs, int64_t step) const;
  mlir::Value reduction(CombiningKind kind, mlir::Value value) const;
  void multiReduction(llvm::SmallVectorImpl<mlir::Value> &inputVecArray,
      F2 reductionFct, llvm::SmallVectorImpl<mlir::Value> &outputVecArray);

  // Compute a suitable SIMD Vector length (which may be a multiple of the
  // hardware vector length, up to maxSimdUnroll times). If the dims are too
  // small, return 0 (no suitable simd). The collapsedInnermostLoops parameter
  // indicates how many inner dimensions of the memref are considered for
  // vectorization. If all of them are considered and padding is possible, then
  // we can always generate SIMD code with the maxSIMD unroll factor. Otherwise,
  // we must ensure that the cumulative static size (dynamic sizes are ignored
  // here ) of the array is a multiple of the Vector Length associated with this
  // type. If it is not, then no SIMD code gen is possible (return 0). If it is
  // possible, return the largest SIMD unroll factor (starting at maxSimdUnroll)
  // that divide the cumulative static size of the memref being collapsed for
  // SIMD.
  // simdLoopStaticTripCount: provide an estimation of the SIMD loop trip
  // count. If runtime, return -1; if cannot simdize, return 0; if compile time
  // (or a multiple of a compile time value): return that literal.
  int64_t computeSuitableUnrollFactor(VectorMachineSupport *vms,
      mlir::MemRefType memRefType, llvm::SmallVectorImpl<IndexExpr> &memRefDims,
      int64_t collapsedInnermostLoops, int64_t maxSimdUnroll, bool canPad,
      int64_t &simdLoopStaticTripCount) const;

private:
  bool isPowerOf2(uint64_t num) const;
  uint64_t getLengthOf1DVector(mlir::Value vec) const;
};

//===----------------------------------------------------------------------===//
// Affine Builder
//===----------------------------------------------------------------------===//

template <class LOAD_OP, class STORE_OP>
struct GenericAffineBuilder final : DialectBuilder {
  GenericAffineBuilder(mlir::Location loc) : DialectBuilder(loc) {}
  GenericAffineBuilder(mlir::OpBuilder &b, mlir::Location loc)
      : DialectBuilder(b, loc) {}
  GenericAffineBuilder(const DialectBuilder &db) : DialectBuilder(db) {}
  virtual ~GenericAffineBuilder() {}

  mlir::Value load(mlir::Value memref, mlir::ValueRange indices = {}) const;
  // When ranks of offsets<indices, add offsets to the least significant dims.
  mlir::Value load(mlir::Value memref, mlir::ValueRange indices,
      mlir::ValueRange offsets) const;
  mlir::Value loadIE(mlir::Value memref, llvm::ArrayRef<IndexExpr> indices,
      mlir::ValueRange offsets) const;

  void store(
      mlir::Value val, mlir::Value memref, mlir::ValueRange indices = {}) const;
  // When ranks of offsets<indices, add offsets to the least significant dims.
  void store(mlir::Value val, mlir::Value memref, mlir::ValueRange indices,
      mlir::ValueRange offsets) const;
  void storeIE(mlir::Value val, mlir::Value memref,
      llvm::ArrayRef<IndexExpr> indices, mlir::ValueRange offsets) const;

  mlir::Operation *prefetch(mlir::Value memref, mlir::AffineMap map,
      mlir::ValueRange indices, bool isWrite, unsigned localityHint,
      bool isDataCache = true);

  void forIE(IndexExpr lb, IndexExpr ub, int64_t step,
      mlir::function_ref<void(GenericAffineBuilder &, mlir::Value)> builderFn)
      const;
  void forIE(llvm::SmallVectorImpl<IndexExpr> &lbs,
      llvm::SmallVectorImpl<IndexExpr> &ubs,
      llvm::SmallVectorImpl<int64_t> &steps,
      mlir::function_ref<void(GenericAffineBuilder &, mlir::ValueRange)>
          builderFn) const;

  // This if then else construct has no arguments to the blocks.
  void ifThenElse(IndexExprScope &scope,
      llvm::SmallVectorImpl<IndexExpr> &conditions,
      mlir::function_ref<void(GenericAffineBuilder &createAffine)> thenFn,
      mlir::function_ref<void(GenericAffineBuilder &createAffine)> elseFn)
      const;

  // AffineApplyOp
  mlir::Value apply(mlir::AffineMap map, mlir::ValueRange operands) const;

  void yield() const;

private:
  // Support for multiple forIE loops.
  void recursionForIE(llvm::SmallVectorImpl<IndexExpr> &lbs,
      llvm::SmallVectorImpl<IndexExpr> &ubs,
      llvm::SmallVectorImpl<int64_t> &steps,
      llvm::SmallVectorImpl<mlir::Value> &loopIndices,
      mlir::function_ref<void(GenericAffineBuilder &, mlir::ValueRange)>
          builderFn) const;

  // Support for adding blocks.
  void appendToBlock(mlir::Block *block,
      mlir::function_ref<void(mlir::ValueRange)> builderFn) const;
};

// Affine builder uses affine load and store for memory operations. A later
// definition of AffineBuilderKrnlMem will use Krnl load and store for memory
// operations. We recommend to use AffineBuilderKrnlMem when converting the Krnl
// dialect into the affine dialect.
using AffineBuilder = GenericAffineBuilder<mlir::affine::AffineLoadOp,
    mlir::affine::AffineStoreOp>;

//===----------------------------------------------------------------------===//
// LLVM Builder
//===----------------------------------------------------------------------===//

struct LLVMBuilder final : DialectBuilder {
  using voidFuncRef = mlir::function_ref<void(LLVMBuilder &createLLVM)>;
  using valueFuncRef = mlir::function_ref<mlir::Value(LLVMBuilder &createLLVM)>;

  LLVMBuilder(mlir::Location loc) : DialectBuilder(loc) {}
  LLVMBuilder(mlir::OpBuilder &b, mlir::Location loc)
      : DialectBuilder(b, loc) {}
  LLVMBuilder(const DialectBuilder &db) : DialectBuilder(db) {}
  virtual ~LLVMBuilder() {}

  // AddOp
  mlir::Value add(mlir::Value lhs, mlir::Value rhs) const;

  // AddressOfOp
  mlir::Value addressOf(mlir::LLVM::GlobalOp op) const;

  // AllocaOp
  mlir::Value _alloca(mlir::Type resultType, mlir::Type elementType,
      mlir::Value size, int64_t alignment) const;

  // AndOp
  mlir::Value andi(mlir::Value lhs, mlir::Value rhs) const;

  // BitcastOp
  mlir::Value bitcast(mlir::Type type, mlir::Value val) const;

  // BrOp
  void br(
      llvm::ArrayRef<mlir::Value> destOperands, mlir::Block *destBlock) const;

  // CallOp
  mlir::Value call(mlir::ArrayRef<mlir::Type> resultTypes,
      llvm::StringRef funcName, mlir::ArrayRef<mlir::Value> inputs) const;
  mlir::Value call(mlir::ArrayRef<mlir::Type> resultTypes,
      mlir::FlatSymbolRefAttr funcSymbol,
      mlir::ArrayRef<mlir::Value> inputs) const;

  // CondBrOp
  void condBr(mlir::Value cond, mlir::Block *trueBlock,
      llvm::ArrayRef<mlir::Value> trueOperands, mlir::Block *falseBlock,
      llvm::ArrayRef<mlir::Value> falseOperands) const;

  // ConstantOp
  mlir::Value constant(mlir::Type type, int64_t val) const;
  mlir::Value constant(mlir::Type type, double val) const;

  // ExtractElementOp
  mlir::Value extractElement(
      mlir::Type resultType, mlir::Value container, int64_t position) const;

  // ExtractValueOp
  mlir::Value extractValue(mlir::Type resultType, mlir::Value container,
      llvm::ArrayRef<int64_t> position) const;

  // FuncOp
  mlir::LLVM::LLVMFuncOp func(llvm::StringRef name, mlir::Type type,
      bool createUniqueFunc = false) const;

  // GEPOp
  mlir::Value getElemPtr(mlir::Type resultType, mlir::Type elemType,
      mlir::Value base, llvm::ArrayRef<mlir::LLVM::GEPArg> indices) const;

  // GlobalOp
  mlir::LLVM::GlobalOp globalOp(mlir::Type resultType, bool isConstant,
      mlir::LLVM::Linkage, llvm::StringRef name, mlir::Attribute attr,
      uint64_t alignment = 0, bool uniqueName = true) const;

  // ICmpOp
  mlir::Value icmp(
      mlir::LLVM::ICmpPredicate cond, mlir::Value lhs, mlir::Value rhs) const;

  // InsertElementOp
  mlir::Value insertElement(
      mlir::Value vec, mlir::Value val, int64_t position) const;

  // InsertValueOp
  mlir::Value insertValue(mlir::Type resultType, mlir::Value container,
      mlir::Value val, llvm::ArrayRef<int64_t> position) const;

  // Inttoptr
  mlir::Value inttoptr(mlir::Type type, mlir::Value val) const;

  // LShrOp
  mlir::Value lshr(mlir::Value lhs, mlir::Value rhs) const;

  // LoadOp
  mlir::Value load(mlir::Type elementType, mlir::Value addr) const;

  // MulOp
  mlir::Value mul(mlir::Value lhs, mlir::Value rhs) const;

  // NullOp
  mlir::Value null(mlir::Type type) const;

  // OrOp
  mlir::Value ori(mlir::Value lhs, mlir::Value rhs) const;

  // Ptrtoint
  mlir::Value ptrtoint(mlir::Type type, mlir::Value val) const;

  // ReturnOp
  void _return() const;
  void _return(mlir::Value val) const;

  // SelectOp
  mlir::Value select(mlir::Value cmp, mlir::Value lhs, mlir::Value rhs) const;

  // SExtOp
  mlir::Value sext(mlir::Type type, mlir::Value val) const;

  // ShlOp
  mlir::Value shl(mlir::Value lhs, mlir::Value rhs) const;

  // StoreOp
  void store(mlir::Value val, mlir::Value addr) const;

  // TruncOp
  mlir::Value trunc(mlir::Type type, mlir::Value val) const;

  // ZExtOp
  mlir::Value zext(mlir::Type type, mlir::Value val) const;

  //===--------------------------------------------------------------------===//
  // Helper functions
  //===--------------------------------------------------------------------===//

  // Get or insert a function declaration at the beginning of the module.
  mlir::FlatSymbolRefAttr getOrInsertSymbolRef(mlir::ModuleOp module,
      llvm::StringRef symName, mlir::Type resultType,
      llvm::ArrayRef<mlir::Type> operandTypes, bool isVarArg = false) const;

  /// Generate code that looks like "if then with optional else" at LLVM.
  /// The following prototype code will be generated:
  /// ```
  /// llvm.condBr cond, ^thenBlock, ^elseBlock
  /// ^thenBlock:
  ///   thenBody
  /// ^elseBlock:
  ///   elseBody
  /// ^mainBlock
  ///   ...
  /// ```
  void ifThenElse(valueFuncRef cond, voidFuncRef thenFn,
      voidFuncRef elseFn = nullptr) const;

  /// Postfix a symbol with the value of `onnx-mlir.symbol-postfix` in the
  /// module attribute.
  static inline std::string SymbolPostfix(
      mlir::ModuleOp &module, std::string symbol) {
    std::string postfix = "";
    if (mlir::StringAttr postfixAttr = module->getAttrOfType<mlir::StringAttr>(
            "onnx-mlir.symbol-postfix")) {
      if (!postfixAttr.getValue().empty())
        postfix = "_" + postfixAttr.getValue().lower();
    }
    return symbol + postfix;
  }
};

//===----------------------------------------------------------------------===//
// Multi Dialect Builder
//===----------------------------------------------------------------------===//

/*
  Instead of creating multiple builders, e.g.

  KrnlBuilder createKrnl(rewriter, loc);
  MathBuilder createMath(createKrnl);
  MemRefBuilder createMemRef(createKrnl);

  createKrnl.defineLoop(1);
  createMath.add(i1, i2);
  createMemRef.alloca(type);

  We can create a single builder composed of multiple types

  MultiDialectBuilder<KrnlBuilder, MathBuilder, MemRefBuilder>
    create(rewriter, loc);

  create.krnl.defineLoop(1);
  create.math.add(i1, i2);
  create.mem.alloca(type);

  Types that can be used here are
  *  AffineBuilder, access field with affine
  *  AffineBuilderKrnlMem, access field with affineKMem
  *  KrnlBuilder, access field with krnl
  *  MathBuilder, access field with math
  *  MemRefBuilder, access field with mem
  *  ONNXBuilder, access field with onnx
  *  SCFBuilder, access field with scf
  *  VectorBuilder, access field with vec
*/

// Anchor class.
template <class... Ts>
struct MultiDialectBuilder {
  MultiDialectBuilder(mlir::OpBuilder &b, mlir::Location loc)
      : builder(&b), location(loc) {}
  MultiDialectBuilder(const DialectBuilder &db)
      : builder(db.getBuilderPtr()), location(db.getLoc()) {}

  // Public getters of builder and location.
  mlir::OpBuilder &getBuilder() const {
    assert(builder);
    return *builder;
  }
  mlir::OpBuilder *getBuilderPtr() const { return builder; }
  mlir::Location getLoc() const { return location; }

private:
  mlir::OpBuilder *builder;
  mlir::Location location;
};

// Recursive class specialized for MathBuilder refereed to as math.
template <class... Ts>
struct MultiDialectBuilder<MathBuilder, Ts...> : MultiDialectBuilder<Ts...> {
  MultiDialectBuilder(mlir::OpBuilder &b, mlir::Location loc)
      : MultiDialectBuilder<Ts...>(b, loc), math(b, loc) {}
  MultiDialectBuilder(const DialectBuilder &db)
      : MultiDialectBuilder<Ts...>(db), math(db) {}
  MathBuilder math;
};

// Recursive class specialized for ShapeBuilder refereed to as shape.
template <class... Ts>
struct MultiDialectBuilder<ShapeBuilder, Ts...> : MultiDialectBuilder<Ts...> {
  MultiDialectBuilder(mlir::OpBuilder &b, mlir::Location loc)
      : MultiDialectBuilder<Ts...>(b, loc), shape(b, loc) {}
  MultiDialectBuilder(const DialectBuilder &db)
      : MultiDialectBuilder<Ts...>(db), shape(db) {}
  ShapeBuilder shape;
};

// Recursive class specialized for MemRefBuilder refereed to as mem.
template <class... Ts>
struct MultiDialectBuilder<MemRefBuilder, Ts...> : MultiDialectBuilder<Ts...> {
  MultiDialectBuilder(mlir::OpBuilder &b, mlir::Location loc)
      : MultiDialectBuilder<Ts...>(b, loc), mem(b, loc) {}
  MultiDialectBuilder(const DialectBuilder &db)
      : MultiDialectBuilder<Ts...>(db), mem(db) {}
  MemRefBuilder mem;
};

// Recursive class specialized for AffineBuilder refereed to as affine.
template <class... Ts>
struct MultiDialectBuilder<AffineBuilder, Ts...> : MultiDialectBuilder<Ts...> {
  MultiDialectBuilder(mlir::OpBuilder &b, mlir::Location loc)
      : MultiDialectBuilder<Ts...>(b, loc), affine(b, loc) {}
  MultiDialectBuilder(const DialectBuilder &db)
      : MultiDialectBuilder<Ts...>(db), affine(db) {}
  AffineBuilder affine;
};

// Recursive class specialized for SCFBuilder refereed to as scf.
template <class... Ts>
struct MultiDialectBuilder<SCFBuilder, Ts...> : MultiDialectBuilder<Ts...> {
  MultiDialectBuilder(mlir::OpBuilder &b, mlir::Location loc)
      : MultiDialectBuilder<Ts...>(b, loc), scf(b, loc) {}
  MultiDialectBuilder(const DialectBuilder &db)
      : MultiDialectBuilder<Ts...>(db), scf(db) {}
  SCFBuilder scf;
};

// Recursive class specialized for VectorBuilder refereed to as vec.
template <class... Ts>
struct MultiDialectBuilder<VectorBuilder, Ts...> : MultiDialectBuilder<Ts...> {
  MultiDialectBuilder(mlir::OpBuilder &b, mlir::Location loc)
      : MultiDialectBuilder<Ts...>(b, loc), vec(b, loc) {}
  MultiDialectBuilder(const DialectBuilder &db)
      : MultiDialectBuilder<Ts...>(db), vec(db) {}
  VectorBuilder vec;
};

// Recursive class specialized for LLVMBuilder refereed to as llvm.
template <class... Ts>
struct MultiDialectBuilder<LLVMBuilder, Ts...> : MultiDialectBuilder<Ts...> {
  MultiDialectBuilder(mlir::OpBuilder &b, mlir::Location loc)
      : MultiDialectBuilder<Ts...>(b, loc), llvm(b, loc) {}
  MultiDialectBuilder(const DialectBuilder &db)
      : MultiDialectBuilder<Ts...>(db), llvm(db) {}
  LLVMBuilder llvm;
};

// Include template implementations.
#include "DialectBuilder.hpp.inc"

} // namespace onnx_mlir
#endif<|MERGE_RESOLUTION|>--- conflicted
+++ resolved
@@ -93,10 +93,7 @@
   // Support for vectors: we provide queries that work regardless of if we have
   // (1) a scalar or (2) a vector of a basic element type.
   static bool isVector(mlir::Value val);
-<<<<<<< HEAD
   static bool isVector(mlir::Type type);
-=======
->>>>>>> 79ed8960
   // The method belows ignore the vectors part of the type to provide answer on
   // the basic element types alone.
   static bool isScalarOrVectorInteger(mlir::Value val);
@@ -123,18 +120,11 @@
   // the input value is itself a vector.
 
   mlir::Value abs(mlir::Value val) const;
-<<<<<<< HEAD
   mlir::Value add(mlir::Value lhs, mlir::Value rhs) const;     // B.
   mlir::Value andi(mlir::Value lhs, mlir::Value rhs) const;    // B/Int only.
   mlir::Value ceil(mlir::Value val) const;                     // Float only.
   mlir::Value ceilDiv(mlir::Value lhs, mlir::Value rhs) const; // B/Int only.
   mlir::Value clip(mlir::Value val, mlir::Value lb, mlir::Value ub) const; // B.
-=======
-  mlir::Value add(mlir::Value lhs, mlir::Value rhs) const;      // B.
-  mlir::Value andi(mlir::Value lhs, mlir::Value rhs) const;     // B/Int only.
-  mlir::Value ceil(mlir::Value val) const;                      // Float only.
-  mlir::Value ceilDiv(mlir::Value lhs, mlir::Value rhs) const;  // B/Int only.
->>>>>>> 79ed8960
   mlir::Value copySign(mlir::Value rem, mlir::Value div) const; // B/Float only.
   mlir::Value div(mlir::Value lhs, mlir::Value rhs) const;      // B.
   mlir::Value erf(mlir::Value val) const;
@@ -151,10 +141,7 @@
   mlir::Value ori(mlir::Value lhs, mlir::Value rhs) const;  // B/Int only.
   mlir::Value pow(mlir::Value base, mlir::Value exp) const; // B/Float only.
   mlir::Value rem(mlir::Value lhs, mlir::Value rhs) const;  // B.
-<<<<<<< HEAD
   mlir::Value round(mlir::Value) const;                     // Float only.
-=======
->>>>>>> 79ed8960
   mlir::Value sqrt(mlir::Value val) const;                  // Float only.
   mlir::Value sub(mlir::Value lhs, mlir::Value rhs) const;  // B.
   mlir::Value tanh(mlir::Value val) const;                  // Float only.
