--- conflicted
+++ resolved
@@ -80,10 +80,8 @@
 
   // Get rank of the type defined by value. Expect ranked Shaped type.
   uint64_t getTypeRank(mlir::Value value);
-
   // Get size of 1D array attribute. Expect 1D ranked Shaped type.
   uint64_t getArraySize(mlir::ArrayAttr arrayAttr);
-
   // Get size of 1D array defined by arrayVal. Expect 1D ranked Shaped type.
   uint64_t getArraySize(mlir::Value arrayVal);
 
@@ -95,15 +93,12 @@
   // Get literal index expression from the value of an array attribute at
   // position i. If out of bound, return an undefined index expression.
   IndexExpr getIntFromArrayAsLiteral(mlir::ArrayAttr intAttrArray, uint64_t i);
-
-  // Get literal index expression from the value of an integer array attribute
-  // at position i. If out of bound, return an literal index expression of value
+  // Same as above; if out of bound, return an literal index expression of value
   // outOfBoundVal.
   IndexExpr getIntFromArrayAsLiteral(
       mlir::ArrayAttr intAttrArray, uint64_t i, int64_t outOfBoundVal);
 
   //===--------------------------------------------------------------------===//
-<<<<<<< HEAD
   // Get symbol index expressions from a scalar or 1D array value. When
   // the values are defined by a constant, then literal index expressions are
   // return in place of a symbol index expression. With dynamic values,
@@ -117,45 +112,15 @@
 
   // Get a symbol index expression defined by `value`.
   IndexExpr getIntAsSymbol(mlir::Value value);
-
   // Get a symbol index expression from the array defined by `array` at position
   // `i`. If out of bound, return an undefined index expressions.
   IndexExpr getIntArrayAsSymbol(mlir::Value array, uint64_t i);
-
-  // Get a symbol index expression from the array defined by `array` at position
-  // `i`. If out of bound, return a literal index expression of value
+  // Same as above; if out of bound, return a literal index expression of value
   // `outOfBoundVal`.
-=======
-  // Get rank of the type defined by value.
-
-  uint64_t getTypeRank(mlir::Value value);
-
-  //===--------------------------------------------------------------------===//
-  // Get symbol index expressions from a 1D integer array value. When the
-  // integer array values are defined by a constant, then literal index
-  // expressions are return in place of a symbol index expression. With dynamic
-  // values, questionmark index expressions are returned during code analysis
-  // phases and symbol index expressions are returned during code generation
-  // phases. Note that array of rank 0 are treated as scalars. There is no
-  // support for ranks higher than 1 at this time.  Asserts if the type is
-  // not a shaped type with a known rank.
-
-  // Get size of array defined by intArrayVal value. Asserts if rank>1.
-  uint64_t getIntArraySize(mlir::Value intArrayVal);
-  // Get a symbol index expression from the integer array defined by intArrayVal
-  // at position i. If array is defined by a constant, return a literal index
-  // expression. If defined by a runtime value, return questionmark or symbol
-  // index expressions depending on the phase. If out of bound, return an
-  // undefined index expressions. Asserts if rank>1.
-  IndexExpr getIntArrayAsSymbol(mlir::Value intArrayVal, uint64_t i);
-  // Same as above; if out of bound, return a literal index expression of value
-  // defaultVal.
->>>>>>> 6762e2b6
   IndexExpr getIntArrayAsSymbol(
       mlir::Value array, uint64_t i, int64_t outOfBoundVal);
-
-  // Same as above, but get a list of up to len values. Assert when
-  // len exceed the array bounds.
+  // Same as above, but get a list of up to len values. Assert when `len` exceed
+  // the array bounds.
   void getIntArrayAsSymbols(
       mlir::Value intArrayVal, IndexExprList &list, int64_t len = -1);
 
