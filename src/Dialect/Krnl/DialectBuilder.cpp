--- conflicted
+++ resolved
@@ -274,21 +274,13 @@
       });
 }
 
-<<<<<<< HEAD
+// TODO: once the interface is updated, provide a good example of how to use.
 void KrnlBuilder::simdIterateIE(IndexExpr lb, IndexExpr ub, int64_t VL,
     bool fullySimd, bool useParallel, ArrayRef<Value> inputs,
     ArrayRef<DimsExpr> inputAFs, ArrayRef<Value> outputs,
     ArrayRef<DimsExpr> outputAFs,
     function_ref<void(KrnlBuilder &kb, ArrayRef<Value> inputVals,
         llvm::SmallVectorImpl<Value> &resultVals, int64_t VL)>
-=======
-// TODO: once the interface is updated, provide a good example of how to use.
-void KrnlBuilder::simdIterateIE(IndexExpr lb, IndexExpr ub, int64_t VL,
-    bool fullySimd, ArrayRef<Value> inputs, ArrayRef<DimsExpr> inputAFs,
-    ArrayRef<Value> outputs, ArrayRef<DimsExpr> outputAFs,
-    function_ref<void(KrnlBuilder &kb, ArrayRef<Value> inputVals,
-        llvm::SmallVectorImpl<Value> &resultVals)>
->>>>>>> ba3d3c04
         bodyBuilderFn) {
   int64_t inputNum = inputs.size();
   assert(inputAFs.size() == inputs.size() && "expected same size");
@@ -300,16 +292,12 @@
     // Want SIMD, execute full SIMD loops blocked by VL.
     ValueRange loopDef = defineLoops(1);
     ValueRange blockedLoopDef = block(loopDef[0], VL);
-<<<<<<< HEAD
     if (useParallel)
       parallel({blockedLoopDef[0]});
 
     // If we are not guaranteed that every iterations are SIMD iterations, then
     // we need to reduce the trip count by a bit so as to not over compute.
-=======
-    // we need to reduce the trip count by a bit so as to not over compute.
     // If we are not guaranteed that every iterations are SIMD iterations, then
->>>>>>> ba3d3c04
     IndexExpr simdUb = ub;
     if (!fullySimd)
       simdUb = simdUb - (VL - 1);
@@ -318,7 +306,6 @@
           IndexExprScope scope(ck);
           MultiDialectBuilder<KrnlBuilder, VectorBuilder> create(ck);
           IndexExpr ind = DimIE(loopInd[0]);
-<<<<<<< HEAD
           // Load all the inputs as vectors of VL values, with a few exceptions.
           // One is if the value is a "none value", leave as is. Another one is
           // if the innermost dim is a scalar (ie dim[rank-1] == 1), then we
@@ -351,23 +338,6 @@
           // Call the method to compute the values.
           llvm::SmallVector<Value, 4> vecResVals;
           bodyBuilderFn(create.krnl, vecInputVals, vecResVals, VL);
-=======
-          // Load all the inputs as vectors of VL values,
-          llvm::SmallVector<Value, 4> vecInputVals;
-          for (int64_t i = 0; i < inputNum; ++i) {
-            MemRefType type = mlir::cast<MemRefType>(inputs[i].getType());
-            VectorType vecType = VectorType::get({VL}, type.getElementType());
-            DimsExpr AF = SymListIE(inputAFs[i]);
-            int64_t rank = type.getRank();
-            assert(rank == (int64_t)AF.size() && "AF expected input rank refs");
-            AF[rank - 1] = AF[rank - 1] + ind;
-            Value vecVal = create.vec.loadIE(vecType, inputs[i], AF, {});
-            vecInputVals.emplace_back(vecVal);
-          }
-          // Call the method to compute the values.
-          llvm::SmallVector<Value, 4> vecResVals;
-          bodyBuilderFn(create.krnl, vecInputVals, vecResVals);
->>>>>>> ba3d3c04
           assert((int64_t)vecResVals.size() == outputNum &&
                  "loop body with incorrect number of results");
           // Store all the outputs as vectors of VL values,
@@ -405,7 +375,6 @@
         // Load all the inputs as scalar values,
         llvm::SmallVector<Value, 4> scalarInputVals;
         for (int64_t i = 0; i < inputNum; ++i) {
-<<<<<<< HEAD
           Value input = inputs[i];
           if (isNoneValue(input)) {
             // Simply enqueue the none value.
@@ -431,19 +400,6 @@
         // Call the method to compute the values.
         llvm::SmallVector<Value, 4> scalarResVals;
         bodyBuilderFn(create.krnl, scalarInputVals, scalarResVals, /*VL*/ 1);
-=======
-          MemRefType type = mlir::cast<MemRefType>(inputs[i].getType());
-          DimsExpr AF = SymListIE(inputAFs[i]);
-          int64_t rank = type.getRank();
-          assert(rank == (int64_t)AF.size() && "AF expected input rank refs");
-          AF[rank - 1] = AF[rank - 1] + ind;
-          Value scalarVal = create.krnl.loadIE(inputs[i], AF);
-          scalarInputVals.emplace_back(scalarVal);
-        }
-        // Call the method to compute the values.
-        llvm::SmallVector<Value, 4> scalarResVals;
-        bodyBuilderFn(create.krnl, scalarInputVals, scalarResVals);
->>>>>>> ba3d3c04
         assert((int64_t)scalarResVals.size() == outputNum &&
                "loop body with incorrect number of results");
         // Store all the outputs as vectors of VL values,
