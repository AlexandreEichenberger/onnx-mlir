--- conflicted
+++ resolved
@@ -812,11 +812,7 @@
     For simd to be enabled, the simdized flag must be set to true, and the
     following condition must be true:
     1) The vector length is the second entry of (i, j, k) compute tile size.
-<<<<<<< HEAD
-       The vector length must be a compile time constant.q
-=======
        The vector length must be a compile time constant.
->>>>>>> 373f9df6
   }];
 
   let arguments = (ins 
