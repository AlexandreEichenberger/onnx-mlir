/*
 * SPDX-License-Identifier: Apache-2.0
 */

//===------------------------ CompilerOptions.cpp -------------------------===//
//
// Copyright 2022, 2023 The IBM Research Authors.
//
// =============================================================================
//
// Functions for adding options.
//
//===----------------------------------------------------------------------===//

#include "llvm/Support/Debug.h"

#include "ExternalUtil.hpp"
#include "onnx-mlir/Compiler/OMCompilerRuntimeTypes.h"
#include "onnx-mlir/Compiler/OMCompilerTypes.h"
#include "src/Compiler/CompilerOptions.hpp"

#define DEBUG_TYPE "compiler_options"

// Default env var where to find default options, when defined.
const std::string OnnxMlirEnvOptionName = "ONNX_MLIR_FLAGS";

namespace onnx_mlir {

// Use external storage for the options so that they are globally accessible
std::string inputFilename;                             // common for both
std::string outputBaseName;                            // common for both
std::vector<accel::Accelerator::Kind> maccel;          // common for both
OptLevel OptimizationLevel;                            // common for both
std::string mtriple;                                   // common for both
std::string mcpu;                                      // common for both
std::string march;                                     // common for both
InstrumentStages instrumentStage;                      // common for both
bool onnxConstPropRoundFPToInt;                        // common for both
int onnxConstPropExpansionBound;                       // common for both
std::vector<std::string> onnxConstPropDisablePatterns; // common for both
bool enableONNXHybridPass;                             // common for both
std::vector<std::string> functionsToDecompose;         // common for both
std::string opsForCall;                                // common for both
bool disableKrnlOpFusion;                              // common for both
<<<<<<< HEAD
bool disableQuantZeroPoint;                            // common for both
=======
bool enableKrnlBufferReuse;                            // common for both
>>>>>>> 97d497fa
bool disableMemRefPrefetch;                            // common for both
EmissionTargetType emissionTarget;                     // onnx-mlir only
bool invokeOnnxVersionConverter;                       // onnx-mlir only
bool preserveLocations;                                // onnx-mlir only
bool printIR;                                          // onnx-mlir only
bool preserveBitcode;                                  // onnx-mlir only
bool preserveLLVMIR;                                   // onnx-mlir only
bool preserveMLIR;                                     // onnx-mlir only
bool useOnnxModelTypes;                                // onnx-mlir only
int repeatOnnxTransform;                               // onnx-mlir only
std::string shapeInformation;                          // onnx-mlir only
std::string dimParams;                                 // onnx-mlir only
ModelSize modelSize;                                   // onnx-mlir only
bool storeConstantsToFile;                             // onnx-mlir only
float constantsToFileTotalThreshold;                   // onnx-mlir only
float constantsToFileSingleThreshold;                  // onnx-mlir only
bool VerboseOutput;                                    // onnx-mlir only
std::vector<std::string> Xopt;                         // onnx-mlir only
std::vector<std::string> Xllc;                         // onnx-mlir only
std::string mllvm;                                     // onnx-mlir only
std::string instrumentOps;                             // onnx-mlir only
unsigned instrumentControlBits;                        // onnx-mlir only
std::string parallelizeOps;                            // onnx-mlir only
std::string instrumentSignatures;                      // onnx-mlir only
std::string ONNXOpStats;                               // onnx-mlir only
int onnxOpTransformThreshold;                          // onnx-mlir only
bool onnxOpTransformReport;                            // onnx-mlir only
bool enableParallel;                                   // onnx-mlir only
bool disableSimdOption;                                // onnx-mlir only
bool disableRecomposeOption;                           // onnx-mlir only
bool enableSimdDataLayout;                             // onnx-mlir only
bool verifyInputTensors;                               // onnx-mlir only
bool allowSorting;                                     // onnx-mlir only
std::vector<std::string> reportHeapBefore;             // onnx-mlir only
std::vector<std::string> reportHeapAfter;              // onnx-mlir only
std::string modelTag;                                  // onnx-mlir only
bool enableConvOptPass;                                // onnx-mlir only
bool disableConstantProp;                              // onnx-mlir only
std::vector<std::string> extraLibPaths;                // onnx-mlir only
std::vector<std::string> extraLibs;                    // onnx-mlir only
ProfileIRs profileIR;                                  // onnx-mlir only
OptReport optReport;                                   // onnx-mlir only
bool useOldBufferization;                              // onnx-mlir only
bool enableTiming;                                     // onnx-mlir only
bool enableBoundCheck;                                 // onnx-mlir only
bool split_input_file;                                 // onnx-mlir-opt only
bool verify_diagnostics;                               // onnx-mlir-opt only
bool verify_passes;                                    // onnx-mlir-opt only
bool allowUnregisteredDialects;                        // onnx-mlir-opt only

// Category for common options shared between onnx-mlir and onnx-mlir-opt.
llvm::cl::OptionCategory OnnxMlirCommonOptions("common options",
    "These are options shared between onnx-mlir and onnx-mlir-opt");

// Category for options for onnx-mlir only.
llvm::cl::OptionCategory OnnxMlirOptions(
    "onnx-mlir options", "These are onnx-mlir frontend options");

// Category for options for onnx-mlir-opt only.
llvm::cl::OptionCategory OnnxMlirOptOptions(
    "onnx-mlir-opt options", "These are onnx-mlir-opt frontend options.");

// Common options shared between onnx-mlir and onnx-mlir-opt
static llvm::cl::opt<std::string, true> inputFilenameOpt(llvm::cl::Positional,
    llvm::cl::desc("<input file>"),
    llvm::cl::value_desc("Default read from stdin"),
    llvm::cl::location(inputFilename), llvm::cl::init("-"),
    llvm::cl::cat(OnnxMlirCommonOptions));

static llvm::cl::opt<std::string, true> outputBaseNameOpt("o",
    llvm::cl::desc("For onnx-mlir, specify the base path for output file, "
                   "extension will be added. Default is input filename "
                   "without the extension, or \"stdin\" if input is stdin.\n"
                   "For onnx-mlir-opt, specify the output filename. Default is "
                   "stdout."),
    llvm::cl::value_desc("path"), llvm::cl::location(outputBaseName),
    llvm::cl::init("-"), llvm::cl::cat(OnnxMlirCommonOptions),
    llvm::cl::ValueRequired);

static llvm::cl::list<accel::Accelerator::Kind,
    std::vector<accel::Accelerator::Kind>>
    maccelOpt("maccel",
        llvm::cl::desc("Specify an accelerator to generate code for"),
        llvm::cl::location(maccel),
        // clang-format off
        llvm::cl::values(
          APPLY_TO_ACCELERATORS(CREATE_ACCEL_CL_ENUM)
          clEnumValN(accel::Accelerator::Kind::NONE, "NONE", "No accelerator")
        ),
        // clang-format on
        llvm::cl::cat(OnnxMlirCommonOptions), llvm::cl::ValueRequired);

static llvm::cl::opt<OptLevel, true> OptimizationLevelOpt(
    llvm::cl::desc("Levels:"),
    llvm::cl::values(clEnumVal(O0, "Optimization level 0 (default):"),
        clEnumVal(O1, "Optimization level 1"),
        clEnumVal(O2, "Optimization level 2"),
        clEnumVal(O3, "Optimization level 3, SIMD is enabled")),
    llvm::cl::location(OptimizationLevel), llvm::cl::init(O0),
    llvm::cl::cat(OnnxMlirCommonOptions));

static llvm::cl::opt<std::string, true> mtripleOpt("mtriple",
    llvm::cl::desc("Override target triple for module"),
    llvm::cl::value_desc("LLVM target triple"), llvm::cl::location(mtriple),
    llvm::cl::init(kDefaultTriple), llvm::cl::cat(OnnxMlirCommonOptions),
    llvm::cl::ValueRequired);

static llvm::cl::opt<std::string, true> mcpuOpt("mcpu",
    llvm::cl::desc("Target cpu"),
    llvm::cl::value_desc("Target a specific CPU type"),
    llvm::cl::location(mcpu), llvm::cl::cat(OnnxMlirCommonOptions),
    llvm::cl::ValueRequired);

static llvm::cl::opt<std::string, true> marchOpt("march",
    llvm::cl::desc("Target architecture to generate code for"),
    llvm::cl::value_desc("Target a specific architecture type"),
    llvm::cl::location(march), llvm::cl::cat(OnnxMlirCommonOptions),
    llvm::cl::ValueRequired);

static llvm::cl::opt<InstrumentStages, true> instrumentStageOpt(
    "instrument-stage", llvm::cl::desc("Specify stage to be instrumented:"),
    llvm::cl::location(instrumentStage),
    llvm::cl::values(APPLY_TO_NO_ACCELERATORS(DEFAULT_INSTRUMENTSTAGE_CL_ENUM)
            APPLY_TO_ACCELERATORS(ACCEL_INSTRUMENTSTAGE_CL_ENUM)),
    llvm::cl::init(Onnx), llvm::cl::cat(OnnxMlirCommonOptions));

static llvm::cl::opt<bool, true> onnxConstPropRoundFPToIntOpt(
    "onnx-const-prop-round-fp-to-int",
    llvm::cl::desc("If true constant propagates onnx.Cast from a floating "
                   "point type to an integer type by rounding to nearest, "
                   "ties to even. If false truncates towards zero."),
    llvm::cl::location(onnxConstPropRoundFPToInt), llvm::cl::init(false),
    llvm::cl::cat(OnnxMlirCommonOptions));

static llvm::cl::opt<int, true> onnxConstPropExpansionBoundOpt(
    "onnx-const-prop-expansion-bound",
    llvm::cl::desc("ONNX dialect constant propagation maximum expansion factor."
                   " Constants are not propagated if their bytes size exceed"
                   " the aggregate operands' sizes by more than this factor."
                   " Set to -1 to always propagate, which is the default."),
    llvm::cl::location(onnxConstPropExpansionBound), llvm::cl::init(-1),
    llvm::cl::cat(OnnxMlirCommonOptions));

static llvm::cl::list<std::string, std::vector<std::string>>
    onnxConstPropDisablePatternsOpt("onnx-const-prop-disable-pattern",
        llvm::cl::desc("Named constant propagation pattern to disable.\n"
                       "Repeat the flag to disable multiple patterns."),
        llvm::cl::value_desc("named constant propagation pattern to disable"),
        llvm::cl::location(onnxConstPropDisablePatterns),
        llvm::cl::cat(OnnxMlirCommonOptions));

static llvm::cl::opt<bool, true> enableONNXHybridPassOpt("onnx-hybrid-pass",
    llvm::cl::desc("Enable ONNX hybrid pass (default=true).\n"
                   "Set to 'false' if you want to disable ONNX hybrid pass."),
    llvm::cl::location(enableONNXHybridPass), llvm::cl::init(true),
    llvm::cl::cat(OnnxMlirCommonOptions));

static llvm::cl::list<std::string, std::vector<std::string>>
    functionsToDecomposeOpt("functions-to-decompose",
        llvm::cl::desc("Specify ONNX functions to decompose"),
        llvm::cl::location(functionsToDecompose),
        llvm::cl::cat(OnnxMlirCommonOptions));

static llvm::cl::opt<bool, true> disableKrnlOpFusionOpt(
    "disable-krnl-op-fusion",
    llvm::cl::desc("Disable op fusion in onnx-to-krnl pass (default=false).\n"
                   "Set to 'true' if you want to disable fusion."),
    llvm::cl::location(disableKrnlOpFusion), llvm::cl::init(false),
    llvm::cl::cat(OnnxMlirCommonOptions));

<<<<<<< HEAD
static llvm::cl::opt<bool, true> disable_quantization_zero_point(
    "disable-quantization-zero-point",
    llvm::cl::desc(
        "Disable the use of zero-point in quantization (default=false).\n"
        "Set to 'true' if you want to disable the use of zero-point\n"
        "in dyn/static quantization/dequantization."),
    llvm::cl::location(disableQuantZeroPoint), llvm::cl::init(false),
=======
static llvm::cl::opt<bool, true> enableKrnlBufferReuseOpt(
    "enable-krnl-buffer-reuse",
    llvm::cl::desc("enable buffer reuse within an op in onnx-to-krnl pass"
                   "(default=false)\n"
                   "Set to 'true' if you want to enable buffer reuse."),
    llvm::cl::location(enableKrnlBufferReuse), llvm::cl::init(false),
>>>>>>> 97d497fa
    llvm::cl::cat(OnnxMlirCommonOptions));

static llvm::cl::opt<bool, true> disableMemRefPrefetchOpt(
    "disable-memref-prefetch",
    llvm::cl::desc("Disable generation of memref.prefetch (default=false).\n"
                   "Set to 'true' if you want to disable prefetch."),
    llvm::cl::location(disableMemRefPrefetch), llvm::cl::init(false),
    llvm::cl::cat(OnnxMlirCommonOptions));

static llvm::cl::opt<bool, true> disableRecomposeOptionOpt("disable-recompose",
    llvm::cl::desc("Disable recomposition of ONNX operations."),
    llvm::cl::location(disableRecomposeOption), llvm::cl::init(false),
    llvm::cl::cat(OnnxMlirOptions));

// Options for onnx-mlir only
static llvm::cl::opt<EmissionTargetType, true> emissionTargetOpt(
    llvm::cl::desc("Choose target to emit:"),
    llvm::cl::location(emissionTarget),
    llvm::cl::values(
        clEnumVal(EmitONNXBasic,
            "Ingest ONNX and emit the basic ONNX operations without "
            "inferred shapes."),
        clEnumVal(
            EmitONNXIR, "Ingest ONNX and emit corresponding ONNX dialect."),
        clEnumVal(EmitMLIR,
            "Lower the input to MLIR built-in transformation dialect."),
        clEnumVal(
            EmitLLVMIR, "Lower the input to LLVM IR (LLVM MLIR dialect)."),
        clEnumVal(EmitObj, "Compile the input into a object file."),
        clEnumVal(
            EmitLib, "Compile the input into a shared library (default)."),
        clEnumVal(EmitJNI, "Compile the input into a jar file.")),
    llvm::cl::init(EmitLib), llvm::cl::cat(OnnxMlirOptions));

static llvm::cl::opt<bool, true> invokeOnnxVersionConverterOpt(
    "invokeOnnxVersionConverter",
    llvm::cl::desc(
        "call onnx version converter to convert ONNX model to current version"),
    llvm::cl::location(invokeOnnxVersionConverter), llvm::cl::init(false),
    llvm::cl::cat(OnnxMlirOptions));

static llvm::cl::opt<bool, true> preserveLocationsOpt("preserveLocations",
    llvm::cl::desc("emit location data:"),
    llvm::cl::location(preserveLocations), llvm::cl::init(false),
    llvm::cl::cat(OnnxMlirOptions));

static llvm::cl::opt<bool, true> printIROpt("printIR",
    llvm::cl::desc("print the IR to stdout:"), llvm::cl::location(printIR),
    llvm::cl::init(false), llvm::cl::cat(OnnxMlirOptions));

static llvm::cl::opt<bool, true> preserveBitcodeOpt("preserveBitcode",
    llvm::cl::desc(
        "dont delete the bitcode files (optimized and unoptimized):"),
    llvm::cl::location(preserveBitcode), llvm::cl::init(false),
    llvm::cl::cat(OnnxMlirOptions));

static llvm::cl::opt<bool, true> preserveLLVMIROpt("preserveLLVMIR",
    llvm::cl::desc("dont delete the LLVMIR files:"),
    llvm::cl::location(preserveLLVMIR), llvm::cl::init(false),
    llvm::cl::cat(OnnxMlirOptions));

static llvm::cl::opt<bool, true> preserveMLIROpt("preserveMLIR",
    llvm::cl::desc("dont delete the MLIR files (input and llvm):"),
    llvm::cl::location(preserveMLIR), llvm::cl::init(false),
    llvm::cl::cat(OnnxMlirOptions));

static llvm::cl::opt<bool, true> useOnnxModelTypesOpt("useOnnxModelTypes",
    llvm::cl::desc("use types and shapes from ONNX model"),
    llvm::cl::location(useOnnxModelTypes), llvm::cl::init(true),
    llvm::cl::cat(OnnxMlirOptions));

static llvm::cl::opt<int, true> repeatOnnxTransformOpt("repeatOnnxTransform",
    llvm::cl::desc(
        "invoke extra onnx transform pass(shape inference, constant and etc.)"),
    llvm::cl::location(repeatOnnxTransform), llvm::cl::init(0),
    llvm::cl::cat(OnnxMlirOptions));

static llvm::cl::opt<std::string, true> shapeInformationOpt("shapeInformation",
    llvm::cl::desc(
        "Custom shapes for the inputs of the ONNX model, e.g. setting static "
        "shapes for dynamic inputs.\n"
        "\"value\" is in the format of "
        "\"INPUT_ID1:D1xD2x...xDn,INPUT_ID2:D1xD2x...xDn, ...\",\n"
        "where \"INPUT_ID1, INPUT_ID2, ...\" are input indices (starting from "
        "0 or being -1 for all input indices), and\n"
        "\"D1, D2, ...\" are dimension sizes (positive integers or -1 for "
        "unknown dimensions)"),
    llvm::cl::value_desc("value"), llvm::cl::location(shapeInformation),
    llvm::cl::cat(OnnxMlirOptions));

static llvm::cl::opt<std::string, true> dimParamsOpt("dimParams",
    llvm::cl::desc(
        "Custom onnx.dim_params attributes for the inputs of the ONNX model for"
        "specifying relationship among dynamic dimensions of the inputs.\n"
        "\"value\" is in the format of "
        "\"INPUT_ID1:D1=S1,D2=S2,...,Dn=Sn|INPUT_ID2:D1=T1,D2=T2,...Dn=Tn|"
        "...\" where \"INPUT_ID1, INPUT_ID2, ...\" are input indices "
        "(starting from 0 or being -1 for all input indices), and\n"
        "\"S1, S2, ...\" and \"T2, T2, ...\" are symbols to specify that same "
        "symbols have the same value. "
        "All dimensions of onnx.dim_params for a specified input index in "
        "the original onnx model are cleared and repalced by this option. "
        "onnx.dim_params for other input indices in the original onnx model "
        "are not cleared"),
    llvm::cl::value_desc("value"), llvm::cl::location(dimParams),
    llvm::cl::cat(OnnxMlirOptions));

// Default value is defined by the OnnxMlirEnvOptionName constant string
// variable, but the default setting mechanism here cannot be used here as we
// need to evaluate this value prior to the compiler options being set. Proper
// handling of the value of this compiler option is set by the calling the
// parseCustomEnvFlagsCommandLineOption(...) function.
static llvm::cl::opt<std::string, true> customEnvFlagsOpt("customEnvFlags",
    llvm::cl::desc("Override default option env var OnnxMlirEnvOptionName: "
                   "ONNX_MLIR_FLAGS"),
    llvm::cl::value_desc("option env var"), llvm::cl::location(customEnvFlags),
    llvm::cl::cat(OnnxMlirOptions));

static llvm::cl::opt<ModelSize, true> modelSizeOpt("modelSize",
    llvm::cl::desc("Model to generate code"),
    llvm::cl::value_desc("Only support small or large"),
    llvm::cl::location(modelSize),
    llvm::cl::values(
        clEnumVal(small, "Generate code for the small model. "
                         "No special treatment at this moment. This is the "
                         "default code model"),
        clEnumVal(large,
            "Generate code for the large model. "
            "Global constants are put into large read-only data section.")),
    llvm::cl::init(small), llvm::cl::cat(OnnxMlirOptions),
    llvm::cl::ValueRequired);

static llvm::cl::opt<bool, true> storeConstantsToFileOpt(
    "store-constants-to-file",
    llvm::cl::desc(
        "Constants will be stored on a binary file instead of be embedded "
        "into the model.so when compiling a big model. The binary file is in "
        "the same folder as the model.so and has the same name as the model "
        "with the extension of .constants.bin. For inference, "
        "model.constants.bin must be at the same folder as the inference "
        "program. If model.constants.bin is at another folder, use the "
        "environment variable OM_CONSTANT_PATH to set the constant folder. "
        "When using this option, two other options "
        "constants-to-file-single-threshold and "
        "constants-to-file-total-threshold can be used to finetune the amount "
        "of constants stored on the file. Windows will be supported soon. "
        "Default is True."),
    llvm::cl::location(storeConstantsToFile), llvm::cl::init(true),
    llvm::cl::cat(OnnxMlirOptions));

static llvm::cl::opt<float, true> constantsToFileTotalThresholdOpt(
    "constants-to-file-total-threshold",
    llvm::cl::desc(
        "Put global constants to a file if the total size in "
        "bytes of constants is greater than this threshold. "
        "store-constants-to-file must be enabled for this to be effective. "
        "Only count constants whose size is greater than "
        "constants-to-file-single-threshold. Value is in GB. Default is "
        "1.5GB."),
    llvm::cl::location(constantsToFileTotalThreshold), llvm::cl::init(1.5),
    llvm::cl::cat(OnnxMlirOptions));

static llvm::cl::opt<float, true> constantsToFileSingleThresholdOpt(
    "constants-to-file-single-threshold",
    llvm::cl::desc(
        "Put global constants to a file if a single constant's size in "
        "bytes is greater than this threshold. "
        "store-constants-to-file must be enabled for this to be effective. "
        "Total sizes in bytes of satisfied constants must be greater than "
        "constants-to-file-total-threshold. Value is in KB. Default is 1KB."),
    llvm::cl::location(constantsToFileSingleThreshold), llvm::cl::init(1.0),
    llvm::cl::cat(OnnxMlirOptions));

static llvm::cl::opt<bool, true> VerboseOutputOpt("v",
    llvm::cl::desc("Use verbose output"), llvm::cl::location(VerboseOutput),
    llvm::cl::init(false), llvm::cl::cat(OnnxMlirOptions));

static llvm::cl::list<std::string, std::vector<std::string>> XoptOpt("Xopt",
    llvm::cl::desc("Arguments to forward to LLVM's 'opt' option processing"),
    llvm::cl::value_desc("A valid LLVM's 'opt' option"),
    llvm::cl::location(Xopt), llvm::cl::cat(OnnxMlirOptions), llvm::cl::Hidden,
    llvm::cl::ValueRequired, llvm::cl::ZeroOrMore, llvm::cl::CommaSeparated);

static llvm::cl::list<std::string, std::vector<std::string>> XllcOpt("Xllc",
    llvm::cl::desc("Arguments to forward to LLVM's 'llc' option processing"),
    llvm::cl::value_desc("A valid LLVM's 'llc' option"),
    llvm::cl::location(Xllc), llvm::cl::cat(OnnxMlirOptions), llvm::cl::Hidden,
    llvm::cl::ValueRequired, llvm::cl::ZeroOrMore, llvm::cl::CommaSeparated);

static llvm::cl::opt<std::string, true> mllvmOpt("mllvm",
    llvm::cl::desc(
        "Arguments to forward to LLVM's 'opt' and 'llc' option processing"),
    llvm::cl::value_desc("A valid LLVM's 'opt' and 'llc' option"),
    llvm::cl::location(mllvm), llvm::cl::cat(OnnxMlirOptions), llvm::cl::Hidden,
    llvm::cl::ValueRequired);

static llvm::cl::opt<std::string, true> instrumentOpsOpt("instrument-ops",
    llvm::cl::desc("Specify operations to be instrumented:\n"
                   "\"NONE\" or \"\" for no instrument (default),\n"
                   "\"ALL\" for instrument of all ops,\n"
                   "\"ops1,ops2, ...\" for the multiple ops.\n"
                   "e.g. \"onnx.Conv,onnx.Add\" for Conv and Add ops.\n"
                   "Asterisk is also available.\n"
                   "e.g. \"onnx.*\" for all onnx operations.\n"),
    llvm::cl::location(instrumentOps), llvm::cl::init(""),
    llvm::cl::cat(OnnxMlirOptions));

static llvm::cl::bits<InstrumentActions, unsigned> instrumentControlBitsOpt(
    llvm::cl::desc("Specify what instrumentation actions at runtime:"),
    llvm::cl::location(instrumentControlBits),
    llvm::cl::values(
        clEnumVal(InstrumentBeforeOp, "insert instrument before op,"),
        clEnumVal(InstrumentAfterOp, "insert instrument after op,"),
        clEnumVal(
            InstrumentReportTime, "instrument runtime reports time usage,"),
        clEnumVal(InstrumentReportMemory,
            "instrument runtime reports memory usage.")),
    llvm::cl::cat(OnnxMlirOptions));

static llvm::cl::opt<std::string, true> parallelizeOpsOpt("parallelize-ops",
    llvm::cl::desc("Specify explicitly which operations to parallelize:\n"
                   "\"ALL\" or \"\" for all available operations (default),\n"
                   "\"NONE\" for no instrument,\n"
                   "\"ops1,ops2, ...\" for the multiple ops.\n"
                   "e.g. \"onnx.MatMul,onnx.Add\" for MatMul and Add ops.\n"
                   "Asterisk is also available.\n"
                   "e.g. \"onnx.*\" for all onnx operations.\n"),
    llvm::cl::location(parallelizeOps), llvm::cl::init(""),
    llvm::cl::cat(OnnxMlirOptions));

static llvm::cl::opt<std::string, true> instrumentSignatureOpt(
    "instrument-signature",
    llvm::cl::desc("Specify which high-level operations should print their"
                   " input type(s) and shape(s)\n"
                   "\"ALL\" or \"\" for all available operations,\n"
                   "\"NONE\" for no instrument (default),\n"
                   "\"ops1,ops2, ...\" for the multiple ops.\n"
                   "e.g. \"onnx.MatMul,onnx.Add\" for MatMul and Add ops.\n"
                   "Asterisk is also available.\n"
                   "e.g. \"onnx.*\" for all onnx operations.\n"),
    llvm::cl::location(instrumentSignatures), llvm::cl::init("NONE"),
    llvm::cl::cat(OnnxMlirOptions));

static llvm::cl::opt<std::string, true> ONNXOpStatsOpt("onnx-op-stats",
    llvm::cl::desc(
        "Report the occurrence frequency of ONNX ops in JSON or TXT format:\n"
        "\"TXT\" for report as text,\n"
        "\"JSON\" for report as JSON.\n"
        "Requires targets like --EmitMLIR, --EmitLLVMIR, or binary-generating "
        "commands."),
    llvm::cl::location(ONNXOpStats), llvm::cl::init(""),
    llvm::cl::cat(OnnxMlirOptions));

static llvm::cl::opt<int, true> onnxOpTransformThresholdOpt(
    "onnx-op-transform-threshold",
    llvm::cl::desc(
        "Max iteration for dynamic op transform passes (default=3).\n"
        "If set to 0, onnxOpTransformPass will be disabled, and\n"
        "static iteration will be used"),
    llvm::cl::location(onnxOpTransformThreshold), llvm::cl::init(3),
    llvm::cl::cat(OnnxMlirOptions));

static llvm::cl::opt<bool, true> onnxOpTransformReportOpt(
    "onnx-op-transform-report",
    llvm::cl::desc(
        "Report diagnostic info for ONNX op transform/optimization passes."),
    llvm::cl::location(onnxOpTransformReport), llvm::cl::init(false),
    llvm::cl::cat(OnnxMlirOptions));

static llvm::cl::opt<bool, true> enableParallelOpt("parallel",
    llvm::cl::desc("Enable parallelization (default=false)\n"
                   "Set to 'true' if you want to enable parallelization."),
    llvm::cl::location(enableParallel), llvm::cl::init(false),
    llvm::cl::cat(OnnxMlirOptions));

static llvm::cl::opt<bool, true> disableSimdOptionOpt("disable-simd",
    llvm::cl::desc("Disable SIMD optimizations (default=false). Set to `true` "
                   "to disable SIMD at O3."),
    llvm::cl::location(disableSimdOption), llvm::cl::init(false),
    llvm::cl::cat(OnnxMlirOptions));

static llvm::cl::opt<bool, true> enableSimdDataLayoutOpt("simd-data-layout",
    llvm::cl::desc("Enable SIMD optimization for convolution (default=false)\n"
                   "Set to 'true' if you want to enable SIMD optimizations."),
    llvm::cl::location(enableSimdDataLayout), llvm::cl::init(false),
    llvm::cl::cat(OnnxMlirOptions));

llvm::cl::opt<std::string, true> opsForCallOpt("ops-for-call",
    llvm::cl::desc("Specify which ops are lowered to knrl.call instead of"
                   "krnl loops. op name are used to check against this option."
                   "Names of opa are separated with space."
                   "Example: ops-for-call=Conv MatMul"
                   "The regex match will be used to check against op name"),
    llvm::cl::location(opsForCall), llvm::cl::init(""),
    llvm::cl::cat(OnnxMlirOptions));

static llvm::cl::opt<bool, true> verifyInputTensorsOpt("verifyInputTensors",
    llvm::cl::desc(
        "Verify input tensors whenever the entry point function is called.\n"
        "Data type and shape are verified. Enable this may introduce overhead "
        "at runtime."),
    llvm::cl::location(verifyInputTensors), llvm::cl::init(false),
    llvm::cl::cat(OnnxMlirOptions));

static llvm::cl::opt<bool, true> allowSortingOpt("allowSorting",
    llvm::cl::desc("Perform topological sort on onnx graph"),
    llvm::cl::location(allowSorting), llvm::cl::init(true),
    llvm::cl::cat(OnnxMlirOptions));

static llvm::cl::list<std::string, std::vector<std::string>>
    reportHeapBeforeOpt("report-heap-before",
        llvm::cl::desc("A list of names of passes.\n"
                       "Before each heap statistics are dumped to "
                       "<output-files-base-path>.heap.log"),
        llvm::cl::location(reportHeapBefore), llvm::cl::cat(OnnxMlirOptions));

static llvm::cl::list<std::string, std::vector<std::string>> reportHeapAfterOpt(
    "report-heap-after",
    llvm::cl::desc("A list of names of passes.\n"
                   "After each heap statistics are dumped to "
                   "<output-files-base-path>.heap.log"),
    llvm::cl::location(reportHeapAfter), llvm::cl::cat(OnnxMlirOptions));

static llvm::cl::opt<std::string, true> modelTagOpt("tag",
    llvm::cl::desc(
        "Set a tag that will be used to postfix symbols in the generated "
        "LLVMIR to make the symbols unique across multiple generated models. "
        "By default, use the filename (without extension) of the input onnx "
        "model or the value passed to `-o`. The tag will be appended to "
        "global variable and function names. For backward compatibility, each "
        "function has two versions with the same signature and doing the same "
        "computation. For example, we will have two entry points: "
        "`run_main_graph` and `run_main_graph_tag`, where `run_main_graph` "
        "is just a wrapper of `run_main_graph_tag`. Users can call one of "
        "the entry points and expect the same result. Passing `NONE` to "
        "`--tag` will disable tag completely, meaning no tag is appended to "
        "the symbols."),
    llvm::cl::value_desc("a string that matches regex ([0-9a-z_.-]+)"),
    llvm::cl::location(modelTag), llvm::cl::init(""),
    llvm::cl::cat(OnnxMlirOptions));

static llvm::cl::opt<bool, true> enableConvOptPassOpt("enable-conv-opt-pass",
    llvm::cl::desc("Enable the ConvOptPass. Default is true."),
    llvm::cl::location(enableConvOptPass), llvm::cl::init(true),
    llvm::cl::cat(OnnxMlirOptions));

static llvm::cl::opt<bool, true> disableConstantPropOpt("disable-constant-prop",
    llvm::cl::desc("Disable Constant Propagation (default is false)\n"
                   "Set to 'true' to disable Constant Propagation."),
    llvm::cl::location(disableConstantProp), llvm::cl::init(false),
    llvm::cl::cat(OnnxMlirCommonOptions));

static llvm::cl::list<std::string, std::vector<std::string>> extraLibPathsOpt(
    "L",
    llvm::cl::desc("Specify extra directories for libraries when compiling"
                   "an onnx model. Will be add used as -L in the linkage step."
                   "Each directory can be specified with one extra-lib-dirs"),
    llvm::cl::location(extraLibPaths), llvm::cl::Prefix,
    llvm::cl::cat(OnnxMlirOptions));

static llvm::cl::list<std::string, std::vector<std::string>> extraLibsOpt("l",
    llvm::cl::desc("Specify extra libraries when compiling an onnx model."
                   "Will be add used as -l in the linkage step."
                   "Each lib can be specified with one extra-libs"),
    llvm::cl::location(extraLibs), llvm::cl::Prefix,
    llvm::cl::cat(OnnxMlirOptions));

static llvm::cl::opt<ProfileIRs, true> profileIROpt("profile-ir",
    llvm::cl::desc("Profile operations in an IR"),
    llvm::cl::location(profileIR),
    llvm::cl::values(clEnumVal(None, "No profiling. Default value."),
        clEnumVal(
            Onnx, "Profile operations in ONNXIR generated by --EmitONNXIR.")
            APPLY_TO_ACCELERATORS(ACCEL_PROFILEIR_CL_ENUM)),
    llvm::cl::init(ProfileIRs::None), llvm::cl::cat(OnnxMlirOptions));

static llvm::cl::opt<OptReport, true> optReportOpt("opt-report",
    llvm::cl::desc("Provide information on a specific compiler optimization."),
    llvm::cl::location(optReport),
    llvm::cl::values(clEnumVal(NoReport, "No report. Default value."),
        clEnumVal(Parallel,
            "Provide report on how OMP Parallel is applied to ONNX ops."),
        clEnumVal(Simd, "Provide report on how SIMD is applied to ONNX ops.")
            APPLY_TO_ACCELERATORS(ACCEL_OPTREPORT_CL_ENUM)),
    llvm::cl::init(OptReport::NoReport), llvm::cl::cat(OnnxMlirOptions));

static llvm::cl::opt<bool, true> enable_timing("enable-timing",
    llvm::cl::desc("Enable compile timing (default is false)\n"
                   "Set to 'true' if you want to enable compile timing."),
    llvm::cl::location(enableTiming), llvm::cl::init(false),
    llvm::cl::cat(OnnxMlirOptions));

static llvm::cl::opt<bool, true> enable_bound_check("enable-bound-check",
    llvm::cl::desc("Enable runtime bound check for memrefs (default is false)\n"
                   "Set to 'true' if you want to enable the check."),
    llvm::cl::location(enableBoundCheck), llvm::cl::init(false),
    llvm::cl::cat(OnnxMlirOptions));

#if defined(_DEBUG)
// Option only available in debug mode: set using command options.
static llvm::cl::opt<bool, true> test_compiler_opt("test-compiler-opt",
    llvm::cl::desc(
        "Help compiler writers test a new (small) optimization. When false, "
        "the old approach should be used. When true, the new opt should be "
        "used. Utilities such as CheckONNXModel.py can then verify that the "
        "new opt deliver the same results.\n"
        "E.g. CheckONNXModel.py -m test.mlir -t -O3 -a test-compiler-opt=true\n"
        "Once the new opt works, it should not rely this option any more.\n"
        "Only defined in DEBUG build and default to false.\n"),
    llvm::cl::location(debugTestCompilerOpt), llvm::cl::init(false),
    llvm::cl::cat(OnnxMlirOptions));
bool debugTestCompilerOpt;
#else
// Option only available in debug mode: disable when not in debug.
bool debugTestCompilerOpt = false;
#endif

// Options for onnx-mlir-opt only
static llvm::cl::opt<bool, true> split_input_file_opt("split-input-file",
    llvm::cl::desc("Split the input file into pieces and process each "
                   "chunk independently"),
    llvm::cl::location(split_input_file), llvm::cl::init(false),
    llvm::cl::cat(OnnxMlirOptOptions));

static llvm::cl::opt<bool, true> verify_diagnostics_opt("verify-diagnostics",
    llvm::cl::desc("Check that emitted diagnostics match "
                   "expected-* lines on the corresponding line"),
    llvm::cl::location(verify_diagnostics), llvm::cl::init(false),
    llvm::cl::cat(OnnxMlirOptOptions));

static llvm::cl::opt<bool, true> verify_passes_opt("verify-each",
    llvm::cl::desc("Run the verifier after each transformation pass"),
    llvm::cl::location(verify_passes), llvm::cl::init(true),
    llvm::cl::cat(OnnxMlirOptOptions));

static llvm::cl::opt<bool, true> allowUnregisteredDialectsOpt(
    "allow-unregistered-dialect",
    llvm::cl::desc("Allow operation with no registered dialects"),
    llvm::cl::location(allowUnregisteredDialects), llvm::cl::init(false),
    llvm::cl::cat(OnnxMlirOptOptions));

// Removed once the new LLVM bufferization works without performance regression.
static llvm::cl::opt<bool, true> useOldBufferizationOpt("use-old-bufferization",
    llvm::cl::desc(
        "Enable the old LLVM bufferization mechanism (default=true)\n"
        "This option should be removed once the new LLVM bufferization works "
        "well in onnx-mlir"),
    llvm::cl::location(useOldBufferization), llvm::cl::init(true),
    llvm::cl::cat(OnnxMlirOptions));

// Configuration states associated with certain options.
// For example, when maccel is specified, NNPA can register
// dependent libdnn.
// This is just a simple string to vector map currently.
// If it gets more complicated in the future, it can be
// replaced by a class of its own.
std::map<std::string, std::vector<std::string>> CompilerConfigMap;
std::map<std::string, std::vector<size_t>> CompilerConfigStack;

// Must match ModelSize enum
const std::string modelSizeStr[] = {"small", "medium", "large", "huge"};

std::string customEnvFlags;

// =============================================================================
// Methods for setting and getting compiler variables.

// The customEnvFlags must be scanned before the normal options.
bool parseCustomEnvFlagsCommandLineOption(
    int argc, const char *const *argv, llvm::raw_ostream *errs) {
  // Use the default ONNX MLIR Environment variable, unless specified otherwise
  // by an argument, see below.
  std::string envVar = OnnxMlirEnvOptionName;
  // VerboseOutput is not yet set, so scan ourselves.
  bool verbose = false;
  // Customized version? -customEnvFlags=val and save its value.
  for (int i = 1; i < argc; ++i) {
    std::string arg(argv[i]);
    if (arg.find("--customEnvFlags") == 0) {
      envVar = arg.substr(sizeof("--customEnvFlags"));
    } else if (arg.find("-customEnvFlags") == 0) {
      envVar = arg.substr(sizeof("-customEnvFlags"));
    } else if (arg.compare("-v") == 0) {
      verbose = true;
    }
  }
  // Check that the env var does not recursively hold another -customEnvFlags.
  const char *envValCstr;
  if ((envValCstr = std::getenv(envVar.c_str()))) {
    std::string envVal(envValCstr);
    if (envVal.find("-customEnvFlags") != std::string::npos) {
      if (errs)
        *errs << "Warning: recursive use of --customEnvFlags in "
                 "environment flag not permited\n";
      return false;
    }
    if (envVal.find("-v") != std::string::npos)
      verbose = true;
    if (verbose)
      printf("Onnx-mlir default options from '%s' are '%s'.\n", envVar.c_str(),
          envValCstr);
  }
  if (verbose && argc > 0) {
    printf("Onnx-mlir command: %s", argv[0]);
    if (envValCstr)
      printf(" %s", envValCstr);
    for (int i = 1; i < argc; ++i)
      printf(" %s", argv[i]);
    printf("\n");
  }
  // The envVar is verified, use it.
  setCustomEnvVar(envVar);
  return true;
}

// Support for customEnvFlags.
void setCustomEnvVar(const std::string &envVarName) {
  assert(envVarName != "" && "Expecting valid target envVarName description");
  LLVM_DEBUG(
      llvm::dbgs() << DEBUG_TYPE << "Set envVarName\"" << envVarName << "\"\n");
  customEnvFlags = envVarName;
}

void clearCustomEnvVar() { customEnvFlags.clear(); }

std::string getCustomEnvVarOption() {
  return (customEnvFlags != "") ? "--customEnvFlags=" + customEnvFlags : "";
}

// Support for Triple.
void setTargetTriple(const std::string &triple) {
  assert(triple != "" && "Expecting valid target triple description");
  LLVM_DEBUG(llvm::dbgs() << DEBUG_TYPE << "Set triple\"" << triple << "\"\n");
  mtriple = triple;
}

void clearTargetTriple() { mtriple.clear(); }

std::string getTargetTripleOption() {
  std::string targetOptions = "";
  // Command cannot tolerate extra spaces. Add only when needed.
  if (mtriple != "")
    targetOptions = "--mtriple=" + mtriple;
  else if (kDefaultTriple != "")
    targetOptions = "--mtriple=" + kDefaultTriple;
  return targetOptions;
}

// Support for Arch.
void setTargetArch(const std::string &arch) {
  assert(arch != "" && "Expecting valid target arch description");
  LLVM_DEBUG(llvm::dbgs() << DEBUG_TYPE << "Set arch\"" << arch << "\"\n");
  march = arch;
}

void clearTargetArch() { march.clear(); }

std::string getTargetArchOption() {
  return (march != "") ? "--march=" + march : "";
}

// Support for CPU.
void setTargetCPU(const std::string &cpu) {
  assert(cpu != "" && "Expecting valid target cpu description");
  LLVM_DEBUG(llvm::dbgs() << DEBUG_TYPE << "Set CPU\"" << cpu << "\"\n");
  mcpu = cpu;
}

void clearTargetCPU() { mcpu.clear(); }

std::string getTargetCPUOption() {
  return (mcpu != "") ? "--mcpu=" + mcpu : "";
}

// Support for Accel.
static bool getAccelKindFromString(
    accel::Accelerator::Kind &kind, const std::string &str) {
  // Test each existing accelerator, returning its Kind when found.
  APPLY_TO_ACCELERATORS(ACCEL_CL_ENUM_FROM_STRING, kind, str);
  // No specific accelerator found, check if we have Kind::NONE
  kind = accel::Accelerator::Kind::NONE;
  return str.compare(std::string("NONE")) == 0;
}

// Return 0 on success, nonzero on error.
int setTargetAccel(const std::string &str) {
  assert(str != "" && "Expecting valid accelerator description");
  accel::Accelerator::Kind accelKind;
  if (getAccelKindFromString(accelKind, str)) {
    setTargetAccel(accelKind);
    return 0;
  }
  return 1;
}

void setTargetAccel(const accel::Accelerator::Kind accel) {
  LLVM_DEBUG(llvm::dbgs() << DEBUG_TYPE << "Set accel\"" << accel << "\"\n";);
  // Add accel to maccel.
  maccel.push_back(accel);
}

void clearTargetAccel() {
  LLVM_DEBUG(llvm::dbgs() << DEBUG_TYPE << "Clearing accel\n");
  maccel.clear();
}

std::string getTargetAccel() {
  std::stringstream ss;
  int accelCount = 0;
  for (accel::Accelerator::Kind accel : maccel) {
    if (accelCount++)
      ss << " ";
    ss << "--maccel=" << accel;
  }
  if (!accelCount)
    ss << "--maccel=NONE";
  return ss.str();
}

// Support for Optimization level.
void setOptLevel(const OptLevel level) {
  LLVM_DEBUG(llvm::dbgs() << DEBUG_TYPE << "Set opt level " << level << "\n");
  OptimizationLevel = level;
}

void clearOptLevel() { OptimizationLevel = OptLevel::O0; }

std::string getOptimizationLevelOption() {
  switch (OptimizationLevel) {
  case OptLevel::O0:
    return "-O0";
  case OptLevel::O1:
    return "-O1";
  case OptLevel::O2:
    return "-O2";
  case OptLevel::O3:
    return "-O3";
  }
  llvm_unreachable("Unexpected optimization level");
  return "";
}

// Support for Xopt.
void setXoptOption(const std::vector<std::string> &flags) {
  for (const std::string &flag : flags)
    Xopt.push_back(flag);
}

void clearXoptOption() { Xopt.clear(); }

std::vector<std::string> getXoptOption() {
  if (Xopt.empty())
    return std::vector<std::string>();

  std::vector<std::string> flags;
  for (std::string flag : Xopt)
    flags.push_back(flag);

  return flags;
}

// Support for Xllc.
void setXllcOption(const std::vector<std::string> &flags) {
  for (const std::string &flag : flags)
    Xllc.push_back(flag);
}

void clearXllcOption() { Xllc.clear(); }

std::vector<std::string> getXllcOption() {
  if (Xllc.empty())
    return std::vector<std::string>();

  std::vector<std::string> flags;
  for (std::string flag : Xllc)
    flags.push_back(flag);

  return flags;
}

// Support for LLVM.
void setLLVMOption(const std::string &flag) { mllvm = flag; }
void clearLLVMOption() { mllvm.clear(); }
std::string getLLVMOption() { return (mllvm != "") ? mllvm : std::string(); }

// Support for model tag
void setModelTag(const std::string &str) { modelTag = str; }
void clearModelTag() { modelTag = ""; }
std::string getModelTag() { return modelTag; }

// Support for Verbose Option
void setVerboseOption() { VerboseOutput = true; }
void clearVerboseOption() { VerboseOutput = false; }
std::string getVerboseOption() {
  return VerboseOutput ? std::string("-v") : std::string();
}

// =============================================================================
// Methods for OMCompilerOptions

int setCompilerOption(const OptionKind kind, const std::string &val) {
  switch (kind) {
  case OptionKind::TargetTriple:
    setTargetTriple(val);
    break;
  case OptionKind::TargetArch:
    setTargetArch(val);
    break;
  case OptionKind::TargetCPU:
    setTargetCPU(val);
    break;
  case OptionKind::TargetAccel:
    if (setTargetAccel(val) != 0)
      return InvalidCompilerOption;
    break;
  case OptionKind::CompilerOptLevel: {
    int level = atoi(val.c_str());
    if (level < 0 || level > 3)
      return InvalidCompilerOption;
    setOptLevel((OptLevel)level);
  } break;
  case OptionKind::OPTFlag:
    setXoptOption({val});
    break;
  case OptionKind::LLCFlag:
    setXllcOption({val});
    break;
  case OptionKind::LLVMFlag:
    setLLVMOption(val);
    break;
  case OptionKind::ModelTag:
    setModelTag(val);
    break;
  case OptionKind::Verbose:
    setVerboseOption();
    break;
    // Ignore options that were added but are unknown.
  }
  return CompilerSuccess;
}

void clearCompilerOption(const OptionKind kind) {
  switch (kind) {
  case OptionKind::TargetTriple:
    clearTargetTriple();
    break;
  case OptionKind::TargetArch:
    clearTargetArch();
    break;
  case OptionKind::TargetCPU:
    clearTargetCPU();
    break;
  case OptionKind::TargetAccel:
    clearTargetAccel();
    break;
  case OptionKind::CompilerOptLevel:
    clearOptLevel();
    break;
  case OptionKind::OPTFlag:
    clearXoptOption();
    break;
  case OptionKind::LLCFlag:
    clearXllcOption();
    break;
  case OptionKind::LLVMFlag:
    clearLLVMOption();
    break;
  case OptionKind::ModelTag:
    clearModelTag();
    break;
  case OptionKind::Verbose:
    clearVerboseOption();
    break;
    // Ignore options that were added but are unknown.
  }
}

std::string getCompilerOption(const OptionKind kind) {
  switch (kind) {
  case OptionKind::TargetTriple:
    return getTargetTripleOption();
  case OptionKind::TargetArch:
    return getTargetArchOption();
  case OptionKind::TargetCPU:
    return getTargetCPUOption();
  case OptionKind::TargetAccel:
    return getTargetAccel();
  case OptionKind::CompilerOptLevel:
    return getOptimizationLevelOption();
  case OptionKind::OPTFlag:
  case OptionKind::LLCFlag: {
    std::vector<std::string> flags =
        (kind == OptionKind::OPTFlag) ? getXoptOption() : getXllcOption();
    std::stringstream ss;
    for (int i = 0, n = flags.size(); i < n; ++i) {
      ss << flags.at(i);
      if (i != n - 1)
        ss << ' ';
    }
    return ss.str();
  }
  case OptionKind::LLVMFlag:
    return getLLVMOption();
  case OptionKind::ModelTag:
    return getModelTag();
  case OptionKind::Verbose:
    return getVerboseOption();
  }
  return std::string();
}

int setCompilerOptions(const CompilerOptionList &list) {
  for (const auto &pair : list) {
    int rc = setCompilerOption(pair.first, pair.second);
    if (rc != CompilerSuccess)
      return rc;
  }
  return CompilerSuccess;
}

// Get the string vector associated with the specified key
std::vector<std::string> getCompilerConfig(std::string k) {
  return CompilerConfigMap[k];
}

// Add strings in a vector to the string vector associated
// with the specified key
void addCompilerConfig(std::string k, std::vector<std::string> v, bool head) {
  std::vector<std::string> u = CompilerConfigMap[k];

  u.insert(head ? u.begin() : u.end(), v.begin(), v.end());
  CompilerConfigMap[k] = u;
}

// Delete strings in a vector from the string vector associated
// with the specified key
void delCompilerConfig(std::string k, std::vector<std::string> v) {
  std::vector<std::string> u = CompilerConfigMap[k];

  u.erase(remove_if(begin(u), end(u),
              [&](auto x) { return find(begin(v), end(v), x) != end(v); }),
      end(u));
  CompilerConfigMap[k] = u;
}

std::optional<std::string> getEnvVar(std::string name) {
  if (const char *envVar = std::getenv(name.c_str()))
    return std::string(envVar);
  return std::nullopt;
}

// Find the path to the onnx-mlir executable
std::string getExecPath() {
  // argv0 is only used as a fallback for rare environments
  // where /proc isn't mounted and mainExecAddr is only needed for
  // unknown unix-like platforms
  auto execPath = llvm::sys::fs::getMainExecutable(nullptr, nullptr);
  if (execPath.empty()) {
    llvm::errs()
        << "Warning: Could not find path to current executable, falling "
           "back to default install path: "
        << kExecPath << "\n";
    return kExecPath;
  }
  return execPath;
}

// Directory contains all the libraries, jars, etc. that are necessary for
// running onnx-mlir. It's resolved in the following order:
//
//   - if ONNX_MLIR_LIBRARY_PATH is set, use it, otherwise
//   - get path from where onnx-mlir is run, if it's of the form
//     /foo/bar/bin/onnx-mlir,
//     the runtime directory is /foo/bar/lib (note that when onnx-mlir is
//     installed system wide, which is typically /usr/local/bin, this will
//     correctly resolve to /usr/local/lib), but some systems still have
//     lib64 so we check that first. If neither exists, then
//   - use CMAKE_INSTALL_PREFIX/lib, which is typically /usr/local/lib
//
// We now explicitly set CMAKE_INSTALL_LIBDIR to lib so we don't have
// to deal with lib64 anymore.
std::string getLibraryPath() {
  const auto &envDir = getEnvVar("ONNX_MLIR_LIBRARY_PATH");
  if (envDir && llvm::sys::fs::exists(envDir.value()))
    return envDir.value();

  std::string execDir = llvm::sys::path::parent_path(getExecPath()).str();
  if (llvm::sys::path::stem(execDir).str().compare("bin") == 0) {
    std::string p = execDir.substr(0, execDir.size() - 3);
    if (llvm::sys::fs::exists(p + "lib"))
      return p + "lib";
  }

  llvm::SmallString<8> instDir(kInstPath);
  llvm::sys::path::append(instDir, "lib");
  return llvm::StringRef(instDir).str();
}

// onnx-mlir currently requires llvm tools llc and opt and they are assumed
// to be under llvm-project/build/bin. This doesn't work with the case where
// llvm-project has been installed system wide (typically under /usr/local/...)
// and its source has been removed.
//
// To account for this scenario, we first search for the tools in the same
// directory where onnx-mlir is run. If they are found, it means both onnx-mlir
// and llvm-project have been installed system wide under the same directory,
// so we get them from that directory (typically /usr/local/bin). Otherwise,
// at least one of onnx-mlir and llvm-project has not been installed system
// wide. In this case, getToolPath returns the fallback directory where llvm
// is built which is typically llvm-project/build/bin.
//
// Note that this will not work if both onnx-mlir and llvm-project have been
// installed system wide but to different places and their sources have been
// removed. So we force CMAKE_INSTALL_PREFIX to be the same as that of
// llvm-project.
//
// If the flag is true, getToolPath will simply return the path detected by
// cmake at compile time. This is used for system wide tools such as cc, ld, ar,
// etc. Note that this means the path is valid only on the system where
// onnx-mlir is built. If onnx-mlir is subsequently run on a system that does
// not have these tools installed in the "standard" places, it will fail.
//
// Setting flag = true is also used to simply look up non-path config such
// as lrodataScript.
std::string getToolPath(
    const std::string &tool, bool flag /*false by default*/) {
  if (!flag) {
    std::string execDir = llvm::sys::path::parent_path(getExecPath()).str();
    llvm::SmallString<8> toolPath(execDir);
    llvm::sys::path::append(toolPath, tool);
    std::string p = llvm::StringRef(toolPath).str();
    if (llvm::sys::fs::can_execute(p))
      return p;
  }

  return toolPathMap.at(tool);
}

// This function is called before llvm::cl::ParseCommandLineOptions
// to remove unrelated options in addition to hiding them. Since
// hiding only means that unrelated options will not be printed by
// -h|--help but they can still be used and silently ignored. But
// the correct behavior is that using a unrelated option should
// result in a unknown option error.
void removeUnrelatedOptions(
    const std::vector<llvm::cl::OptionCategory *> Categories) {
  // Do not remove LLVM "internal" options such as --debug
  // that do not have a category (and therefore placed
  // under the general category). So we add the general
  // category to the list of not-really-hidden options.
  std::vector<llvm::cl::OptionCategory *> optCategories(Categories);
  optCategories.push_back(&llvm::cl::getGeneralCategory());
  llvm::cl::HideUnrelatedOptions(optCategories);

  llvm::StringMap<llvm::cl::Option *> &optMap =
      llvm::cl::getRegisteredOptions();
  for (auto n = optMap.begin(); n != optMap.end(); n++) {
    llvm::cl::Option *opt = n->getValue();
    if (opt->getOptionHiddenFlag() == llvm::cl::ReallyHidden)
      opt->removeArgument();
  }
}

// This function can be called after llvm::cl::ParseCommandLineOptions
// to create whatever options related compiler configuration states
// based on the parsed options. It can also check for option consistency.
//
// The reason we don't put llvm::cl::ParseCommandLineOptions and
// initCompilerConfig in a single function is that according to llvm doc
// llvm::cl::ParseCommandLineOptions should be called from main.
void initCompilerConfig() {
  // Test option requirements.
  if (!ONNXOpStats.empty() && emissionTarget <= EmitONNXIR)
    llvm::errs()
        << "Warning: --onnx-op-stats requires targets like --EmitMLIR, "
           "--EmitLLVMIR, or binary-generating emit commands.\n";

  // Library setup for EmitLib and EmitJNI targets
  if (emissionTarget == EmitLib || emissionTarget == EmitJNI) {
    // Add mandatory libs
    addCompilerConfig(CCM_SHARED_LIB_DEPS,
        emissionTarget == EmitLib
            ? std::vector<std::string>{"cruntime"}
            : std::vector<std::string>{"jniruntime", "cruntime"});
    addCompilerConfig(CCM_SHARED_LIB_PATH_DEPS, {getLibraryPath()});

    // Add OpenMP LLVM library if parallel is enabled.
    if (enableParallel)
      addCompilerConfig(CCM_SHARED_LIB_DEPS, {"ompruntime"});

    // Add user specified libs and their path
    // Multiple lib or directory can be specified with multiple options.
    // For example, -lextra1, -lextra2, -Lpath1, -Lpath2
    addCompilerConfig(CCM_SHARED_LIB_DEPS, extraLibs);
    addCompilerConfig(CCM_SHARED_LIB_PATH_DEPS, extraLibPaths);
  }
}

} // namespace onnx_mlir<|MERGE_RESOLUTION|>--- conflicted
+++ resolved
@@ -42,11 +42,8 @@
 std::vector<std::string> functionsToDecompose;         // common for both
 std::string opsForCall;                                // common for both
 bool disableKrnlOpFusion;                              // common for both
-<<<<<<< HEAD
 bool disableQuantZeroPoint;                            // common for both
-=======
 bool enableKrnlBufferReuse;                            // common for both
->>>>>>> 97d497fa
 bool disableMemRefPrefetch;                            // common for both
 EmissionTargetType emissionTarget;                     // onnx-mlir only
 bool invokeOnnxVersionConverter;                       // onnx-mlir only
@@ -217,7 +214,6 @@
     llvm::cl::location(disableKrnlOpFusion), llvm::cl::init(false),
     llvm::cl::cat(OnnxMlirCommonOptions));
 
-<<<<<<< HEAD
 static llvm::cl::opt<bool, true> disable_quantization_zero_point(
     "disable-quantization-zero-point",
     llvm::cl::desc(
@@ -225,14 +221,14 @@
         "Set to 'true' if you want to disable the use of zero-point\n"
         "in dyn/static quantization/dequantization."),
     llvm::cl::location(disableQuantZeroPoint), llvm::cl::init(false),
-=======
+    llvm::cl::cat(OnnxMlirCommonOptions));
+
 static llvm::cl::opt<bool, true> enableKrnlBufferReuseOpt(
     "enable-krnl-buffer-reuse",
     llvm::cl::desc("enable buffer reuse within an op in onnx-to-krnl pass"
                    "(default=false)\n"
                    "Set to 'true' if you want to enable buffer reuse."),
     llvm::cl::location(enableKrnlBufferReuse), llvm::cl::init(false),
->>>>>>> 97d497fa
     llvm::cl::cat(OnnxMlirCommonOptions));
 
 static llvm::cl::opt<bool, true> disableMemRefPrefetchOpt(
