// SPDX-License-Identifier: Apache-2.0

//===------- Stick.td - Pattern Match for ZHighStick ----------------------===//
//
// Copyright 2019-2022 The IBM Research Authors.
//
// =============================================================================
//
// Defines language-specific pattern match optimizations for ZHigh using
// Declarative Rewrite Rules (DRR) specified using TableGen records.
//
//===----------------------------------------------------------------------===//

#ifndef STICK_TD 
#define STICK_TD 

#ifndef OP_BASE
include "src/Accelerators/NNPA/Dialect/ZHigh/ZHigh.td"
include "src/Dialect/ONNX/ONNX.td"
#endif // OP_BASE

include "src/Accelerators/NNPA/Dialect/ZHigh/ZHighOps/OpHelper.td"

/// Note: The DRR definition used for defining patterns is shown below:
///
/// class Pattern<
///    dag sourcePattern, list<dag> resultPatterns,
///    list<dag> additionalConstraints = [],
///    list<dag> supplementalPatterns = [],
///    dag benefitsAdded = (addBenefit 0)
/// >;

//===----------------------------------------------------------------------===//
// DRR patterns 
//===----------------------------------------------------------------------===//

def NoneTypeStickRemovalPattern : Pat<
  (ZHighStickOp:$stick $arg, $layout1, $_),
  (replaceWithValue $arg),
  [(IsNoneType:$arg)]
>;

// zhigh.Stick (zhigh.Unstick (%X)) = %X
def StickUnstickSameLayoutRemovalPattern : Pat<
  (ZHighStickOp:$stick (ZHighUnstickOp:$unstick $arg), $_, $_),
  (replaceWithValue $arg),
  [(SameLayout $arg, $stick)]
>;

// zhigh.Stick (zhigh.Unstick (%X)) = onnx.LayoutTransform(%X)
// Does not support NHWC layout because onnx.LayoutTransform requires that
// the input and output must have the same shape, but NHWC stickify/unstickify
// transposes the shape.
def StickUnstickDiffLayoutRemovalPattern : Pat<
  (ZHighStickOp:$stick (ZHighUnstickOp:$unstick $arg), $_, $_),
  (ONNXLayoutTransformOp $arg, (GetEncodingAttr $stick)),
  [(NotSameLayout $arg, $stick), (NoOneIsOfNHWCLayout $arg, $stick),
   // Do not support 1D and 2DS because of this issue: https://github.com/onnx/onnx-mlir/issues/1940
   (NoOneIsOf1DLayout $arg, $stick), (NoOneIsOf2DSLayout $arg, $stick)]
>;

// The pattern
//   zhigh.Stick (onnx.LeakyRelu (zhigh.Unstick (%X)))
// can be replaced by
//   zhigh.Sub (zhigh.Relu(%X),
//              zhigh.Relu(zhigh.Mul(%X, MinusBcastConst(%alpha))))
//
// Constraints:
//   - %X should have static shape, and %alpha should be constant.
//
def ReplaceONNXLeakyReluPattern: Pat<
  (ZHighStickOp:$stickout (ONNXLeakyReluOp:$out (ZHighUnstickOp $X), $alpha),
                $layout, $_),
  (ZHighSubOp
     (ZHighReluOp $X, (returnType $X)),
     (ZHighReluOp (ZHighMulOp $X,
                              (ZHighStickOp (GetMinusBcastConst $alpha,
                                             $out),
                                            $layout,
                                            // Donot saturate since input orignally from NNPA
                                            (NoneIntegerAttr)), 
                              (returnType $X)),
                  (returnType $X))),
  [(IsStaticShapeTensor $X), (IsPlusConstantFloat $alpha),
   (SameLayout $X, $stickout)]
>;

// The pattern
//   zhigh.Stick (onnx.Softplus (zhigh.Unstick (%X)))
// can be replaced by
//   %minusOne = zhigh.Stick(GetConstantOfType<"-1.0">, %X)
//   %minusX = zhigh.Mul(%X, %minusOne)
//   zhigh.Add (
//       zhigh.Relu(%X),
//       zhigh.log(zhigh.Sub(zhigh.Exp(zhigh.Min(%X,%minusX)), %minusOne)))
// References:
// http://www.beam2d.net/blog/2014/03/02/softplus/ (Japanese)
// https://www-beam2d-net.translate.goog/blog/2014/03/02/softplus/?_x_tr_sch=http&_x_tr_sl=ja&_x_tr_tl=en&_x_tr_hl=ja&_x_tr_pto=wapp (Translated English)
// c.f.
// -|x| is replaced by min(x, -x), since NNPA does not have the abs(x) function.
// Constraints:
//   - %X should have static shape
//
def ReplaceONNXSoftplusPattern: Pattern<
  (ZHighStickOp:$stickout (ONNXSoftplusOp:$out (ZHighUnstickOp $X)), $layout, $_),
  [
   // Get stickified constant of minus one with input shape.
   // Donot saturate since input originally from NNPA.
   (ZHighStickOp:$minusOne (GetConstantOfType<"-1.0"> $out), $layout, (NoneIntegerAttr)),
   // Get minus X with input shape.
   (ZHighMulOp:$minusX $X, $minusOne, (returnType $X)),

   // Get Softplus
   (ZHighAddOp
      (ZHighReluOp $X, (returnType $X)),
      (ZHighLogOp (ZHighSubOp (ZHighExpOp (ZHighMinOp $X, $minusX,
                                                      (returnType $X)),
                                          (returnType $X)),
                              $minusOne, (returnType $X)),
                  (returnType $X))),
  ],
  [(IsStaticShapeTensor $X), (SameLayout $X, $stickout)]
>;

// Calculation of `1/sqrt(X)` or reciprocal square root is often found in
// deep learning models, but zDNN does not support it. Thus, we rewrite it into
// zDNN-supported operations.
//
// In this rewriting pattern we use:
//   - `exp(log(x)/2)` for `sqrt(x)`, and 
//   - `div(1,x) for `reciprocal`
// So, `1/sqrt(X) = div(1, exp(log(x)/2)) = exp(log(x)/(-2))
//                                        = exp(-0.5 * log(x))`
//
// The pattern
//   zhigh.Stick (onnx.Reciprocal (onnx.Sqrt (zhigh.Unstick (%X))))
// can be replaced by
//   zhigh.Exp (zhigh.Mul (zhigh.Log(%X), -0.5))
//
// Constraints:
//   - `1/sqrt(X)` must be sandwiched by an unstick and stick.
//   - %X should have static shape, and %alpha should be constant.
//
def ReplaceONNXReciprocalSqrtPattern: Pat<
  (ZHighStickOp:$stick (ONNXReciprocalOp (ONNXSqrtOp (ZHighUnstickOp:$unstick $X))), $layout, $saturation),
  (ZHighExpOp (ZHighMulOp (ZHighLogOp $X, (returnType $X)),
                          (ZHighStickOp (GetConstantOfType<"-0.5"> $unstick), $layout, $saturation),
                          (returnType $X))),
  [(IsStaticShapeTensor $X), (SameLayout $X, $stick)]
>;

// The following pattern was found in Roberta models.
// ```
//    %66 = "zhigh.Unstick"(%65) : (tensor<12x384x64xf16, #zhigh.layout<{dataLayout = "3DS"}>>) -> tensor<12x384x64xf32>
//    %67 = "onnx.Reshape"(%66, %2) {allowzero = 0 : si64} : (tensor<12x384x64xf32>, tensor<4xi64>) -> tensor<1x12x384x64xf32>
//    %68 = "onnx.Transpose"(%67) {onnx_node_name = "Transpose_94", perm = [0, 2, 1, 3]} : (tensor<1x12x384x64xf32>) -> tensor<1x384x12x64xf32> 
//    %69 = "onnx.Reshape"(%68, %9) {allowzero = 0 : si64, onnx_node_name = "Reshape_104"} : (tensor<1x384x12x64xf32>, tensor<3xi64>) -> tensor<1x384x768xf32>
//    %70 = "zhigh.Stick"(%69) {layout = "3DS"} : (tensor<1x384x768xf32>) -> tensor<1x384x768xf16, #zhigh.layout<{dataLayout = "3DS"}>>
// ```
// When the input tensor %65 (here tensor<12x384x64xf16) with dims E3xE2xE1 and 3DS layout satisfies the following properties
// 1) E2 % 32 == 0
// 2) E1 % 64 == 0
// Then we can guarantee that input value %65 has the same value
// in the same memory location (*) than output %70.
// (*) does not say the tensor are identical, just that they store
//     the same value at the same byte offset in the memory.
//
// High level intuition for this is that the reshape / transpose / reshape
// perform some memory layout operations, which results in no change in the
// 3DS representation as that representation also perform layout changes.
// 
// Limitation: current pattern assume static sizes.

def ReshapeTransposeReshapeRoberta3DSWPattern1 : Pat<
  // Input: X -> unstick -> reshape1 -> transpose -> reshape 2 -> stick.
  (ZHighStickOp:$stick
    (ONNXReshapeOp:$reshape2
      (ONNXTransposeOp:$transpose
        (ONNXReshapeOp:$reshape1
          (ZHighUnstickOp:$unstick $X),
          $shape1, $_),
        $perm),
      $shape2, $_),
    $layout3DS, $saturation),
    // Output: initial X value unchanged, but transformed with the new compatible shape.
<<<<<<< HEAD
    (ZHighReshapeOp $X, (CreateShapeOp $stick), (GetLayout $stick)),
    // Conditions.
    [(TensorHas3DSLayout $X), (Is3DSLayout $layout3DS), // Input/output are 3DS.
     (IsStaticShapeTensor $X), (IsStaticShapeTensor $unstick),
     // Static shapes only.
=======
    (ZHighReshapeOp $X, (CreateShapeOp (GetShapeTypeOf $stick), $stick), (GetLayout $stick)),
    // Conditions.
    [(TensorHas3DSLayout $X), (Is3DSLayout $layout3DS), // Input/output are 3DS.
     (IsStaticShapeTensor $X), (IsStaticShapeTensor $unstick), // Static shapes only.
>>>>>>> 06ad7fb6
     (IsStaticShapeTensor $reshape1), (IsStaticShapeTensor $transpose),
     (IsStaticShapeTensor $reshape2),(IsStaticShapeTensor $stick),
     (IsShapeDimMultipleOf32<1> $X), // Second dim of input is a multiple of 32.
     (IsShapeDimMultipleOf64<2> $X), // Third dim of input is a multiple of 64.
     (Is4DTransposePermutationEqualTo0213 $perm), // Permute middle 2 dims.
     (IsLeftmostTiling3DTo4D $reshape1), // 1st reshape is tiling in the leftmost dimension
     (IsRightmostCollapsing4DTo3D $reshape2), // 2nd reshape is collapsing the last two dimensions. 
   ]
>;

// Second pattern found in roberta
//
//    %33 = "zhigh.Unstick"(%32) : (tensor<8x384x768xf16, #zhigh.layout<{dataLayout = "3DS"}>>) -> tensor<8x384x768xf32> // unstick
//    %44 = "onnx.Reshape"(%33, %7) {allowzero = 0 : si64, onnx_node_name = "Reshape_64"} : (tensor<8x384x768xf32>, tensor<4xi64>) -> tensor<8x384x12x64xf32> // last goes from 768 to 12, 64
//    %45 = "onnx.Transpose"(%44) {onnx_node_name = "Transpose_65", perm = [0, 2, 1, 3]} : (tensor<8x384x12x64xf32>) -> tensor<8x12x384x64xf32> // same permute
//    %50 = "onnx.Reshape"(%45, %2) {allowzero = 0 : si64} : (tensor<8x12x384x64xf32>, tensor<3xi64>) -> tensor<96x384x64xf32>  // collapse first 2 dims
//    %52 = "zhigh.Stick"(%50) {layout = "3DS"} : (tensor<96x384x64xf32>) -> tensor<96x384x64xf16, #zhigh.layout<{dataLayout = "3DS"}>>
//
// Namely unstick -> reshape (by tiling rightmost one to E1/64, 64) -> permute (2nd & 3rd) -> reshape (collapse first 2) -> stick
// Shapes goes from 8 x 384 x (12*64 = 768) to (8*12 = 96) x 384 x 64
//
// pattern works only when input E2 % 32 and E1 % 64 == 0

def ReshapeTransposeReshapeRoberta3DSWPattern2 : Pat<
  // Input: X -> unstick -> reshape1 -> transpose -> reshape 2 -> stick.
  (ZHighStickOp:$stick
    (ONNXReshapeOp:$reshape2
      (ONNXTransposeOp:$transpose
        (ONNXReshapeOp:$reshape1
          (ZHighUnstickOp:$unstick $X),
          $shape1, $_),
        $perm),
      $shape2, $_),
    $layout3DS, $saturation),
    // Output: initial X value unchanged, but transformed with the compatible shape.
<<<<<<< HEAD
    (ZHighReshapeOp $X, (CreateShapeOp $stick), (GetLayout $stick)),
    // Conditions.
    [(TensorHas3DSLayout $X), (Is3DSLayout $layout3DS), // Input/output are 3DS.
     (IsStaticShapeTensor $X), (IsStaticShapeTensor $unstick),
     // Static shapes only.
=======
    (ZHighReshapeOp $X, (CreateShapeOp (GetShapeTypeOf $stick), $stick), (GetLayout $stick)),
    // Conditions.
    [(TensorHas3DSLayout $X), (Is3DSLayout $layout3DS), // Input/output are 3DS.
     (IsStaticShapeTensor $X), (IsStaticShapeTensor $unstick), // Static shapes only.
>>>>>>> 06ad7fb6
     (IsStaticShapeTensor $reshape1), (IsStaticShapeTensor $transpose),
     (IsStaticShapeTensor $reshape2),(IsStaticShapeTensor $stick),
     (IsShapeDimMultipleOf32<1> $X), // Second dim of input is a multiple of 32.
     (IsShapeDimMultipleOf64<2> $X), // Third dim of input is a multiple of 64.
     (Is4DTransposePermutationEqualTo0213 $perm), // Permute middle 2 dims.
     (IsRightmostTiling3DTo4DBy64 $reshape1), // 1st reshape is tiling by 64 the rightmost dimension
     (IsLeftmostCollapsing4DTo3D $reshape2), // 2nd reshape is collapsing the first two dimensions. 
   ]
>;

<<<<<<< HEAD

// Third pattern found in roberta (requires transposed matmul).
//
//  %38 = "zhigh.Unstick"(%37) : (tensor<8x384x768xf16, #zhigh.layout<{dataLayout = "3DS"}>>) -> tensor<8x384x768xf32>
//  %43 = "onnx.Reshape"(%38, %8) {allowzero = 0 : si64, onnx_node_name = "Reshape_75"} : (tensor<8x384x768xf32>, tensor<4xi64>) -> tensor<8x384x12x64xf32>
//  %44 = "onnx.Transpose"(%43) {onnx_node_name = "Transpose_87", perm = [0, 2, 3, 1]} : (tensor<8x384x12x64xf32>) -> tensor<8x12x64x384xf32>
//  %45 = "onnx.Reshape"(%44, %4) {allowzero = 0 : si64} : (tensor<8x12x64x384xf32>, tensor<3xi64>) -> tensor<96x64x384xf32>
//  %47 = "zhigh.Stick"(%45) {layout = "3DS"} : (tensor<96x64x384xf32>) -> tensor<96x64x384xf16, #zhigh.layout<{dataLayout = "3DS"}>>
//
//  %48 = "zhigh.MatMul"(%46, %47, %2) {transposeA = 0 : si64, transposeB = 0 : si64} : 
//        (tensor<96x384x64xf16, #zhigh.layout<{dataLayout = "3DS"}>>, tensor<96x64x384xf16, #zhigh.layout<{dataLayout = "3DS"}>>, none) -> 
//        tensor<96x384x384xf16, #zhigh.layout<{dataLayout = "3DS"}>>

// Namely unstick -> reshape -> transpose -> reshape 2> stick -> matmul
// The pattern is not like patterns 1 & 2 above, in that it does something like this:
// 8 x 384 x (12 * 64 = 768) => (8 * 12 = 96) x 384 x 64 (similar to above but then...)
// Final is 96 x 384 x 64, so last 2 dim swapped.
// We can use the "transpose" functionality available in the matmul to "handle" 
// the transpose for free.
//
// so we replace the whole sequence by a "reshape -> matmul-transposeB"

def ReshapeTransposeReshapeRoberta3DSWPattern3a : Pat<
  // Input: X -> unstick -> reshape1 -> transpose -> reshape 2 -> stick -> matmul (2nd input)
  (ZHighMatMulOp:$matmul
     $X, // X matmul input.
    // Y matmul input.
    (ZHighStickOp:$stick 
      (ONNXReshapeOp:$reshape2
        (ONNXTransposeOp:$transpose
          (ONNXReshapeOp:$reshape1
            (ZHighUnstickOp:$unstick $Y),
            $shape1, $_),
          $perm),
        $shape2, $_),
      $layout3DS, $saturation),
      $B, // B from matmul (we don't really care one way or another about this one).
      $transposeA, $transposeB),
    // Output: Matmul with Y transposed. 
    // Initial Y value unchanged, but transformed with the compatible shape.
    (ZHighMatMulOp 
        $X,
        (ZHighReshapeOp $Y, (Create3DShapePermuteRightmostOp $stick), (GetLayout $stick)),
        $B,
        (GetZeroI64Attr), // X not transposed, 
        (GetOneI64Attr)), // Y is transposed.
    // Conditions.
    [(IsCompatibleWithNNPALevelArch15), // Arch15 supports matmul with transposed inputs.
      // Not testing anything for Tensor X and B, think its irrelevant here.
     (TensorHas3DSLayout $Y), (Is3DSLayout $layout3DS), // Input/output are 3DS.
     // Static shapes only.
     (IsStaticShapeTensor $Y), (IsStaticShapeTensor $unstick),
     (IsStaticShapeTensor $reshape1), (IsStaticShapeTensor $transpose),
     (IsStaticShapeTensor $reshape2),(IsStaticShapeTensor $stick),
     (IsShapeDimMultipleOf32<1> $Y), // Second dim of input is a multiple of 32.
     (IsShapeDimMultipleOf64<2> $Y), // Third dim of input is a multiple of 64.
     (Is4DTransposePermutationEqualTo0231 $perm), // Permute lower 3 dims.
     (IsRightmostTiling3DTo4DBy64 $reshape1), // 1st reshape is tiling by 64 the rightmost dimension
     (IsLeftmostCollapsing4DTo3D $reshape2), // 2nd reshape is collapsing the first two dimensions. 
     (IsInt64NAttr<0> $transposeA), (IsInt64NAttr<0> $transposeB), // Matmul is not already transposed.
   ]
>;


=======
>>>>>>> 06ad7fb6
// The following pattern was found in bertsquad and GPT models.
// ```
// %0 = "zhigh.Unstick"(%X) {layout = "2D"} : tensor<?x768xf32, #zhigh.encoding<{dataLayout = "3DS"}>> -> tensor<?x768xf32>
// %1 = "onnx.Reshape"(%0) : tensor<?x768xf32> -> tensor<?x256x12x64xf32>
// %2 = "onnx.Transpose"(%1) {perm = [0, 2, 1, 3]}: tensor<?x256x12x64xf32> -> tensor<?x12x256x64xf32>
// %3 = "onnx.Reshape"(%2) tensor<?x12x256x64xf32> -> tensor<?x256x64xf32>
// %4 = "zhigh.Stick"(%4) {layout = "3DS"} : tensor<?x256x64xf32> -> tensor<?x256x64xf32, #zhigh.encoding<{dataLayout = "3DS"}>>
// ```
// where
//  - the 1st Reshape can be expressed by an affine map, i.e. (d0, d1) -> (d0/256, d0%256, d1/64, d1%/64)
//  - the Transpose can be expressed by an affine map, i.e. (d0, d1, d2, d3) -> (d0, d2, d1, d3), and
//  - the 2nd Reshape can be expressed by an affine map, i.e. (d0, d1, d2, d3)  -> (d0*12+d1, d2, d3)
// 
// Thus, we will replace Reshape, Transpose by onnx.ShapeTransform operations
// that can be composed automatically into a single onnx.ShapeTransform.
//
// Note: current implementation only supports tensors with static dimensions.

def ReshapeTransposeReshape2DTo3DSPattern : Pat<
  (ZHighStickOp:$stick
    (ONNXReshapeOp:$reshape2
      (ONNXTransposeOp:$transpose
        (ONNXReshapeOp:$reshape1
          (ZHighUnstickOp:$unstick $X),
          $shape1, $_),
        $perm),
      $shape2, $_),
    $layout3DS, $saturation),
  (ZHighStickOp
    (ONNXShapeTransformOp // reshape
      (ONNXShapeTransformOp // transpose
        (ONNXShapeTransformOp // reshape
          (ZHighUnstickOp $X),
          (GetTiling2DTo4DMap $reshape1),
          (returnType (GetResultType $reshape1))),
        (GetTransposeMap $perm),
        (returnType (GetResultType $transpose))),
      (GetLeftmostCollapsing4DTo3DMap $reshape2),
      (returnType (GetResultType $reshape2))),
    $layout3DS, $saturation),
  [(TensorHas2DLayout $X), (Is3DSLayout $layout3DS),
   (IsStaticShapeTensor $X), (IsStaticShapeTensor $unstick),
   (IsStaticShapeTensor $reshape1), (IsStaticShapeTensor $transpose),
   (IsStaticShapeTensor $reshape2),(IsStaticShapeTensor $stick),
   (IsTiling2DTo4D $reshape1), // 1st reshape is tiling over each input dimension
   (IsLeftmostCollapsing4DTo3D $reshape2), // 2nd reshape is collapsing the first two dimensions. 
  ]
>;

// Reversed direction of the above pattern.
def ReshapeTransposeReshape3DSTo2DPattern : Pat<
  (ZHighStickOp:$stick
    (ONNXReshapeOp:$reshape2
      (ONNXTransposeOp:$transpose
        (ONNXReshapeOp:$reshape1
          (ZHighUnstickOp:$unstick $X),
          $shape1, $_),
        $perm),
      $shape2, $_),
    $layout2D, $saturation),
  (ZHighStickOp
    (ONNXShapeTransformOp // reshape
      (ONNXShapeTransformOp // transpose
        (ONNXShapeTransformOp // reshape
          (ZHighUnstickOp $X),
          (GetLeftmostTiling3DTo4DMap $reshape1),
          (returnType (GetResultType $reshape1))),
        (GetTransposeMap $perm),
        (returnType (GetResultType $transpose))),
      (GetCollapsing4DTo2DMap $reshape2),
      (returnType (GetResultType $reshape2))),
    $layout2D, $saturation),
  [(TensorHas3DSLayout $X), (Is2DLayout $layout2D),
   (IsStaticShapeTensor $X), (IsStaticShapeTensor $unstick),
   (IsStaticShapeTensor $reshape1), (IsStaticShapeTensor $transpose),
   (IsStaticShapeTensor $reshape2),(IsStaticShapeTensor $stick),
   (IsLeftmostTiling3DTo4D $reshape1), // 1st reshape is tiling over each input dimension
   (IsCollapsing4DTo2D $reshape2), // 2nd reshape is collapsing the first two dimensions. 
  ]
>;

// Pattern in the CCFD model.
// 4DS and 3DS have exactly same data values when the second dim of 4DS is 1.
// (The second dim of 4DS indicates unidirectional or bidirectional LSTM/GRU/RNN,
// in which: 1 means unidirectional, 2 means bidirectional)
// This rewriting is true no matter dims (except the 2nd dim) are dynamic or static.
def Stick3DSSqueezeUnstick4DSPattern: Pat<
  // Input: X -> unstick (4DS) -> Squeeze (axis=1) -> stick (3DS).
  (ZHighStickOp:$stick
    (ONNXSqueezeOp (ZHighUnstickOp:$unstick $X), $axes),
    $_, $_),
  // Output: initial X value unchanged, but transformed with the new layout.
  (ZHighReshapeOp $X, (Create3DSShapeFrom4DS $X), (GetLayout $stick)),
  // Conditions.
  [(TensorHas4DSLayout $X),     // Input is 4DS.
   (TensorHas3DSLayout $stick), // Output is 3DS.
   (IsConstOf<1> $axes),        // squeeze at axis 1.
  ]
>;

#endif // STICK_TD<|MERGE_RESOLUTION|>--- conflicted
+++ resolved
@@ -183,18 +183,11 @@
       $shape2, $_),
     $layout3DS, $saturation),
     // Output: initial X value unchanged, but transformed with the new compatible shape.
-<<<<<<< HEAD
     (ZHighReshapeOp $X, (CreateShapeOp $stick), (GetLayout $stick)),
     // Conditions.
     [(TensorHas3DSLayout $X), (Is3DSLayout $layout3DS), // Input/output are 3DS.
      (IsStaticShapeTensor $X), (IsStaticShapeTensor $unstick),
      // Static shapes only.
-=======
-    (ZHighReshapeOp $X, (CreateShapeOp (GetShapeTypeOf $stick), $stick), (GetLayout $stick)),
-    // Conditions.
-    [(TensorHas3DSLayout $X), (Is3DSLayout $layout3DS), // Input/output are 3DS.
-     (IsStaticShapeTensor $X), (IsStaticShapeTensor $unstick), // Static shapes only.
->>>>>>> 06ad7fb6
      (IsStaticShapeTensor $reshape1), (IsStaticShapeTensor $transpose),
      (IsStaticShapeTensor $reshape2),(IsStaticShapeTensor $stick),
      (IsShapeDimMultipleOf32<1> $X), // Second dim of input is a multiple of 32.
@@ -230,18 +223,11 @@
       $shape2, $_),
     $layout3DS, $saturation),
     // Output: initial X value unchanged, but transformed with the compatible shape.
-<<<<<<< HEAD
     (ZHighReshapeOp $X, (CreateShapeOp $stick), (GetLayout $stick)),
     // Conditions.
     [(TensorHas3DSLayout $X), (Is3DSLayout $layout3DS), // Input/output are 3DS.
      (IsStaticShapeTensor $X), (IsStaticShapeTensor $unstick),
      // Static shapes only.
-=======
-    (ZHighReshapeOp $X, (CreateShapeOp (GetShapeTypeOf $stick), $stick), (GetLayout $stick)),
-    // Conditions.
-    [(TensorHas3DSLayout $X), (Is3DSLayout $layout3DS), // Input/output are 3DS.
-     (IsStaticShapeTensor $X), (IsStaticShapeTensor $unstick), // Static shapes only.
->>>>>>> 06ad7fb6
      (IsStaticShapeTensor $reshape1), (IsStaticShapeTensor $transpose),
      (IsStaticShapeTensor $reshape2),(IsStaticShapeTensor $stick),
      (IsShapeDimMultipleOf32<1> $X), // Second dim of input is a multiple of 32.
@@ -252,7 +238,6 @@
    ]
 >;
 
-<<<<<<< HEAD
 
 // Third pattern found in roberta (requires transposed matmul).
 //
@@ -262,15 +247,15 @@
 //  %45 = "onnx.Reshape"(%44, %4) {allowzero = 0 : si64} : (tensor<8x12x64x384xf32>, tensor<3xi64>) -> tensor<96x64x384xf32>
 //  %47 = "zhigh.Stick"(%45) {layout = "3DS"} : (tensor<96x64x384xf32>) -> tensor<96x64x384xf16, #zhigh.layout<{dataLayout = "3DS"}>>
 //
-//  %48 = "zhigh.MatMul"(%46, %47, %2) {transposeA = 0 : si64, transposeB = 0 : si64} : 
-//        (tensor<96x384x64xf16, #zhigh.layout<{dataLayout = "3DS"}>>, tensor<96x64x384xf16, #zhigh.layout<{dataLayout = "3DS"}>>, none) -> 
+//  %48 = "zhigh.MatMul"(%46, %47, %2) {transposeA = 0 : si64, transposeB = 0 : si64} :
+//        (tensor<96x384x64xf16, #zhigh.layout<{dataLayout = "3DS"}>>, tensor<96x64x384xf16, #zhigh.layout<{dataLayout = "3DS"}>>, none) ->
 //        tensor<96x384x384xf16, #zhigh.layout<{dataLayout = "3DS"}>>
 
 // Namely unstick -> reshape -> transpose -> reshape 2> stick -> matmul
 // The pattern is not like patterns 1 & 2 above, in that it does something like this:
 // 8 x 384 x (12 * 64 = 768) => (8 * 12 = 96) x 384 x 64 (similar to above but then...)
 // Final is 96 x 384 x 64, so last 2 dim swapped.
-// We can use the "transpose" functionality available in the matmul to "handle" 
+// We can use the "transpose" functionality available in the matmul to "handle"
 // the transpose for free.
 //
 // so we replace the whole sequence by a "reshape -> matmul-transposeB"
@@ -280,7 +265,7 @@
   (ZHighMatMulOp:$matmul
      $X, // X matmul input.
     // Y matmul input.
-    (ZHighStickOp:$stick 
+    (ZHighStickOp:$stick
       (ONNXReshapeOp:$reshape2
         (ONNXTransposeOp:$transpose
           (ONNXReshapeOp:$reshape1
@@ -291,13 +276,13 @@
       $layout3DS, $saturation),
       $B, // B from matmul (we don't really care one way or another about this one).
       $transposeA, $transposeB),
-    // Output: Matmul with Y transposed. 
+    // Output: Matmul with Y transposed.
     // Initial Y value unchanged, but transformed with the compatible shape.
-    (ZHighMatMulOp 
+    (ZHighMatMulOp
         $X,
         (ZHighReshapeOp $Y, (Create3DShapePermuteRightmostOp $stick), (GetLayout $stick)),
         $B,
-        (GetZeroI64Attr), // X not transposed, 
+        (GetZeroI64Attr), // X not transposed,
         (GetOneI64Attr)), // Y is transposed.
     // Conditions.
     [(IsCompatibleWithNNPALevelArch15), // Arch15 supports matmul with transposed inputs.
@@ -311,14 +296,12 @@
      (IsShapeDimMultipleOf64<2> $Y), // Third dim of input is a multiple of 64.
      (Is4DTransposePermutationEqualTo0231 $perm), // Permute lower 3 dims.
      (IsRightmostTiling3DTo4DBy64 $reshape1), // 1st reshape is tiling by 64 the rightmost dimension
-     (IsLeftmostCollapsing4DTo3D $reshape2), // 2nd reshape is collapsing the first two dimensions. 
+     (IsLeftmostCollapsing4DTo3D $reshape2), // 2nd reshape is collapsing the first two dimensions.
      (IsInt64NAttr<0> $transposeA), (IsInt64NAttr<0> $transposeB), // Matmul is not already transposed.
    ]
 >;
 
 
-=======
->>>>>>> 06ad7fb6
 // The following pattern was found in bertsquad and GPT models.
 // ```
 // %0 = "zhigh.Unstick"(%X) {layout = "2D"} : tensor<?x768xf32, #zhigh.encoding<{dataLayout = "3DS"}>> -> tensor<?x768xf32>
