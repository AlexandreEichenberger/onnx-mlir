# SPDX-License-Identifier: Apache-2.0

# Please keep in alphabetical order.

set(MHLO_LIBS
  ChloOps
  HloOpsCommon
  MLIRMhloUtils
  MhloDialect
  MhloRegisterDialects
  StablehloBase
  StablehloBroadcastUtils
  StablehloOps
  StablehloRegister
  StablehloTypeInference
  )

install(TARGETS
  ${MHLO_LIBS}
  DESTINATION lib
  )

add_onnx_mlir_library(OMONNXToMhlo
  ConvertONNXToMhlo.cpp
  ONNXToMhloCommon.cpp

  Math/Elementwise.cpp
  Math/Gemm.cpp
  Math/MatMul.cpp
  Math/Reduction.cpp
  NN/Conv.cpp
  NN/Normalization.cpp
  NN/Pooling.cpp
  Tensor/ArgMax.cpp
  Tensor/Concat.cpp
  Tensor/Constant.cpp
  Tensor/Expand.cpp
  Tensor/Flatten.cpp
  Tensor/Gather.cpp
  Tensor/Identity.cpp
  Tensor/Reshape.cpp
  Tensor/Shape.cpp
  Tensor/Slice.cpp
  Tensor/Split.cpp
  Tensor/Squeeze.cpp
  Tensor/Tile.cpp
  Tensor/Transpose.cpp
  Tensor/Unsqueeze.cpp

  LINK_LIBS PUBLIC
<<<<<<< HEAD
  OMAccelerator
  MhloDialect
=======
  Accelerator
  ${MHLO_LIBS}
>>>>>>> 20f4ad9f
  MLIRShapeDialect
  MLIRQuantDialect
  MLIRTransforms
  OMConstPropHelper
  OMONNXRewrite
  OMONNXOps
  OMSupport
  )

# This is a workaround because MhloDialect has a dependency that is needed for
# the shared libs build, but is currently missing.
target_link_libraries(MhloDialect PUBLIC
  MLIRSparseTensorDialect
  )

target_link_libraries(StablehloTypeInference PUBLIC
  StablehloBase
  )<|MERGE_RESOLUTION|>--- conflicted
+++ resolved
@@ -48,13 +48,8 @@
   Tensor/Unsqueeze.cpp
 
   LINK_LIBS PUBLIC
-<<<<<<< HEAD
   OMAccelerator
-  MhloDialect
-=======
-  Accelerator
   ${MHLO_LIBS}
->>>>>>> 20f4ad9f
   MLIRShapeDialect
   MLIRQuantDialect
   MLIRTransforms
