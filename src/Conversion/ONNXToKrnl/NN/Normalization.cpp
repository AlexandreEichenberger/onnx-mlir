--- conflicted
+++ resolved
@@ -582,11 +582,7 @@
   }
 
   bool isSimdizable(OP_TYPE lnOp, ADAPTOR_TYPE adaptor,
-<<<<<<< HEAD
-      SHAPE_HELPER_TYPE &shapeHelper, int64_t &VL,
-=======
       SHAPE_HELPER_TYPE &shapeHelper, int64_t &totVL,
->>>>>>> ba3d3c04
       BroadcastKind &scaleBroadcastKind, BroadcastKind &biasBroadcastKind,
       IndexExpr &scaleModFactor, IndexExpr &biasModFactor) const {
 
@@ -630,13 +626,8 @@
     // }
 
     int64_t simdLoopStaticTripCount;
-<<<<<<< HEAD
-    VL = VectorBuilder::computeSuitableUnrollFactor(vms, XMemRefType, lowRank,
-        4, /*canPad*/ false, simdLoopStaticTripCount);
-=======
     totVL = VectorBuilder::computeSuitableUnrollFactor(
         XMemRefType, lowRank, 4, /*canPad*/ false, simdLoopStaticTripCount);
->>>>>>> ba3d3c04
     LLVM_DEBUG(llvm::dbgs()
                    << "  SIMD: LayerNormalization " << simdLoopStaticTripCount
                    << " loops, totVL " << totVL << "\n";);
@@ -685,11 +676,7 @@
     int64_t totVL;
     BroadcastKind scaleBroadcastKind, biasBroadcastKind;
     IndexExpr scaleModFactor, biasModFactor;
-<<<<<<< HEAD
-    bool isSIMD = isSimdizable(lnOp, adaptor, shapeHelper, VL,
-=======
     bool isSIMD = isSimdizable(lnOp, adaptor, shapeHelper, totVL,
->>>>>>> ba3d3c04
         scaleBroadcastKind, biasBroadcastKind, scaleModFactor, biasModFactor);
 
     if (isSIMD) {
