--- conflicted
+++ resolved
@@ -376,20 +376,13 @@
 struct ONNXLayerNormalizationOpLowering
     : public OpConversionPattern<ONNXLayerNormalizationOp> {
   ONNXLayerNormalizationOpLowering(TypeConverter &typeConverter,
-<<<<<<< HEAD
-      MLIRContext *ctx, bool enableSIMD, bool enableParallel)
-      : OpConversionPattern(typeConverter, ctx), enableSIMD(enableSIMD),
-        enableParallel(enableParallel) {}
-
+      MLIRContext *ctx, DimAnalysis *dimAnalysis, bool enableSIMD,
+      bool enableParallel)
+      : OpConversionPattern(typeConverter, ctx), dimAnalysis(dimAnalysis),
+        enableSIMD(enableSIMD), enableParallel(enableParallel) {}
+
+  DimAnalysis *dimAnalysis;
   bool enableSIMD, enableParallel;
-=======
-      MLIRContext *ctx, DimAnalysis *dimAnalysis, bool enableSIMD)
-      : OpConversionPattern(typeConverter, ctx), dimAnalysis(dimAnalysis),
-        enableSIMD(enableSIMD) {}
-
-  DimAnalysis *dimAnalysis;
-  bool enableSIMD;
->>>>>>> 1c13ecf8
 
   /*
    * Handle cases below ('|' is where the axis is):
@@ -1027,22 +1020,13 @@
 // clang-format on
 
 void populateLoweringONNXNormalizationOpPattern(RewritePatternSet &patterns,
-<<<<<<< HEAD
-    TypeConverter &typeConverter, MLIRContext *ctx, bool enableSIMD,
-    bool enableParallel) {
-=======
     TypeConverter &typeConverter, MLIRContext *ctx, DimAnalysis *dimAnalysis,
-    bool enableSIMD) {
->>>>>>> 1c13ecf8
+    bool enableSIMD, bool enableParallel) {
   patterns.insert<ONNXBatchNormalizationInferenceModeOpLowering>(
       typeConverter, ctx);
   patterns.insert<ONNXInstanceNormalizationOpLowering>(typeConverter, ctx);
   patterns.insert<ONNXLayerNormalizationOpLowering>(
-<<<<<<< HEAD
-      typeConverter, ctx, enableSIMD, enableParallel);
-=======
-      typeConverter, ctx, dimAnalysis, enableSIMD);
->>>>>>> 1c13ecf8
+      typeConverter, ctx, dimAnalysis, enableSIMD, enableParallel);
 }
 
 } // namespace onnx_mlir