/*
 * SPDX-License-Identifier: Apache-2.0
 */

//===-------- QuantizeLinear.cpp - Lowering QuantizeLinear Op -------------===//
//
// Copyright 2023-2024 The IBM Research Authors.
//
// =============================================================================
//
// This file lowers the ONNX QuantizeLinear Operator to Krnl dialect.
//
//===----------------------------------------------------------------------===//

#include "src/Conversion/ONNXToKrnl/ONNXToKrnlCommon.hpp"
#include "src/Dialect/Krnl/DialectBuilder.hpp"
#include "src/Dialect/ONNX/DialectBuilder.hpp"
#include "src/Dialect/ONNX/ONNXOps/ShapeHelper.hpp"
#include "src/Support/SmallVectorHelper.hpp"

using namespace mlir;

namespace onnx_mlir {

// Helper function for quantization.
void emitQuantizationLinearScalarParameters(ConversionPatternRewriter &rewriter,
    Location loc, Operation *op, MemRefType inputType, MemRefType quantizedType,
    Value alloc, DimsExpr &allocDims, Value input, Value qMin, Value qMax,
    Value scale, Value zeroPoint, bool enableSIMD, bool enableParallel) {
<<<<<<< HEAD
  MultiDialectBuilder<KrnlBuilder, MemRefBuilder, MathBuilder> create(
      rewriter, loc);
=======
  MultiDialectBuilder<KrnlBuilder, MathBuilder> create(rewriter, loc);
>>>>>>> ba3d3c04

  // Types
  Type quantizedElementType = quantizedType.getElementType();
  int64_t rank = inputType.getRank();

<<<<<<< HEAD
  // Flatten the input data and outputs
  DimsExpr inputDims, flatInputDims, flatAllocDims;
  inputDims = allocDims; // Unput and output have the same shape.
  Value flatInput =
      create.mem.reshapeToFlatInnermost(input, inputDims, flatInputDims, rank);
  Value flatAlloc =
      create.mem.reshapeToFlatInnermost(alloc, allocDims, flatAllocDims, rank);

  // Determine a suitable SIMD vector length for this loop.
  int64_t VL = 0;
  int64_t simdLoopStaticTripCount = 0;
  bool simdOnly = false;
  if (enableSIMD) {
    VL = VectorBuilder::computeSuitableUnrollFactor(
        inputType /* use unquantized type*/,
        1 /* only innermost loop is simdized */,
        {GenericOps::DivGop, GenericOps::ArithmeticGop,
            GenericOps::ConversionGop, GenericOps::MinMaxGop,
            GenericOps::MulGop, GenericOps::SelectGop, GenericOps::FloorGop},
        {1, 5, 1, 2, 2, 3, 2}, simdLoopStaticTripCount, simdOnly);
  }

  IndexExpr zero = LitIE(0);
  IndexExpr simdLb = zero;
  IndexExpr simdUb = SymIE(flatAllocDims[0]);
  // Create access functions for input X and output Y.
  DimsExpr inputAF;
  inputAF.emplace_back(zero);
  DimsExpr outputAF;
  outputAF.emplace_back(zero);
  create.krnl.simdIterateIE(simdLb, simdUb, VL, simdOnly, enableParallel,
      {flatInput}, {inputAF}, {flatAlloc}, {outputAF},
      [&](KrnlBuilder &kb, ArrayRef<Value> inputVals,
          SmallVectorImpl<Value> &resVals, int64_t VL) {
        MultiDialectBuilder<MathBuilder> create(kb);
        Value x = inputVals[0];
        // Scale
        Value scaleX = create.math.div(x, scale);
        // Round
        Value roundX = create.math.round(scaleX);
        // Adjust
        Value adjustX = create.math.add(roundX, zeroPoint);
        // Saturate
        Value saturateX = create.math.clip(adjustX, qMin, qMax);
        Value res = create.math.cast(quantizedElementType, saturateX);
        resVals.emplace_back(res);
      });
  if (VL > 1)
    onnxToKrnlSimdReport(op, /*successful*/ true, VL, simdLoopStaticTripCount,
        "quantizationLinear whole tensor");
=======
  // Determine a suitable SIMD vector length for this loop.
  int64_t totVL = 1;
  int64_t simdLoopStaticTripCount = 0;
  if (enableSIMD) {
    totVL = VectorBuilder::computeSuitableUnrollFactor(
        inputType /* use unquantized type*/,
        1 /* only innermost loop is simdized */,
        {{GenericOps::DivGop, 1}, {GenericOps::ArithmeticGop, 5},
            {GenericOps::ConversionGop, 1}, {GenericOps::MinMaxGop, 2},
            {GenericOps::MulGop, 2}, {GenericOps::SelectGop, 3},
            {GenericOps::FloorGop, 2}},
        simdLoopStaticTripCount);
  }
  // Has only simd iterations when we have SIMD (totVL > 1), the simd dimensions
  // is a multiple of a non-zero constant (simdLoopStaticTripCount) iterations,
  // and simdLoopStaticTripCount % totVL == 0.
  bool onlySimdIterations = (simdLoopStaticTripCount > 0) && (totVL > 1) &&
                            (simdLoopStaticTripCount % totVL == 0);

  // Generate outer loops
  ValueRange loopDef = create.krnl.defineLoops(rank - 1);
  SmallVector<IndexExpr, 4> lbs(rank - 1, LitIE(0));
  SmallVector<IndexExpr, 4> ubs = allocDims;
  ubs.pop_back(); // Remove the last dim.
  IndexExpr zero = LitIE(0);
  create.krnl.iterateIE(
      loopDef, loopDef, lbs, ubs, [&](KrnlBuilder &kb, ValueRange loopInd) {
        IndexExprScope scope(kb);
        MultiDialectBuilder<KrnlBuilder, MathBuilder, VectorBuilder> create(kb);
        IndexExpr simdLb = zero;
        IndexExpr simdUb = SymIE(allocDims[rank - 1]);
        // Create access functions for input X and output Y.
        DimsExpr inputAF = SymListIE(loopInd);
        inputAF.emplace_back(zero);
        DimsExpr outputAF = SymListIE(loopInd);
        outputAF.emplace_back(zero);
        create.krnl.simdIterateIE(simdLb, simdUb, totVL, onlySimdIterations,
            {input}, {inputAF}, {alloc}, {outputAF},
            [&](KrnlBuilder &kb, ArrayRef<Value> inputVals,
                SmallVectorImpl<Value> &resVals) {
              MultiDialectBuilder<MathBuilder> create(kb);
              Value x = inputVals[0];
              // Scale
              Value scaleX = create.math.div(x, scale);
              // Round
              Value roundX = create.math.round(scaleX);
              // Adjust
              Value adjustX = create.math.add(roundX, zeroPoint);
              // Saturate
              Value saturateX = create.math.clip(adjustX, qMin, qMax);
              Value res = create.math.cast(quantizedElementType, saturateX);
              resVals.emplace_back(res);
            });
      });
  if (totVL > 1)
    onnxToKrnlSimdReport(op, /*successful*/ true, totVL,
        simdLoopStaticTripCount, "quantizationLinear whole tensor");
>>>>>>> ba3d3c04
  else
    onnxToKrnlSimdReport(op, /*successful*/ false, 0, 0,
        "no simd in quantizationLinear whole tensor");
}

struct ONNXQuantizeLinearOpLowering
    : public OpConversionPattern<ONNXQuantizeLinearOp> {
  ONNXQuantizeLinearOpLowering(TypeConverter &typeConverter, MLIRContext *ctx,
      bool enableSIMD, bool enableParallel)
      : OpConversionPattern(typeConverter, ctx), enableSIMD(enableSIMD),
        enableParallel(enableParallel) {}

  bool enableSIMD = false;
  bool enableParallel = false;

  using LocalDialectBuilder = MultiDialectBuilder<KrnlBuilder,
      IndexExprBuilderForKrnl, MathBuilder, MemRefBuilder>;

  LogicalResult matchAndRewrite(ONNXQuantizeLinearOp qlOp,
      ONNXQuantizeLinearOpAdaptor adaptor,
      ConversionPatternRewriter &rewriter) const final {
    Operation *op = qlOp.getOperation();
    Location loc = ONNXLoc<ONNXQuantizeLinearOp>(op);
    LocalDialectBuilder create(rewriter, loc);

    ValueRange operands = adaptor.getOperands();
    Value X = adaptor.getX();
    Value YScale = adaptor.getYScale();
    Value YZeroPoint = qlOp.getYZeroPoint(); // Optional input.

    // MemRefType for inputs and outputs.
    auto xMemRefType = dyn_cast<MemRefType>(X.getType());
    auto yMemRefType = dyn_cast<MemRefType>(
        typeConverter->convertType(qlOp.getResult().getType()));
    MemRefType yScaleMemRefType = mlir::cast<MemRefType>(YScale.getType());

    // Types
    Type elementType = xMemRefType.getElementType();
    Type quantizedElementType = yMemRefType.getElementType();

    // Does not support per-axis and i8.
    assert(yScaleMemRefType.getRank() == 0 &&
           "Does not support per-axis quantization");
    assert(quantizedElementType.isUnsignedInteger() &&
           "Does not support i8 quantization");

    // Get shape.
    ONNXQuantizeLinearOpShapeHelper shapeHelper(op, operands, &create.krnlIE);
    shapeHelper.computeShapeAndAssertOnFailure();

    // Allocate output buffers.
    Value Y =
        create.mem.alignedAlloc(yMemRefType, shapeHelper.getOutputDims(0));

    // Equations:
    // y = saturate (round (x / y_scale) + y_zero_point)
    //
    // where, saturate is to clip to [0, 255] for ui8 or [-128, 127] it's i8.

    // Quantization bounds.
    Value qMax, qMin;
    if (quantizedElementType.isUnsignedInteger()) {
      qMax = create.math.constant(elementType, 255.0);
      qMin = create.math.constant(elementType, 0.0);
    } else {
      qMax = create.math.constant(elementType, 127.0);
      qMin = create.math.constant(elementType, -128.0);
    }

    // Load y_scale.
    Value scale = create.krnl.load(YScale);

    // Load y_zero_point.
    Value zeroPoint;
    if (!isNoneValue(YZeroPoint)) {
      zeroPoint = create.krnl.load(adaptor.getYZeroPoint());
      zeroPoint = create.math.cast(elementType, zeroPoint);
    } else
      zeroPoint = create.math.constant(elementType, 0.0);

    emitQuantizationLinearScalarParameters(rewriter, loc, op, xMemRefType,
        yMemRefType, Y, shapeHelper.getOutputDims(0), X, qMin, qMax, scale,
        zeroPoint, enableSIMD, enableParallel);

    rewriter.replaceOp(op, {Y});
    onnxToKrnlSimdReport(op);
    return success();
  }
};

void populateLoweringONNXQuantizeLinearOpPattern(RewritePatternSet &patterns,
    TypeConverter &typeConverter, MLIRContext *ctx, bool enableSIMD,
    bool enableParallel) {
  patterns.insert<ONNXQuantizeLinearOpLowering>(
      typeConverter, ctx, enableSIMD, enableParallel);
}

} // namespace onnx_mlir<|MERGE_RESOLUTION|>--- conflicted
+++ resolved
@@ -27,18 +27,13 @@
     Location loc, Operation *op, MemRefType inputType, MemRefType quantizedType,
     Value alloc, DimsExpr &allocDims, Value input, Value qMin, Value qMax,
     Value scale, Value zeroPoint, bool enableSIMD, bool enableParallel) {
-<<<<<<< HEAD
   MultiDialectBuilder<KrnlBuilder, MemRefBuilder, MathBuilder> create(
       rewriter, loc);
-=======
-  MultiDialectBuilder<KrnlBuilder, MathBuilder> create(rewriter, loc);
->>>>>>> ba3d3c04
 
   // Types
   Type quantizedElementType = quantizedType.getElementType();
   int64_t rank = inputType.getRank();
 
-<<<<<<< HEAD
   // Flatten the input data and outputs
   DimsExpr inputDims, flatInputDims, flatAllocDims;
   inputDims = allocDims; // Unput and output have the same shape.
@@ -48,17 +43,18 @@
       create.mem.reshapeToFlatInnermost(alloc, allocDims, flatAllocDims, rank);
 
   // Determine a suitable SIMD vector length for this loop.
-  int64_t VL = 0;
+  int64_t totVL = 1;
   int64_t simdLoopStaticTripCount = 0;
   bool simdOnly = false;
   if (enableSIMD) {
-    VL = VectorBuilder::computeSuitableUnrollFactor(
+    totVL = VectorBuilder::computeSuitableUnrollFactor(
         inputType /* use unquantized type*/,
         1 /* only innermost loop is simdized */,
-        {GenericOps::DivGop, GenericOps::ArithmeticGop,
-            GenericOps::ConversionGop, GenericOps::MinMaxGop,
-            GenericOps::MulGop, GenericOps::SelectGop, GenericOps::FloorGop},
-        {1, 5, 1, 2, 2, 3, 2}, simdLoopStaticTripCount, simdOnly);
+        {{GenericOps::DivGop, 1}, {GenericOps::ArithmeticGop, 5},
+            {GenericOps::ConversionGop, 1}, {GenericOps::MinMaxGop, 2},
+            {GenericOps::MulGop, 2}, {GenericOps::SelectGop, 3},
+            {GenericOps::FloorGop, 2}},
+        simdLoopStaticTripCount, simdOnly);
   }
 
   IndexExpr zero = LitIE(0);
@@ -69,7 +65,7 @@
   inputAF.emplace_back(zero);
   DimsExpr outputAF;
   outputAF.emplace_back(zero);
-  create.krnl.simdIterateIE(simdLb, simdUb, VL, simdOnly, enableParallel,
+  create.krnl.simdIterateIE(simdLb, simdUb, totVL, simdOnly, enableParallel,
       {flatInput}, {inputAF}, {flatAlloc}, {outputAF},
       [&](KrnlBuilder &kb, ArrayRef<Value> inputVals,
           SmallVectorImpl<Value> &resVals, int64_t VL) {
@@ -86,68 +82,9 @@
         Value res = create.math.cast(quantizedElementType, saturateX);
         resVals.emplace_back(res);
       });
-  if (VL > 1)
-    onnxToKrnlSimdReport(op, /*successful*/ true, VL, simdLoopStaticTripCount,
-        "quantizationLinear whole tensor");
-=======
-  // Determine a suitable SIMD vector length for this loop.
-  int64_t totVL = 1;
-  int64_t simdLoopStaticTripCount = 0;
-  if (enableSIMD) {
-    totVL = VectorBuilder::computeSuitableUnrollFactor(
-        inputType /* use unquantized type*/,
-        1 /* only innermost loop is simdized */,
-        {{GenericOps::DivGop, 1}, {GenericOps::ArithmeticGop, 5},
-            {GenericOps::ConversionGop, 1}, {GenericOps::MinMaxGop, 2},
-            {GenericOps::MulGop, 2}, {GenericOps::SelectGop, 3},
-            {GenericOps::FloorGop, 2}},
-        simdLoopStaticTripCount);
-  }
-  // Has only simd iterations when we have SIMD (totVL > 1), the simd dimensions
-  // is a multiple of a non-zero constant (simdLoopStaticTripCount) iterations,
-  // and simdLoopStaticTripCount % totVL == 0.
-  bool onlySimdIterations = (simdLoopStaticTripCount > 0) && (totVL > 1) &&
-                            (simdLoopStaticTripCount % totVL == 0);
-
-  // Generate outer loops
-  ValueRange loopDef = create.krnl.defineLoops(rank - 1);
-  SmallVector<IndexExpr, 4> lbs(rank - 1, LitIE(0));
-  SmallVector<IndexExpr, 4> ubs = allocDims;
-  ubs.pop_back(); // Remove the last dim.
-  IndexExpr zero = LitIE(0);
-  create.krnl.iterateIE(
-      loopDef, loopDef, lbs, ubs, [&](KrnlBuilder &kb, ValueRange loopInd) {
-        IndexExprScope scope(kb);
-        MultiDialectBuilder<KrnlBuilder, MathBuilder, VectorBuilder> create(kb);
-        IndexExpr simdLb = zero;
-        IndexExpr simdUb = SymIE(allocDims[rank - 1]);
-        // Create access functions for input X and output Y.
-        DimsExpr inputAF = SymListIE(loopInd);
-        inputAF.emplace_back(zero);
-        DimsExpr outputAF = SymListIE(loopInd);
-        outputAF.emplace_back(zero);
-        create.krnl.simdIterateIE(simdLb, simdUb, totVL, onlySimdIterations,
-            {input}, {inputAF}, {alloc}, {outputAF},
-            [&](KrnlBuilder &kb, ArrayRef<Value> inputVals,
-                SmallVectorImpl<Value> &resVals) {
-              MultiDialectBuilder<MathBuilder> create(kb);
-              Value x = inputVals[0];
-              // Scale
-              Value scaleX = create.math.div(x, scale);
-              // Round
-              Value roundX = create.math.round(scaleX);
-              // Adjust
-              Value adjustX = create.math.add(roundX, zeroPoint);
-              // Saturate
-              Value saturateX = create.math.clip(adjustX, qMin, qMax);
-              Value res = create.math.cast(quantizedElementType, saturateX);
-              resVals.emplace_back(res);
-            });
-      });
   if (totVL > 1)
     onnxToKrnlSimdReport(op, /*successful*/ true, totVL,
         simdLoopStaticTripCount, "quantizationLinear whole tensor");
->>>>>>> ba3d3c04
   else
     onnxToKrnlSimdReport(op, /*successful*/ false, 0, 0,
         "no simd in quantizationLinear whole tensor");
