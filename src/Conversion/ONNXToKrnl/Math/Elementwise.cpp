/*
 * SPDX-License-Identifier: Apache-2.0
 */

//===---------------- Elementwise.cpp - Elementwise Ops -------------------===//
//
// Copyright 2019-2023 The IBM Research Authors.
//
// =============================================================================
//
// This file lowers ONNX element-wise operators to Krnl dialect.
//
//===----------------------------------------------------------------------===//

#include "llvm/Support/Debug.h"

#include "src/Conversion/ONNXToKrnl/ONNXToKrnlCommon.hpp"
#include "src/Dialect/Krnl/DialectBuilder.hpp"
#include "src/Dialect/ONNX/ONNXOps/ShapeHelper.hpp"

#define DEBUG_TYPE "lowering-to-krnl"

using namespace mlir;

namespace onnx_mlir {

// =============================================================================

/// Emit post-processing for variadic element-wise ops.
template <typename Op>
Value emitPostProcessingFor(ConversionPatternRewriter &rewriter, Location loc,
    Operation *op, Type elementType, Value scalarResult) {
  return scalarResult;
}

// =============================================================================
// Template for functions that can be used as is

template <typename Op>
static void CheckIfCustomScalarOpIsSupported(Type elementType) {
  Type actualElementType = MathBuilder::elementTypeWithVector(elementType);
  if (actualElementType.isa<mlir::IntegerType>()) {
    if constexpr (std::is_same<ScalarIOp<Op>, CustomScalarOp>::value)
      return;
    llvm_unreachable("this op does not support custom scalar for integers");
  }
  if (actualElementType.isa<mlir::FloatType>()) {
    if constexpr (std::is_same<ScalarFOp<Op>, CustomScalarOp>::value)
      return;
    llvm_unreachable("this op does not support custom scalar for floats");
  }
}

// =============================================================================
// Template for SIMD analysis

// Helper for function that support SIMD.
static double simdAnalysis(ArrayRef<GenericOps> Gops, ArrayRef<int64_t> GopsNum,
    Type elementType, int64_t &vectorizedOpNum, int64_t &scalarOpNum) {
  VectorMachineSupport *vms =
      VectorMachineSupport::getGlobalVectorMachineSupport();
  return vms->getAvgVectorLength(
      Gops, GopsNum, elementType, vectorizedOpNum, scalarOpNum);
}

// Default template for ops that do not support SIMD. For the ones that support
// SIMD, we must create an `analyzeSimdFor` template that returns the right
// values.

static double noSimd(int64_t &vectorizedOpNum, int64_t &scalarOpNum) {
  vectorizedOpNum = 0;
  scalarOpNum = 1;
  return 1.0;
}

template <typename Op>
double analyzeSimdFor(Type elementType, Operation *op, int64_t &vectorizedOpNum,
    int64_t &scalarOpNum) {
  return noSimd(vectorizedOpNum, scalarOpNum);
}

// =============================================================================
// Scalar ops handling

template <>
struct ScalarOp<ONNXTanhOp> {
  using FOp = math::TanhOp;
  using IOp = NotSuportedScalarOp;
};
template <>
double analyzeSimdFor<ONNXTanhOp>(
    Type t, Operation *op, int64_t &von, int64_t &son) {
  return simdAnalysis({GenericOps::TrigHyperbolicGop}, {1}, t, von, son);
}

template <>
struct ScalarOp<ONNXAddOp> {
  using FOp = arith::AddFOp;
  using IOp = arith::AddIOp;
};
template <>
double analyzeSimdFor<ONNXAddOp>(
    Type t, Operation *op, int64_t &von, int64_t &son) {
  return simdAnalysis({GenericOps::ArithmeticGop}, {1}, t, von, son);
}

template <>
struct ScalarOp<ONNXAbsOp> {
  using FOp = math::AbsFOp;
  using IOp = math::AbsIOp;
};
template <>
double analyzeSimdFor<ONNXAbsOp>(
    Type t, Operation *op, int64_t &von, int64_t &son) {
  return simdAnalysis({GenericOps::AbsGop}, {1}, t, von, son);
}

template <>
struct ScalarOp<ONNXMulOp> {
  using FOp = arith::MulFOp;
  using IOp = arith::MulIOp;
};
template <>
double analyzeSimdFor<ONNXMulOp>(
    Type t, Operation *op, int64_t &von, int64_t &son) {
  return simdAnalysis({GenericOps::MulGop}, {1}, t, von, son);
}

template <>
struct ScalarOp<ONNXDivOp> {
  using FOp = arith::DivFOp;
  using IOp = arith::DivSIOp;
};
template <>
double analyzeSimdFor<ONNXDivOp>(
    Type t, Operation *op, int64_t &von, int64_t &son) {
  return simdAnalysis({GenericOps::DivGop}, {1}, t, von, son);
}

template <>
struct ScalarOp<ONNXSubOp> {
  using FOp = arith::SubFOp;
  using IOp = arith::SubIOp;
};
template <>
double analyzeSimdFor<ONNXSubOp>(
    Type t, Operation *op, int64_t &von, int64_t &son) {
  return simdAnalysis({GenericOps::ArithmeticGop}, {1}, t, von, son);
}

template <>
struct ScalarOp<ONNXAndOp> {
  using FOp = NotSuportedScalarOp;
  using IOp = arith::AndIOp;
};

template <>
struct ScalarOp<ONNXOrOp> {
  using FOp = NotSuportedScalarOp;
  using IOp = arith::OrIOp;
};

template <>
struct ScalarOp<ONNXXorOp> {
  using FOp = NotSuportedScalarOp;
  using IOp = arith::XOrIOp;
};

template <>
struct ScalarOp<ONNXBitwiseAndOp> {
  using FOp = NotSuportedScalarOp;
  using IOp = arith::AndIOp;
};

template <>
struct ScalarOp<ONNXBitwiseOrOp> {
  using FOp = NotSuportedScalarOp;
  using IOp = arith::OrIOp;
};

template <>
struct ScalarOp<ONNXBitwiseXorOp> {
  using FOp = NotSuportedScalarOp;
  using IOp = arith::XOrIOp;
};

template <>
struct ScalarOp<ONNXExpOp> {
  using FOp = math::ExpOp;
  using IOp = NotSuportedScalarOp;
};
template <>
double analyzeSimdFor<ONNXExpOp>(
    Type t, Operation *op, int64_t &von, int64_t &son) {
  return simdAnalysis({GenericOps::ExpGop}, {1}, t, von, son);
}

template <>
struct ScalarOp<ONNXSumOp> {
  using FOp = arith::AddFOp;
  using IOp = arith::AddIOp;
};
template <>
double analyzeSimdFor<ONNXSumOp>(
    Type t, Operation *op, int64_t &von, int64_t &son) {
  return simdAnalysis({GenericOps::ArithmeticGop}, {1}, t, von, son);
}

template <>
struct ScalarOp<ONNXCosOp> {
  using FOp = math::CosOp;
  using IOp = NotSuportedScalarOp;
};
template <>
double analyzeSimdFor<ONNXCosOp>(
    Type t, Operation *op, int64_t &von, int64_t &son) {
  return simdAnalysis({GenericOps::TrigGop}, {1}, t, von, son);
}

template <>
struct ScalarOp<ONNXLogOp> {
  using FOp = math::LogOp;
  using IOp = NotSuportedScalarOp;
};
template <>
double analyzeSimdFor<ONNXLogOp>(
    Type t, Operation *op, int64_t &von, int64_t &son) {
  return simdAnalysis({GenericOps::LogGop}, {1}, t, von, son);
}

template <>
struct ScalarOp<ONNXSqrtOp> {
  using FOp = math::SqrtOp;
  using IOp = NotSuportedScalarOp;
};
template <>
double analyzeSimdFor<ONNXSqrtOp>(
    Type t, Operation *op, int64_t &von, int64_t &son) {
  return simdAnalysis({GenericOps::SqrtGop}, {1}, t, von, son);
}

template <>
struct ScalarOp<ONNXAtanOp> {
  using FOp = KrnlAtanOp;
  using IOp = NotSuportedScalarOp;
};

template <>
struct ScalarOp<ONNXCeilOp> {
  using FOp = math::CeilOp;
  using IOp = NotSuportedScalarOp;
};
template <>
double analyzeSimdFor<ONNXCeilOp>(
    Type t, Operation *op, int64_t &von, int64_t &son) {
  return simdAnalysis({GenericOps::CeilGop}, {1}, t, von, son);
}

template <>
struct ScalarOp<ONNXFloorOp> {
  using FOp = math::FloorOp;
  using IOp = NotSuportedScalarOp;
};
template <>
double analyzeSimdFor<ONNXFloorOp>(
    Type t, Operation *op, int64_t &von, int64_t &son) {
  return simdAnalysis({GenericOps::FloorGop}, {1}, t, von, son);
}

template <>
struct ScalarOp<ONNXSinOp> {
  using FOp = math::SinOp;
  using IOp = NotSuportedScalarOp;
};
template <>
double analyzeSimdFor<ONNXSinOp>(
    Type t, Operation *op, int64_t &von, int64_t &son) {
  return simdAnalysis({GenericOps::TrigGop}, {1}, t, von, son);
}

template <>
struct ScalarOp<ONNXPowOp> {
  using FOp = math::PowFOp;
  using IOp = NotSuportedScalarOp;
};
template <>
double analyzeSimdFor<ONNXPowOp>(
    Type t, Operation *op, int64_t &von, int64_t &son) {
  return simdAnalysis({GenericOps::PowGop}, {1}, t, von, son);
}

template <>
struct ScalarOp<ONNXIsNaNOp> {
  using FOp = KrnlIsNaNOp;
  using IOp = NotSuportedScalarOp;
};

template <>
struct ScalarOp<ONNXAcosOp> {
  using FOp = KrnlAcosOp;
  using IOp = NotSuportedScalarOp;
};

template <>
struct ScalarOp<ONNXAcoshOp> {
  using FOp = KrnlAcoshOp;
  using IOp = NotSuportedScalarOp;
};

template <>
struct ScalarOp<ONNXAsinOp> {
  using FOp = KrnlAsinOp;
  using IOp = NotSuportedScalarOp;
};

template <>
struct ScalarOp<ONNXAsinhOp> {
  using FOp = KrnlAsinhOp;
  using IOp = NotSuportedScalarOp;
};

template <>
struct ScalarOp<ONNXAtanhOp> {
  using FOp = KrnlAtanhOp;
  using IOp = NotSuportedScalarOp;
};

template <>
struct ScalarOp<ONNXTanOp> {
  using FOp = KrnlTanOp;
  using IOp = NotSuportedScalarOp;
};

//===----------------------------------------------------------------------===//
// Scalar unary ops for lowering ONNXIsInfOp
//===----------------------------------------------------------------------===//
template <>
struct ScalarOp<ONNXIsInfOp> {
  using FOp = CustomScalarOp;
  using IOp = NotSuportedScalarOp;
};

// Currently, SIMD code gen does not support handling operations where the data
// size of the inputs is different than the data size of the outputs. As the
// output of isInf is a bit, and the input is a float, there is size reduction;
// thus this operation cannot be simdized at this time.

template <>
Value emitScalarOpFor<ONNXIsInfOp>(ConversionPatternRewriter &rewriter,
    Location loc, Operation *op, Type elementType,
    ArrayRef<Value> scalarOperands) {

  Value operand = scalarOperands[0];
  // Get the type from the operands, as they determine the type of the compares.
  Type inputType = operand.getType();
  CheckIfCustomScalarOpIsSupported<ONNXIsInfOp>(inputType);
  MultiDialectBuilder<MathBuilder> create(rewriter, loc);
  Value negInf = create.math.negativeInf(inputType);
  Value posInf = create.math.positiveInf(inputType);

  double detectNegAttribute = dyn_cast<ONNXIsInfOp>(op).getDetectNegative();
  double detectPosAttribute = dyn_cast<ONNXIsInfOp>(op).getDetectPositive();

  // Three different cases: Infinity, Negative Infinity and Positive Infinity
  bool detectInf = detectPosAttribute == 1 && detectNegAttribute == 1;
  bool detectNeg = detectPosAttribute == 0 && detectNegAttribute == 1;
  bool detectPos = detectPosAttribute == 1 && detectNegAttribute == 0;

  if (detectInf)
    // If infinity return true for both positive and negative infinity
    return create.math.ori(
        create.math.eq(operand, posInf), create.math.eq(operand, negInf));
  if (detectPos)
    // If positive infinity return true else false
    return create.math.eq(operand, posInf);
  if (detectNeg)
    // If negative infinity return true else false
    return create.math.eq(operand, negInf);
  llvm_unreachable("unsupported case for this particular op.");
}

//===----------------------------------------------------------------------===//
// Scalar unary ops for lowering ONNXCastOp
//===----------------------------------------------------------------------===//
template <>
struct ScalarOp<ONNXCastOp> {
  using FOp = CustomScalarOp;
  using IOp = CustomScalarOp;
};

template <>
Value emitScalarOpFor<ONNXCastOp>(ConversionPatternRewriter &rewriter,
    Location loc, Operation *op, Type elementType,
    ArrayRef<Value> scalarOperands) {

  CheckIfCustomScalarOpIsSupported<ONNXCastOp>(elementType);
  // TODO: currently don't support String to * or * to String
  MultiDialectBuilder<MathBuilder> create(rewriter, loc);
  return create.math.cast(elementType, scalarOperands[0]);
}

//===----------------------------------------------------------------------===//
// Scalar unary ops for lowering ONNXSinhOp
//===----------------------------------------------------------------------===//
template <>
struct ScalarOp<ONNXSinhOp> {
  using FOp = CustomScalarOp;
  using IOp = NotSuportedScalarOp;
};

template <>
double analyzeSimdFor<ONNXSinhOp>(
    Type t, Operation *op, int64_t &von, int64_t &son) {
  return simdAnalysis(
      {GenericOps::ArithmeticGop, GenericOps::ExpGop, GenericOps::DivGop},
      {2, 2, 1}, t, von, son);
}

template <>
Value emitScalarOpFor<ONNXSinhOp>(ConversionPatternRewriter &rewriter,
    Location loc, Operation *op, Type elementType,
    ArrayRef<Value> scalarOperands) {
  // ONNXSinhOp(%X) = DivFOp(SubFOp(ExpOp(%X), ExpOp(NegFOp(%X))),
  //                         ConstantOp 2)
  CheckIfCustomScalarOpIsSupported<ONNXSinhOp>(elementType);
  Value operand = scalarOperands[0];
  MultiDialectBuilder<MathBuilder> create(rewriter, loc);
  Value zero = create.math.constant(elementType, 0);
  Value two = create.math.constant(elementType, 2);
  Value neg = create.math.sub(zero, operand);
  Value exp = create.math.exp(operand);
  Value negExp = create.math.exp(neg);
  return create.math.div(create.math.sub(exp, negExp), two);
}

//===----------------------------------------------------------------------===//
// Scalar unary ops for lowering ONNXCoshOp
//===----------------------------------------------------------------------===//
template <>
struct ScalarOp<ONNXCoshOp> {
  using FOp = CustomScalarOp;
  using IOp = NotSuportedScalarOp;
};

template <>
double analyzeSimdFor<ONNXCoshOp>(
    Type t, Operation *op, int64_t &von, int64_t &son) {
  return simdAnalysis(
      {GenericOps::ArithmeticGop, GenericOps::ExpGop, GenericOps::DivGop},
      {2, 2, 1}, t, von, son);
}

template <>
Value emitScalarOpFor<ONNXCoshOp>(ConversionPatternRewriter &rewriter,
    Location loc, Operation *op, Type elementType,
    ArrayRef<Value> scalarOperands) {
  // ONNXCoshOp(%X) = DivFOp(AddFOp(ExpOp(%X), ExpOp(NegFOp(%X))),
  //                         ConstantOp 2)
  CheckIfCustomScalarOpIsSupported<ONNXCoshOp>(elementType);
  Value operand = scalarOperands[0];
  MultiDialectBuilder<MathBuilder> create(rewriter, loc);
  Value zero = create.math.constant(elementType, 0);
  Value two = create.math.constant(elementType, 2);
  Value neg = create.math.sub(zero, operand);
  Value exp = create.math.exp(operand);
  Value negExp = create.math.exp(neg);
  return create.math.div(create.math.add(exp, negExp), two);
}

//===----------------------------------------------------------------------===//
// Scalar unary ops for lowering ONNXSigmoidOp
//===----------------------------------------------------------------------===//
template <>
struct ScalarOp<ONNXSigmoidOp> {
  using FOp = CustomScalarOp;
  using IOp = NotSuportedScalarOp;
};

template <>
double analyzeSimdFor<ONNXSigmoidOp>(
    Type t, Operation *op, int64_t &von, int64_t &son) {
  return simdAnalysis(
      {GenericOps::ArithmeticGop, GenericOps::ExpGop, GenericOps::DivGop},
      {2, 1, 1}, t, von, son);
}

template <>
Value emitScalarOpFor<ONNXSigmoidOp>(ConversionPatternRewriter &rewriter,
    Location loc, Operation *op, Type elementType,
    ArrayRef<Value> scalarOperands) {
  // ONNXSigmoidOp(%X) = DivFOp(ConstantOp 1,
  //                            AddFOp(ConstantOp 1, ExpOp(NegFOp(%X))))
  CheckIfCustomScalarOpIsSupported<ONNXSigmoidOp>(elementType);
  Value operand = scalarOperands[0];
  MultiDialectBuilder<MathBuilder> create(rewriter, loc);
  Value zero = create.math.constant(elementType, 0);
  Value one = create.math.constant(elementType, 1);
  Value neg = create.math.sub(zero, operand);
  Value negExp = create.math.exp(neg);
  return create.math.div(one, create.math.add(one, negExp));
}

//===----------------------------------------------------------------------===//
// Scalar unary ops for lowering ONNXHardSigmoidOp
//===----------------------------------------------------------------------===//
template <>
struct ScalarOp<ONNXHardSigmoidOp> {
  using FOp = CustomScalarOp;
  using IOp = NotSuportedScalarOp;
};

template <>
double analyzeSimdFor<ONNXHardSigmoidOp>(
    Type t, Operation *op, int64_t &von, int64_t &son) {
  return simdAnalysis({GenericOps::ArithmeticGop, GenericOps::MulGop,
                          GenericOps::CompareGop, GenericOps::SelectGop},
      {1, 1, 2, 2}, t, von, son);
}

template <>
Value emitScalarOpFor<ONNXHardSigmoidOp>(ConversionPatternRewriter &rewriter,
    Location loc, Operation *op, Type elementType,
    ArrayRef<Value> scalarOperands) {
  // %Y = AddFOp(MulFOp(alpha, %X), beta)
  // %Z = SelectOp(CmpFOp(OGT, %Y, Constant 0),
  //               %Y,
  //               Constant 0)
  // ONNXHardSigmoidOp(%X) = SelectOp(CmpFOp(OLT, %Z, Constant 1),
  //                                  %Z,
  //                                  Constant 1)
  CheckIfCustomScalarOpIsSupported<ONNXHardSigmoidOp>(elementType);
  Value operand = scalarOperands[0];
  double alphaLit = dyn_cast<ONNXHardSigmoidOp>(op).getAlpha().convertToFloat();
  double betaLit = dyn_cast<ONNXHardSigmoidOp>(op).getBeta().convertToFloat();
  // Create constants.
  MultiDialectBuilder<MathBuilder> create(rewriter, loc);
  Value zero = create.math.constant(elementType, 0);
  Value one = create.math.constant(elementType, 1);
  Value alpha = create.math.constant(elementType, alphaLit);
  Value beta = create.math.constant(elementType, betaLit);
  // Perform computations.
  Value add = create.math.add(create.math.mul(alpha, operand), beta);
  Value maxPredicate = create.math.sgt(add, zero);
  Value max = create.math.select(maxPredicate, add, zero);
  Value minPredicate = create.math.slt(max, one);
  return create.math.select(minPredicate, max, one);
}

//===----------------------------------------------------------------------===//
// Scalar unary ops for lowering ONNXEluOp
//===----------------------------------------------------------------------===//
template <>
struct ScalarOp<ONNXEluOp> {
  using FOp = CustomScalarOp;
  using IOp = NotSuportedScalarOp;
};

template <>
double analyzeSimdFor<ONNXEluOp>(
    Type t, Operation *op, int64_t &von, int64_t &son) {
  return simdAnalysis(
      {GenericOps::ArithmeticGop, GenericOps::MulGop, GenericOps::CompareGop,
          GenericOps::SelectGop, GenericOps::ExpGop},
      {1, 1, 1, 1, 1}, t, von, son);
}

template <>
Value emitScalarOpFor<ONNXEluOp>(ConversionPatternRewriter &rewriter,
    Location loc, Operation *op, Type elementType,
    ArrayRef<Value> scalarOperands) {
  // ONNXEluOp(%X) = SelectOp(CmpFOp(OLT, %X, ConstantOp 0),
  //                          MulFOp(alpha, SubFOp(ExpOp(%X), 1)),
  //                          %X)
  CheckIfCustomScalarOpIsSupported<ONNXEluOp>(elementType);
  Value operand = scalarOperands[0];
  double alphaLit = dyn_cast<ONNXEluOp>(op).getAlpha().convertToFloat();
  MultiDialectBuilder<MathBuilder> create(rewriter, loc);
  Value zero = create.math.constant(elementType, 0);
  Value one = create.math.constant(elementType, 1);
  Value alpha = create.math.constant(elementType, alphaLit);
  Value exp = create.math.exp(operand);
  Value lessThanZero = create.math.slt(operand, zero);
  return create.math.select(
      lessThanZero, create.math.mul(alpha, create.math.sub(exp, one)), operand);
}

//===----------------------------------------------------------------------===//
// Scalar unary ops for lowering ONNXReluOp
//===----------------------------------------------------------------------===//
template <>
struct ScalarOp<ONNXReluOp> {
  using FOp = CustomScalarOp;
  using IOp = CustomScalarOp;
};

template <>
double analyzeSimdFor<ONNXReluOp>(
    Type t, Operation *op, int64_t &von, int64_t &son) {
  return simdAnalysis(
      {GenericOps::CompareGop, GenericOps::SelectGop}, {1, 1}, t, von, son);
}

template <>
Value emitScalarOpFor<ONNXReluOp>(ConversionPatternRewriter &rewriter,
    Location loc, Operation *op, Type elementType,
    ArrayRef<Value> scalarOperands) {
  CheckIfCustomScalarOpIsSupported<ONNXReluOp>(elementType);
  Value operand = scalarOperands[0];
  MultiDialectBuilder<MathBuilder> create(rewriter, loc);
  Value zero = create.math.constant(elementType, 0);
  Value geZero = create.math.sge(operand, zero);
  return create.math.select(geZero, operand, zero);
}

//===----------------------------------------------------------------------===//
// Scalar unary ops for lowering ONNXLeakyReluOp
//===----------------------------------------------------------------------===//
template <>
struct ScalarOp<ONNXLeakyReluOp> {
  using FOp = CustomScalarOp;
  using IOp = NotSuportedScalarOp;
};

template <>
double analyzeSimdFor<ONNXLeakyReluOp>(
    Type t, Operation *op, int64_t &von, int64_t &son) {
  return simdAnalysis(
      {GenericOps::CompareGop, GenericOps::SelectGop, GenericOps::MulGop},
      {1, 1, 1}, t, von, son);
}

template <>
Value emitScalarOpFor<ONNXLeakyReluOp>(ConversionPatternRewriter &rewriter,
    Location loc, Operation *op, Type elementType,
    ArrayRef<Value> scalarOperands) {
  // ONNXLeakyReluOp(%X) = SelectOp(CmpFOp(OLT, %X, ConstantOp 0),
  //                                MulFOp(alpha, %X),
  //                                %X)
  CheckIfCustomScalarOpIsSupported<ONNXLeakyReluOp>(elementType);
  Value operand = scalarOperands[0];
  double alphaLit = dyn_cast<ONNXLeakyReluOp>(op).getAlpha().convertToFloat();
  MultiDialectBuilder<MathBuilder> create(rewriter, loc);
  Value zero = create.math.constant(elementType, 0);
  auto alpha = create.math.constant(elementType, alphaLit);
  auto lessThanZero = create.math.slt(operand, zero);
  return create.math.select(
      lessThanZero, create.math.mul(alpha, operand), operand);
}

//===----------------------------------------------------------------------===//
// Scalar unary ops for lowering ONNXPReluOp
//===----------------------------------------------------------------------===//
template <>
struct ScalarOp<ONNXPReluOp> {
  using FOp = CustomScalarOp;
  using IOp = CustomScalarOp;
};

template <>
double analyzeSimdFor<ONNXPReluOp>(
    Type t, Operation *op, int64_t &von, int64_t &son) {
  return simdAnalysis(
      {GenericOps::CompareGop, GenericOps::SelectGop, GenericOps::MulGop},
      {1, 1, 1}, t, von, son);
}

template <>
Value emitScalarOpFor<ONNXPReluOp>(ConversionPatternRewriter &rewriter,
    Location loc, Operation *op, Type elementType,
    ArrayRef<Value> scalarOperands) {
  // ONNXPReluOp(%X) = (%slope * %X) if %X < 0 else %X
  CheckIfCustomScalarOpIsSupported<ONNXPReluOp>(elementType);
  Value operand = scalarOperands[0];
  Value slope = scalarOperands[1];
  MultiDialectBuilder<MathBuilder> create(rewriter, loc);
  Value zero = create.math.constant(elementType, 0);
  Value lessThanZero = create.math.slt(operand, zero);
  return create.math.select(
      lessThanZero, create.math.mul(slope, operand), operand);
}

//===----------------------------------------------------------------------===//
// Scalar unary ops for lowering ONNXSeluOp
//===----------------------------------------------------------------------===//
template <>
struct ScalarOp<ONNXSeluOp> {
  using FOp = CustomScalarOp;
  using IOp = NotSuportedScalarOp;
};

template <>
double analyzeSimdFor<ONNXSeluOp>(
    Type t, Operation *op, int64_t &von, int64_t &son) {
  return simdAnalysis(
      {GenericOps::CompareGop, GenericOps::SelectGop, GenericOps::MulGop,
          GenericOps::ArithmeticGop, GenericOps::ExpGop},
      {1, 1, 2, 1, 1}, t, von, son);
}

template <>
Value emitScalarOpFor<ONNXSeluOp>(ConversionPatternRewriter &rewriter,
    Location loc, Operation *op, Type elementType,
    ArrayRef<Value> scalarOperands) {
  // ONNXSeluOp(%X) = SelectOp(CmpFOp(OGT, %X, ConstantOp 0),
  //                           MulFOp(gamma, %X),
  //                           MulFOp(gamma,
  //                                  SubFOp(MulFOp(alpha, ExpOp(%X)),
  //                                         alpha)))
  CheckIfCustomScalarOpIsSupported<ONNXSeluOp>(elementType);
  Value operand = scalarOperands[0];
  double alphaLit = dyn_cast<ONNXSeluOp>(op).getAlpha().convertToFloat();
  double gammaLit = dyn_cast<ONNXSeluOp>(op).getGamma().convertToFloat();
  MultiDialectBuilder<MathBuilder> create(rewriter, loc);
  Value zero = create.math.constant(elementType, 0);
  Value alpha = create.math.constant(elementType, alphaLit);
  Value gamma = create.math.constant(elementType, gammaLit);
  Value exp = create.math.exp(operand);
  Value greaterThanZero = create.math.sgt(operand, zero);
  Value select = create.math.select(greaterThanZero, operand,
      create.math.sub(create.math.mul(alpha, exp), alpha));
  return create.math.mul(gamma, select);
}

//===----------------------------------------------------------------------===//
// Scalar unary ops for lowering ONNXReciprocalOp
//===----------------------------------------------------------------------===//
template <>
struct ScalarOp<ONNXReciprocalOp> {
  using FOp = CustomScalarOp;
  using IOp = NotSuportedScalarOp;
};

template <>
double analyzeSimdFor<ONNXReciprocalOp>(
    Type t, Operation *op, int64_t &von, int64_t &son) {
  return simdAnalysis({GenericOps::DivGop}, {1}, t, von, son);
}

template <>
Value emitScalarOpFor<ONNXReciprocalOp>(ConversionPatternRewriter &rewriter,
    Location loc, Operation *op, Type elementType,
    ArrayRef<Value> scalarOperands) {
  // ONNXReciprocalOp(%X) = DivFOp(ConstantOp 1, %X)
  CheckIfCustomScalarOpIsSupported<ONNXReciprocalOp>(elementType);
  Value operand = scalarOperands[0];
  MultiDialectBuilder<MathBuilder> create(rewriter, loc);
  Value one = create.math.constant(elementType, 1);
  return create.math.div(one, operand);
}

//===----------------------------------------------------------------------===//
// Scalar unary ops for lowering ONNXSoftplusOp
//===----------------------------------------------------------------------===//
template <>
struct ScalarOp<ONNXSoftplusOp> {
  using FOp = CustomScalarOp;
  using IOp = NotSuportedScalarOp;
};

template <>
double analyzeSimdFor<ONNXSoftplusOp>(
    Type t, Operation *op, int64_t &von, int64_t &son) {
  return simdAnalysis(
      {GenericOps::ExpGop, GenericOps::ArithmeticGop, GenericOps::LogGop},
      {1, 1, 1}, t, von, son);
}

template <>
Value emitScalarOpFor<ONNXSoftplusOp>(ConversionPatternRewriter &rewriter,
    Location loc, Operation *op, Type elementType,
    ArrayRef<Value> scalarOperands) {
  // ONNXSoftplusOp(%X) = LoGop(AddFOp(ExpOp(%X), ConstantOp 1))
  CheckIfCustomScalarOpIsSupported<ONNXSoftplusOp>(elementType);
  Value operand = scalarOperands[0];
  MultiDialectBuilder<MathBuilder> create(rewriter, loc);
  Value exp = create.math.exp(operand);
  Value one = create.math.constant(elementType, 1);
  Value add = create.math.add(exp, one);
  return create.math.log(add);
}

//===----------------------------------------------------------------------===//
// Scalar unary ops for lowering ONNXSoftsignOp
//===----------------------------------------------------------------------===//
template <>
struct ScalarOp<ONNXSoftsignOp> {
  using FOp = CustomScalarOp;
  using IOp = NotSuportedScalarOp;
};

template <>
double analyzeSimdFor<ONNXSoftsignOp>(
    Type t, Operation *op, int64_t &von, int64_t &son) {
  return simdAnalysis(
      {GenericOps::AbsGop, GenericOps::ArithmeticGop, GenericOps::DivGop},
      {1, 1, 1}, t, von, son);
}

template <>
Value emitScalarOpFor<ONNXSoftsignOp>(ConversionPatternRewriter &rewriter,
    Location loc, Operation *op, Type elementType,
    ArrayRef<Value> scalarOperands) {
  // ONNXSoftsignOp(%X) = DivFOp(ConstantOp 1, %X)
  CheckIfCustomScalarOpIsSupported<ONNXSoftsignOp>(elementType);
  Value operand = scalarOperands[0];
  MultiDialectBuilder<MathBuilder> create(rewriter, loc);
  Value abs = create.math.abs(operand);
  Value one = create.math.constant(elementType, 1);
  Value add = create.math.add(abs, one);
  return create.math.div(operand, add);
}

//===----------------------------------------------------------------------===//
// Scalar unary ops for lowering ONNXSignOp
//===----------------------------------------------------------------------===//
template <>
struct ScalarOp<ONNXSignOp> {
  using FOp = CustomScalarOp;
  using IOp = CustomScalarOp;
};

template <>
double analyzeSimdFor<ONNXSignOp>(
    Type t, Operation *op, int64_t &von, int64_t &son) {
  return simdAnalysis(
      {GenericOps::CompareGop, GenericOps::SelectGop}, {2, 2}, t, von, son);
}

template <>
Value emitScalarOpFor<ONNXSignOp>(ConversionPatternRewriter &rewriter,
    Location loc, Operation *op, Type elementType,
    ArrayRef<Value> scalarOperands) {
  CheckIfCustomScalarOpIsSupported<ONNXSignOp>(elementType);
  Value operand = scalarOperands[0];
  MultiDialectBuilder<MathBuilder> create(rewriter, loc);
  Value zero = create.math.constant(elementType, 0);
  Value one = create.math.constant(elementType, 1);
  Value minusOne = create.math.constant(elementType, -1);
  // %Y = SelectOP(CmpIOp(GT, %X, ConstantOp 0),
  //               ConstantOp 1,
  //               COnstantOp ShapedType::kDynamic)
  // ONNXSignOp(%X) = SelectOP(CmpIOp(EQ, %X, ConstantOp 0),
  //                           ConstantOp 0,
  //                           %Y)
  Value plusSelect;
  if (create.math.isUnsignedIntegerWithVector(elementType)) {
    // Unsigned integers are by definition positive.
    plusSelect = one;
  } else {
    Value plusPredicate = create.math.sgt(operand, zero);
    plusSelect = create.math.select(plusPredicate, one, minusOne);
  }
  Value zeroPredicate = create.math.eq(operand, zero);
  return create.math.select(zeroPredicate, zero, plusSelect);
}

//===----------------------------------------------------------------------===//
// Scalar unary ops for lowering ONNXErfOp
//===----------------------------------------------------------------------===//
template <>
struct ScalarOp<ONNXErfOp> {
  using FOp = math::ErfOp;
  using IOp = NotSuportedScalarOp;
};

template <>
double analyzeSimdFor<ONNXErfOp>(
    Type t, Operation *op, int64_t &von, int64_t &son) {
  return simdAnalysis({GenericOps::ErfGop}, {1}, t, von, son);
}

//===----------------------------------------------------------------------===//
// Scalar unary ops for lowering ONNXMaxOp
//===----------------------------------------------------------------------===//
template <>
struct ScalarOp<ONNXMaxOp> {
  using FOp = CustomScalarOp;
  using IOp = CustomScalarOp;
};

template <>
double analyzeSimdFor<ONNXMaxOp>(
    Type t, Operation *op, int64_t &von, int64_t &son) {
  return simdAnalysis(
      {GenericOps::CompareGop, GenericOps::SelectGop}, {1, 1}, t, von, son);
}

template <>
Value emitScalarOpFor<ONNXMaxOp>(ConversionPatternRewriter &rewriter,
    Location loc, Operation *op, Type elementType,
    ArrayRef<Value> scalarOperands) {
  // ONNXMaxOp(%X, %Y) = SelectOp(CmpFOp(OGT, %X, %Y),
  //                              %X,
  //                              %Y)
  CheckIfCustomScalarOpIsSupported<ONNXMaxOp>(elementType);
  Value lhs = scalarOperands[0];
  Value rhs = scalarOperands[1];
  MultiDialectBuilder<MathBuilder> create(rewriter, loc);
  // could return create.math.max(lhs, rhs);
  Value cond = create.math.gt(lhs, rhs);
  return create.math.select(cond, lhs, rhs);
}

//===----------------------------------------------------------------------===//
// Scalar unary ops for lowering ONNXMinOp
//===----------------------------------------------------------------------===//
template <>
struct ScalarOp<ONNXMinOp> {
  using FOp = CustomScalarOp;
  using IOp = CustomScalarOp;
};

template <>
double analyzeSimdFor<ONNXMinOp>(
    Type t, Operation *op, int64_t &von, int64_t &son) {
  return simdAnalysis(
      {GenericOps::CompareGop, GenericOps::SelectGop}, {1, 1}, t, von, son);
}

template <>
Value emitScalarOpFor<ONNXMinOp>(ConversionPatternRewriter &rewriter,
    Location loc, Operation *op, Type elementType,
    ArrayRef<Value> scalarOperands) {
  // ONNXMinOp(%X, %Y) = SelectOp(CmpFOp(OLT, %X, %Y),
  //                              %X,
  //                              %Y)
  CheckIfCustomScalarOpIsSupported<ONNXMinOp>(elementType);
  Value lhs = scalarOperands[0];
  Value rhs = scalarOperands[1];
  MultiDialectBuilder<MathBuilder> create(rewriter, loc);
  // could return create.math.min(lhs, rhs);
  Value cond = create.math.lt(lhs, rhs);
  return create.math.select(cond, lhs, rhs);
}

//===----------------------------------------------------------------------===//
// Scalar unary ops for lowering ONNXNegOp
//===----------------------------------------------------------------------===//
template <>
struct ScalarOp<ONNXNegOp> {
  using FOp = CustomScalarOp;
  using IOp = CustomScalarOp;
};

template <>
double analyzeSimdFor<ONNXNegOp>(
    Type t, Operation *op, int64_t &von, int64_t &son) {
  return simdAnalysis({GenericOps::ArithmeticGop}, {1}, t, von, son);
}

template <>
Value emitScalarOpFor<ONNXNegOp>(ConversionPatternRewriter &rewriter,
    Location loc, Operation *op, Type elementType,
    ArrayRef<Value> scalarOperands) {
  CheckIfCustomScalarOpIsSupported<ONNXNegOp>(elementType);
  Value operand = scalarOperands[0];
  MultiDialectBuilder<MathBuilder> create(rewriter, loc);
  return create.math.neg(operand);
}

//===----------------------------------------------------------------------===//
// Scalar binary ops for lowering ONNXLessOp
//===----------------------------------------------------------------------===//
template <>
struct ScalarOp<ONNXLessOp> {
  using FOp = CustomScalarOp;
  using IOp = CustomScalarOp;
};

template <>
Value emitScalarOpFor<ONNXLessOp>(ConversionPatternRewriter &rewriter,
    Location loc, Operation *op, Type elementType,
    ArrayRef<Value> scalarOperands) {
  CheckIfCustomScalarOpIsSupported<ONNXLessOp>(elementType);
  Value lhs = scalarOperands[0];
  Value rhs = scalarOperands[1];
  MultiDialectBuilder<MathBuilder> create(rewriter, loc);
  return create.math.lt(lhs, rhs);
}

//===----------------------------------------------------------------------===//
// Scalar binary ops for lowering ONNXLessOrEqualOp
//===----------------------------------------------------------------------===//
template <>
struct ScalarOp<ONNXLessOrEqualOp> {
  using FOp = CustomScalarOp;
  using IOp = CustomScalarOp;
};

template <>
Value emitScalarOpFor<ONNXLessOrEqualOp>(ConversionPatternRewriter &rewriter,
    Location loc, Operation *op, Type elementType,
    ArrayRef<Value> scalarOperands) {
  CheckIfCustomScalarOpIsSupported<ONNXLessOrEqualOp>(elementType);
  Value lhs = scalarOperands[0];
  Value rhs = scalarOperands[1];
  MultiDialectBuilder<MathBuilder> create(rewriter, loc);
  return create.math.le(lhs, rhs);
}

//===----------------------------------------------------------------------===//
// Scalar binary ops for lowering ONNXGreaterOp
//===----------------------------------------------------------------------===//
template <>
struct ScalarOp<ONNXGreaterOp> {
  using FOp = CustomScalarOp;
  using IOp = CustomScalarOp;
};

template <>
Value emitScalarOpFor<ONNXGreaterOp>(ConversionPatternRewriter &rewriter,
    Location loc, Operation *op, Type elementType,
    ArrayRef<Value> scalarOperands) {
  CheckIfCustomScalarOpIsSupported<ONNXGreaterOp>(elementType);
  Value lhs = scalarOperands[0];
  Value rhs = scalarOperands[1];
  MultiDialectBuilder<MathBuilder> create(rewriter, loc);
  return create.math.gt(lhs, rhs);
}

//===----------------------------------------------------------------------===//
// Scalar binary ops for lowering ONNXGreaterOrEqualOp
//===----------------------------------------------------------------------===//
template <>
struct ScalarOp<ONNXGreaterOrEqualOp> {
  using FOp = CustomScalarOp;
  using IOp = CustomScalarOp;
};

template <>
Value emitScalarOpFor<ONNXGreaterOrEqualOp>(ConversionPatternRewriter &rewriter,
    Location loc, Operation *op, Type elementType,
    ArrayRef<Value> scalarOperands) {
  CheckIfCustomScalarOpIsSupported<ONNXGreaterOrEqualOp>(elementType);
  Value lhs = scalarOperands[0];
  Value rhs = scalarOperands[1];
  MultiDialectBuilder<MathBuilder> create(rewriter, loc);
  return create.math.ge(lhs, rhs);
}

//===----------------------------------------------------------------------===//
// Scalar binary ops for lowering ONNXEqualOp
//===----------------------------------------------------------------------===//
template <>
struct ScalarOp<ONNXEqualOp> {
  using FOp = CustomScalarOp;
  using IOp = CustomScalarOp;
};

template <>
Value emitScalarOpFor<ONNXEqualOp>(ConversionPatternRewriter &rewriter,
    Location loc, Operation *op, Type elementType,
    ArrayRef<Value> scalarOperands) {

  CheckIfCustomScalarOpIsSupported<ONNXEqualOp>(elementType);
  Value results;
  Value lhs = scalarOperands[0];
  Value rhs = scalarOperands[1];
  MultiDialectBuilder<KrnlBuilder, MathBuilder> create(rewriter, loc);
  Type inputElemType = getElementType(lhs.getType());

  // If the two input values are a string then we want to use the krnlstrncmp.
  // However, if the input values are a float or an int we can simply use the
  // equal function.
  if (inputElemType.isa<krnl::StringType>()) {
    Value strlenRes = create.krnl.strlen(lhs);
    Value strncmpRes = create.krnl.strncmp(lhs, rhs, strlenRes);
    // Confirm the strncmp is indeed valid. strncmp returns a value of 0 if the
    // strings are equal. So we need to verify the returned results is equal to
    // 0.
    Value zeroVal = create.math.constant(strncmpRes.getType(), 0);
    results = create.math.eq(strncmpRes, zeroVal);
  } else {
    results = create.math.eq(lhs, rhs);
  }
  return results;
}

//===----------------------------------------------------------------------===//
// Scalar unary ops for lowering ONNXNotOp
//===----------------------------------------------------------------------===//
template <>
struct ScalarOp<ONNXNotOp> {
  using FOp = CustomScalarOp;
  using IOp = CustomScalarOp;
};

template <>
Value emitScalarOpFor<ONNXNotOp>(ConversionPatternRewriter &rewriter,
    Location loc, Operation *op, Type elementType,
    ArrayRef<Value> scalarOperands) {
  CheckIfCustomScalarOpIsSupported<ONNXNotOp>(elementType);
  Value val = scalarOperands[0];
  MultiDialectBuilder<MathBuilder> create(rewriter, loc);
  Value one = create.math.constant(elementType, 1);
  return create.math.xori(val, one);
}

//===----------------------------------------------------------------------===//
// Scalar binary ops for lowering ONNXModOp
//===----------------------------------------------------------------------===//
template <>
struct ScalarOp<ONNXModOp> {
  using FOp = CustomScalarOp;
  using IOp = CustomScalarOp;
};

template <>
double analyzeSimdFor<ONNXModOp>(
    Type t, Operation *op, int64_t &von, int64_t &son) {
  return simdAnalysis(
      {GenericOps::RemGop, GenericOps::CopySignGop}, {1, 1}, t, von, son);
}

template <>
Value emitScalarOpFor<ONNXModOp>(ConversionPatternRewriter &rewriter,
    Location loc, Operation *op, Type elementType,
    ArrayRef<Value> scalarOperands) {
  CheckIfCustomScalarOpIsSupported<ONNXModOp>(elementType);
  Value dividend = scalarOperands[0];
  Value divisor = scalarOperands[1];
  MultiDialectBuilder<MathBuilder> create(rewriter, loc);

  // TODO: here we assume fmod=1, what should if that is not the case?
  if (create.math.isFloatWithVector(elementType)) {
    // fmod is always 1. Behavior is like numpy.fmod.
    // The sign of the remainder is the same as the dividend.
    Value rem = create.math.rem(dividend, divisor);
#if 0
    // It seems that the copySign is not needed, from the underlying math and
    // backend test. Leave off for now as it would otherwise fail some lit
    // tests.
    return rem;
#else
    return create.math.copySign(rem, dividend);
#endif
  }
  if (create.math.isIntegerWithVector(elementType)) {
    // TODO: implement
    llvm_unreachable("not support integers at this moment since MLIR integers "
                     "are signless.");
  }
  llvm_unreachable("unsupported element type");
}

//===----------------------------------------------------------------------===//
// Scalar unary ops for lowering ONNXMeanOp
//===----------------------------------------------------------------------===//
template <>
struct ScalarOp<ONNXMeanOp> {
  using FOp = arith::AddFOp;
  using IOp = arith::AddIOp;
};

template <>
double analyzeSimdFor<ONNXMeanOp>(
    Type t, Operation *op, int64_t &von, int64_t &son) {
  return simdAnalysis(
      {GenericOps::ArithmeticGop, GenericOps::DivGop}, {1, 1}, t, von, son);
}

template <>
Value emitPostProcessingFor<ONNXMeanOp>(ConversionPatternRewriter &rewriter,
    Location loc, Operation *op, Type elementType, Value scalarResult) {
  MultiDialectBuilder<MathBuilder> create(rewriter, loc);
  Value n = create.math.constant(elementType, op->getNumOperands());
  // Input and output type are floating point, so it is safe to use DivFOp.
  return create.math.div(scalarResult, n);
}

//===----------------------------------------------------------------------===//
// Scalar unary ops for lowering ONNXRoundOp
//===----------------------------------------------------------------------===//
template <>
struct ScalarOp<ONNXRoundOp> {
  using FOp = CustomScalarOp;
  using IOp = NotSuportedScalarOp;
};

template <>
double analyzeSimdFor<ONNXRoundOp>(
    Type t, Operation *op, int64_t &von, int64_t &son) {
  return simdAnalysis(
      {GenericOps::ArithmeticGop, GenericOps::MulGop, GenericOps::CompareGop,
          GenericOps::SelectGop, GenericOps::FloorGop},
      {4, 2, 3, 3, 2}, t, von, son);
}

template <>
Value emitScalarOpFor<ONNXRoundOp>(ConversionPatternRewriter &rewriter,
    Location loc, Operation *op, Type elementType,
    ArrayRef<Value> scalarOperands) {
  Value x = scalarOperands[0];
  MultiDialectBuilder<MathBuilder> create(rewriter, loc);
  CheckIfCustomScalarOpIsSupported<ONNXRoundOp>(elementType);
  // Use numpy algorithm for rint as follows.
  // ```
  // double y, r;
  // y = npy_floor(x);
  // r = x - y;
  //
  // if (r > 0.5) {
  //     y += 1.0;
  // }
  //
  // /* Round to nearest even */
  // if (r == 0.5) {
  //     r = y - 2.0*npy_floor(0.5*y);
  //     if (r == 1.0) {
  //         y += 1.0;
  //     }
  // }
  // return y;
  // ```
  Value one = create.math.constant(elementType, 1.0);
  Value two = create.math.constant(elementType, 2.0);
  Value half = create.math.constant(elementType, 0.5);
  Value y = create.math.floor(x);
  Value r = create.math.sub(x, y);
  // r > 0.5
  Value rGreaterThanHalf = create.math.sgt(r, half);
  Value y1 = create.math.select(rGreaterThanHalf, create.math.add(y, one), y);
  // r == 0.5: round to nearest even.
  Value y2 = create.math.mul(half, y);
  y2 = create.math.floor(y2);
  y2 = create.math.mul(y2, two);
  Value rr = create.math.sub(y, y2);
  Value rrEqualOne = create.math.eq(rr, one);
  y2 = create.math.select(rrEqualOne, create.math.add(y, one), y);

  Value rEqualHalf = create.math.eq(r, half);
  return create.math.select(rEqualHalf, y2, y1);
}

//===----------------------------------------------------------------------===//
// Scalar unary ops for lowering ONNXClipOp
//===----------------------------------------------------------------------===//
template <>
struct ScalarOp<ONNXClipOp> {
  using FOp = CustomScalarOp;
  using IOp = CustomScalarOp;
};

template <>
double analyzeSimdFor<ONNXClipOp>(
    Type t, Operation *op, int64_t &von, int64_t &son) {
  return simdAnalysis(
      {GenericOps::CompareGop, GenericOps::SelectGop}, {2, 2}, t, von, son);
}

template <>
Value emitScalarOpFor<ONNXClipOp>(ConversionPatternRewriter &rewriter,
    Location loc, Operation *op, Type elementType,
    ArrayRef<Value> scalarOperands) {
  MultiDialectBuilder<KrnlBuilder, MathBuilder> create(rewriter, loc);
  Value res = scalarOperands[0];
  Value min = scalarOperands[1];
  Value max = scalarOperands[2];
  if (!isNoneValue(min)) {
    Value lessThanMin = create.math.slt(res, min); // (input[i,j,k]<min)
    res = create.math.select(lessThanMin, min, res);
  }
  if (!isNoneValue(max)) {
    Value lessThanMax = create.math.slt(res, max); // (input[i,j,k]>max)
    res = create.math.select(lessThanMax, res, max);
  }
  return res;
}

//===----------------------------------------------------------------------===//
// Scalar unary ops for lowering ONNXDequantizeLinearOp
//===----------------------------------------------------------------------===//
template <>
struct ScalarOp<ONNXDequantizeLinearOp> {
  using FOp = NotSuportedScalarOp;
  using IOp = CustomScalarOp;
};

template <>
double analyzeSimdFor<ONNXDequantizeLinearOp>(
    Type t, Operation *op, int64_t &von, int64_t &son) {
  // Right now, MLIR vector:splat does not support unsigned int types.
  // Thus we must disable SIMD here for now.
  return noSimd(von, son);
  // return simdAnalysis({GenericOps::ArithmeticGop, GenericOps::MulGop,
  //                        GenericOps::ConversionGop},
  //    {1, 1, 2}, t, von, son);
}

template <>
Value emitScalarOpFor<ONNXDequantizeLinearOp>(
    ConversionPatternRewriter &rewriter, Location loc, Operation *op,
    Type elementType, ArrayRef<Value> scalarOperands) {
  MultiDialectBuilder<MathBuilder, KrnlBuilder> create(rewriter, loc);
  // Dequantization formulas: y = (x - x_zero_point) * x_scale
  // x and x_zero_point can be of type i8, ui8, int32.
  // y is of type f32.
  Value XInt = scalarOperands[0];
  Value scaleFloat = scalarOperands[1];
  Value zeroPointInt = scalarOperands[2];

  Value zeroPointFloat = create.math.cast(elementType, zeroPointInt);
  Value xFloat = create.math.cast(elementType, XInt);
  Value sub = create.math.sub(xFloat, zeroPointFloat);
  Value res = create.math.mul(sub, scaleFloat);
  return res;
}

//===----------------------------------------------------------------------===//
// SIMD code gen for kernels where data can be fully flattened.
//===----------------------------------------------------------------------===//

using MDBuilder = MultiDialectBuilder<IndexExprBuilderForKrnl, KrnlBuilder,
    MemRefBuilder, VectorBuilder>;

// Return unrolled vector length; no simd -> return 0;
// collapsedLiteralSize is ignored when we can collapse every loop iterations as
// we then rely on padding of the allocated memory to enable arbitrary output
// array simdization. When partial simd is requested, then we must ensure that
// the collapsed loop cumulative static size is a multiple of the VL.
template <typename ShapeHelperType, typename ElementwiseOp>
int64_t canBeVectorized(ShapeHelperType &shapeHelper, MDBuilder &create,
    Operation *op, MemRefType memRefType, int64_t collapsedInnermostLoops,
    int64_t &estimatedSimdLoopTripCount) {
  estimatedSimdLoopTripCount = 0; // Initially assume no SIMD.
  int64_t simdUnroll;
  int64_t uVL = 0;
  // SIMD is enabled for this operation, test if profitable.
  Type elementType = memRefType.getElementType();
  int64_t vectorizedOpNum, scalarOpNum;
  double avgSimdWidth = analyzeSimdFor<ElementwiseOp>(
      elementType, op, vectorizedOpNum, scalarOpNum);
  if (avgSimdWidth < 1.5) {
    LLVM_DEBUG(llvm::dbgs() << "  simd disabled: avg simd width  "
                            << avgSimdWidth << " too small\n");
    return 0;
  }
  // Determine empirical unroll factor.
  VectorMachineSupport *vms =
      VectorMachineSupport::getGlobalVectorMachineSupport();

  int64_t vrNum = vms->VectorRegisterNum();
  if (vectorizedOpNum >= vrNum / 2)
    simdUnroll = 1; // TODO, it would appear to be beneficial to always have 2.
  else if (vectorizedOpNum >= vrNum / 4)
    simdUnroll = 4;
  else
    simdUnroll = 8;
  uVL = create.vec.SuitableUnrollFactor(vms, memRefType,
      shapeHelper.getOutputDims(), collapsedInnermostLoops, simdUnroll,
      /*canPad*/ true, estimatedSimdLoopTripCount);
  LLVM_DEBUG({
    if (uVL)
      llvm::dbgs() << "  simd enabled with vector length " << uVL << "\n";
    else
      LLVM_DEBUG(
          llvm::dbgs() << "  simd disabled, no feasible with unroll factor\n");
  });
  return uVL;
}

//===----------------------------------------------------------------------===//
// SIMD code gen for kernels where data can be partially or fully flattened.
//===----------------------------------------------------------------------===//

template <typename OP_TYPE>
static LogicalResult getPartiallyFlattenedSimdCode(
    ConversionPatternRewriter &rewriter, MDBuilder &create,
    ONNXBroadcastOpShapeHelper *shapeHelper, Operation *op,
    MemRefType outputMemRefType, ValueRange operands, int64_t alignment,
    int64_t VL, int64_t collapsedInnermostLoops, bool ruledOutBroadcast,
    bool isUnaryOp, bool enableParallel) {
  Type outputElementType = outputMemRefType.getElementType();
  unsigned numArgs = op->getNumOperands();
  LLVM_DEBUG(llvm::dbgs() << "  partial SIMD code for elementwise op "
                          << op->getName() << " flattening "
                          << collapsedInnermostLoops << " inner dims\n");

  // generate SIMD code of VL elements per vector.
  IndexExprScope allocScope(create.vec, shapeHelper->getScope());
  DimsExpr outputDims;
  getIndexExprList<SymbolIndexExpr>(shapeHelper->getOutputDims(), outputDims);

  // Alloc memory with padding for SIMD.
  // For the moment, its ok to go here; if we truly have partial flattening of
  // the simd code, then we only do it with static memref size that are
  // multiples of VL * simdUnroll, so there should be no padding anyway. This
  // will change if we do partial flattening with non-multiple of VL *
  // simdUnroll.
  Value alloc = create.mem.alignedAllocWithSimdPadding(
      outputMemRefType, outputDims, VL, alignment);
  // Create flat inputs in the last innerDinNum dims.
  llvm::SmallVector<Value, 4> flatOperands;
  for (Value oper : operands) {
    if (isNoneValue(oper) || hasOneElement(oper)) {
      // If its a none / scalar, it is not meant to be flattened.
      flatOperands.emplace_back(oper);
      continue;
    }
    DimsExpr operDims, flattenOperDims;
    create.krnlIE.getShapeAsSymbols(oper, operDims);
    Value flatOper = create.mem.reshapeToFlat(
        oper, operDims, flattenOperDims, collapsedInnermostLoops);
    flatOperands.emplace_back(flatOper);
  }

  // Create flat output.
  int64_t rank = outputDims.size() - collapsedInnermostLoops + 1;
  LLVM_DEBUG(
      llvm::dbgs() << "SIMD partial flatten with loop rank " << rank << "\n");
  int64_t flattenedDim = rank - 1;
  SmallVector<IndexExpr, 4> flattenedOutputDims;
  Value flatAlloc = create.mem.reshapeToFlat(
      alloc, outputDims, flattenedOutputDims, collapsedInnermostLoops);
  // Create loop iteration (flattened to output dim - inner dim + 1) with inner
  // one and blocked by mVL.
  ValueRange loopDef = create.krnl.defineLoops(rank);
  ValueRange blockedLoopDef = create.krnl.block(loopDef[flattenedDim], VL);
  SmallVector<Value, 4> optimizedLoopDef;
  for (int64_t r = 0; r < rank - 1; ++r) {
    optimizedLoopDef.emplace_back(loopDef[r]);
  }
  optimizedLoopDef.emplace_back(blockedLoopDef[0]);
  // Create the vector type to operate over.
  VectorType vecElementType = VectorType::get({VL}, outputElementType);
  // Iterate only over the blocks.
  SmallVector<IndexExpr, 4> lbs(rank, LiteralIndexExpr(0));
  if (enableParallel) {
    create.krnl.parallel(optimizedLoopDef[0]);
    LLVM_DEBUG(llvm::dbgs() << "[Parallel Op]: " << op->getName() << "\n");
  }
  create.krnl.iterateIE(loopDef, optimizedLoopDef, lbs, flattenedOutputDims,
      [&](KrnlBuilder &ck, ValueRange loopInd) {
        MultiDialectBuilder<KrnlBuilder, VectorBuilder> create(ck);
        SmallVector<IndexExpr, 4> outputAccessExprs;
        getIndexExprList<DimIndexExpr>(loopInd, outputAccessExprs);

        llvm::SmallVector<Value, 4> loadedVals;
        // Load all the values
        for (int64_t i = 0; i < (int64_t)flatOperands.size(); ++i) {
          Value flatOper = flatOperands[i];
          if (isNoneValue(flatOper)) {
            // None, just pass it on unmodified.
            loadedVals.emplace_back(flatOper);
            continue;
          }
          MemRefType memRefType = flatOper.getType().dyn_cast<MemRefType>();
          assert(memRefType && "expected memref");
          VectorType vecType =
              VectorType::get({VL}, memRefType.getElementType());
          if (hasOneElementInInnermostDims(flatOper, 1)) {
            // If its a scalar, do a scalar load and splat.
            llvm::SmallVector<IndexExpr, 4> scalarAccessFct;
            if (hasOneElement(flatOper)) {
              // Not flattened, with only 1 dims, just put zeros as needed.
              int64_t scalarRank =
                  flatOper.getType().dyn_cast<ShapedType>().getRank();
              for (int r = 0; r < scalarRank; ++r)
                scalarAccessFct.emplace_back(LiteralIndexExpr(0));

            } else {
              // Was flattened, with non 1 dims, use get access expr.
              LogicalResult res =
                  shapeHelper->getAccessExprs(flatOper, i, outputAccessExprs,
                      scalarAccessFct, /*flattened*/ true, ruledOutBroadcast);
              assert(succeeded(res) && "Could not compute access indices");
            }
            Value loadedVal = create.krnl.loadIE(flatOper, scalarAccessFct);
            Value splatValue = create.vec.splat(vecType, loadedVal);
            loadedVals.emplace_back(splatValue);
          } else {
            llvm::SmallVector<IndexExpr, 4> loadAccessFct;
            LogicalResult res =
                shapeHelper->getAccessExprs(flatOper, i, outputAccessExprs,
                    loadAccessFct, /*flattened*/ true, ruledOutBroadcast);
            assert(succeeded(res) && "Could not compute access indices");
            Value loadedVal =
                create.vec.loadIE(vecType, flatOper, loadAccessFct, {});
            loadedVals.emplace_back(loadedVal);
          }
        }
        Value finalResult;
        if (isUnaryOp) {
          // For unary op, we through all operands at once as the other ones are
          // scalars / none values.
          finalResult = emitScalarOpFor<OP_TYPE>(
              rewriter, create.getLoc(), op, vecElementType, loadedVals);
        } else {
          // For non-unary ops, each op is a flattened array that need to be
          // processed; process the two first ones, and then "accumulate" one
          // value at a time. Use the first operand as temporary result.
          Value accumulated = loadedVals[0];
          // Iterate over the remaining operands.
          for (unsigned i = 1; i < numArgs; ++i) {
            Value next = loadedVals[i];
            // Fold.
            accumulated = emitScalarOpFor<OP_TYPE>(rewriter, create.getLoc(),
                op, vecElementType, {accumulated, next});
          }
          // Postprocessing (dummy op if none).
          finalResult = emitPostProcessingFor<OP_TYPE>(
              rewriter, create.getLoc(), op, vecElementType, accumulated);
        }
        // Store result in the resulting array.
        create.vec.store(finalResult, flatAlloc, loopInd);
      });
  rewriter.replaceOp(op, alloc);
  return success();
}

//===----------------------------------------------------------------------===//
// Utilities for Op fusion at lowering
//===----------------------------------------------------------------------===//

// Function pointer type for the emitScalarOpFor<T> of elementwise Ops.
typedef mlir::Value (*EmitScalarFunc)(mlir::ConversionPatternRewriter &rewriter,
    mlir::Location loc, mlir::Operation *op, mlir::Type elementType,
    mlir::ArrayRef<mlir::Value> scalarOperands);

// Utility class for Op fusion.
// Start from the root op, which is being lowered as an Elementwise Op.
// Following the def-use chain from the root op, a line of fusible ops are
// identified. The fusible Ops have to be elementwise Op, and satisfy shape
// and dependence requirement.
// The scalar operations of these fusible elementwise ops are fused into the
// loop nest generated for the root Op.
// Finally the last op is replaced with the allocated memref and the other ops
// are deleted.
// ToFix: fusion for a graph structure, not just line, could be added in future.
class OpFusionHelper {
public:
  // Constructor
  OpFusionHelper(
      mlir::ConversionPatternRewriter &rewriter, mlir::Operation *rootOp)
      : rootOp(rootOp), rewriter(rewriter), fusibleOps(), fuseEmitFuctions() {}

  // Fusion should not break any control dependence
  static bool isControlFlowValidForFusion(Operation *useOp, Operation *defOp);

  // Check whether the inputs of the useOp are valid for useOp to be fused
  // with the defOp. The defOp defines one of useOp's inputs.
  static bool areInputsValidForFusion(Operation *useOp, Operation *defOp);

  // Check whether the op is fusible along the use-def chain from the defOp.
  // If true, record the op and its scalar op.
  bool checkFusibleOp(Operation *useOp, Operation *defOp,
      SmallVector<Operation *, 2> &fusibleOps,
      SmallVector<EmitScalarFunc, 2> &fuseEmitFunctions);

  // Find the fusible op chain from the root op
  void findFusibleOps();

  bool isFusibleListEmpty() { return fusibleOps.size() == 0; }

  // The final output type after fusion.
  // The element type of an elementwise op may be different from its inputs.
  // For example, comparison ops, and cast Op.
  MemRefType getOutputType(MemRefType outputType);

  Value emitFuseOps(Value producerResult, ValueRange loopInd = {});

  void replaceOrEraseONNXOps(Value alloc);

private:
  mlir::Operation *rootOp;
  mlir::ConversionPatternRewriter &rewriter;
  llvm::SmallVector<mlir::Operation *, 2> fusibleOps;
  llvm::SmallVector<EmitScalarFunc, 2> fuseEmitFuctions;
}; // End of OpFusionHelper Declaration

// Check a node with type T is fusible or not.
// If true, record the op to data structure
template <typename T>
bool enqueueFusibleOpImpl(Operation *useOp, Operation *defOp,
    SmallVector<Operation *, 2> &fusibleOps,
    SmallVector<EmitScalarFunc, 2> &fuseEmitFunctions) {
  if (isa<T>(useOp)) {
    if (OpFusionHelper::isControlFlowValidForFusion(useOp, defOp) &&
        OpFusionHelper::areInputsValidForFusion(useOp, defOp)) {
      fusibleOps.emplace_back(useOp);
      fuseEmitFunctions.emplace_back(emitScalarOpFor<T>);
      return true;
    }
  }
  return false;
}

// Variadic template to iterate all the Elementwise Ops
template <typename T = void, class... Ts>
bool enqueueFusibleOp(Operation *useOp, Operation *defOp,
    SmallVector<Operation *, 2> &fusibleOps,
    SmallVector<EmitScalarFunc, 2> &fuseEmitFunctions);

template <typename T, class... Ts>
bool enqueueFusibleOp(Operation *useOp, Operation *defOp,
    SmallVector<Operation *, 2> &fusibleOps,
    SmallVector<EmitScalarFunc, 2> &fuseEmitFunctions) {
  if (enqueueFusibleOpImpl<T>(useOp, defOp, fusibleOps, fuseEmitFunctions)) {
    return true;
  } else {
    return enqueueFusibleOp<Ts...>(useOp, defOp, fusibleOps, fuseEmitFunctions);
  }
}

template <>
bool enqueueFusibleOp(Operation *useOp, Operation *defOp,
    SmallVector<Operation *, 2> &fusibleOps,
    SmallVector<EmitScalarFunc, 2> &fuseEmitFunctions) {
  return false;
}

// Give a list of Elementwise ONNX Op for the template enqueueFusibleOp
// to iterate.
bool OpFusionHelper::checkFusibleOp(Operation *useOp, Operation *defOp,
    SmallVector<Operation *, 2> &fusibleOps,
    SmallVector<EmitScalarFunc, 2> &fuseEmitFunctions) {

  // Notice: Though ClipOp is classified as unary element op in this file,
  // ClipOp requires one required input and two optional input

  return enqueueFusibleOp<
      // Unary Op
      mlir::ONNXAbsOp, mlir::ONNXAtanOp, mlir::ONNXCastOp, mlir::ONNXCeilOp,
      mlir::ONNXCosOp, mlir::ONNXCoshOp, mlir::ONNXDequantizeLinearOp,
      mlir::ONNXEluOp, mlir::ONNXErfOp, mlir::ONNXAcosOp, mlir::ONNXAcoshOp,
      mlir::ONNXAsinOp, mlir::ONNXAsinhOp, mlir::ONNXAtanhOp, mlir::ONNXExpOp,
      mlir::ONNXFloorOp, mlir::ONNXHardSigmoidOp, mlir::ONNXIsInfOp,
      mlir::ONNXIsNaNOp, mlir::ONNXLeakyReluOp, mlir::ONNXLogOp,
      mlir::ONNXNegOp, mlir::ONNXNotOp, mlir::ONNXReciprocalOp,
      mlir::ONNXReluOp, mlir::ONNXRoundOp, mlir::ONNXSeluOp,
      mlir::ONNXSigmoidOp, mlir::ONNXSignOp, mlir::ONNXSinOp, mlir::ONNXSinhOp,
      mlir::ONNXSoftplusOp, mlir::ONNXSoftsignOp, mlir::ONNXSqrtOp,
      mlir::ONNXTanOp, mlir::ONNXTanhOp,
      // Binary Op
      mlir::ONNXEqualOp, mlir::ONNXGreaterOp, mlir::ONNXGreaterOrEqualOp,
      mlir::ONNXLessOp, mlir::ONNXLessOrEqualOp, mlir::ONNXModOp,
      mlir::ONNXPowOp,
      // Variadic Op
      mlir::ONNXAddOp, mlir::ONNXAndOp, mlir::ONNXDivOp, mlir::ONNXMaxOp,
      mlir::ONNXMeanOp, mlir::ONNXMinOp, mlir::ONNXMulOp, mlir::ONNXOrOp,
      mlir::ONNXSubOp, mlir::ONNXSumOp, mlir::ONNXXorOp>(
      useOp, defOp, fusibleOps, fuseEmitFunctions);
}

// Only operations are in the same block are allowed to fuse.
// ToFix: This requirement may be too conservative.
bool OpFusionHelper::isControlFlowValidForFusion(
    Operation *useOp, Operation *defOp) {
  if (useOp->getBlock() != defOp->getBlock())
    return false;
  return true;
}

// Check whether the inputs of the useOp are valid for useOp to be fused
// with the defOp. The defOp defines one of useOp's inputs.
// If fused, the two ops will use the same loop nests and the iteration space
// be the same. Fusion is not allowed along the d-u chain that is broadcasted
// in the useOp.
// clang-format off
// Some discussion can be found at https://github.com/onnx/onnx-mlir/issues/2199
// Example of shape valid for fusion:
// %1 = "onnx.Sqrt"(%0) : (tensor<16x24xf32>) -> tensor<16x24xf32>
// %2 = "onnx.Add"(%1, %3) : (tensor<16x24xf32>, tensor<24xf32>) -> tensor<16x24xf32>
// Example of shape not valid for fusion
// %1 = "onnx.Sqrt"(%0) : (tensor<24xf32>) -> tensor<24xf32>
// %2 = "onnx.Add"(%1, %3) : (tensor<24xf32>, tensor<16x24xf32>) -> tensor<16x24xf32>
// clang-format on

// Since the fusion will move the read of the inputs of useOp
// to the root Op, the other inputs of the useOp (not the one from the defOp)
// should be located before the root op to make the SSA correct.
// clang-format off
// Example:
// %3 = ...
// %1 = "onnx.Sqrt"(%0) : (tensor<16x24xf32>) -> tensor<16x24xf32>
// %2 = "onnx.Add"(%1, %3) : (tensor<16x24xf32>, tensor<24xf32>) -> tensor<16x24xf32>
// Example of invalid fusion without code motion:
// %1 = "onnx.Sqrt"(%0) : (tensor<16x24xf32>) -> tensor<16x24xf32>
// %3 = ...
// %2 = "onnx.Add"(%1, %3) : (tensor<16x24xf32>, tensor<24xf32>) -> tensor<16x24xf32>
// clang-format on
// In this implementation, no data dependence analysis and
// code motion for fusion is implemented yet. The only other inputs allowed are
// block argument and constant to guarantee they are before the root op. It is
// assumed the canonicalization has hoisted all constant to the beginning of the
// function by fold function.
bool OpFusionHelper::areInputsValidForFusion(
    Operation *useOp, Operation *defOp) {
  // Elementwise unary operation is always fusible
  if (useOp->getOperands().size() == 1)
    return true;

  // To fuse Elementwise op with more one operands with the producer,
  // the shape of the output the user Op has to have the same size
  // output as that of the producer Op. Here dimension expansion with size
  // 1 is allowed. Refer to hasNoBroadcast() definition.
  // ToFix: This PR simply check static shape and does not use symbolic
  // shape analysis and BroadcastShapeHelper
  // Some discussion can be found at
  // https://github.com/onnx/onnx-mlir/issues/2199

  if (!hasStaticShape(defOp->getResults()[0].getType()))
    return false;

  ArrayRef<int64_t> defShape = getShape(defOp->getResults()[0].getType());
  ArrayRef<int64_t> useShape = getShape(useOp->getResults()[0].getType());
  if (defShape != useShape) {
    return false;
  }

  for (size_t i = 0; i < useOp->getOperands().size(); i++) {
    // Only input from block argument and constant is allowed,
    // if the input does not come from the defining Op
    if (!isa<BlockArgument>(useOp->getOperand(i))) {
      Operation *input = useOp->getOperand(i).getDefiningOp();
      if (input == defOp)
        continue;
      if (!isa<ONNXConstantOp>(useOp->getOperand(i).getDefiningOp())) {
        return false;
      }
    }

    // ToFix: This restriction can be relaxed if ShapeHelper utility is used
    // to generate load in future.
    if (!hasStaticShape(useOp->getOperand(i).getType()))
      return false;
    ArrayRef<int64_t> inputShape = getShape(useOp->getOperand(i).getType());
    if (inputShape != defShape)
      return false;
  }

  return true;
}

// The seach for fusible ops starts from the rootOp, an elementwise operation.
// A successor op (user) is fusible if it is the only user, it is in the
// fusible elementwise op list, and its inputs are valid for fusion.
void OpFusionHelper::findFusibleOps() {
  Operation *defOp = rootOp;
  while (defOp->hasOneUse()) {
    // the possible ONNX Ops.
    Operation *useOp = *defOp->getUsers().begin();
    if (!checkFusibleOp(useOp, defOp, fusibleOps, fuseEmitFuctions))
      break;

    // Current useOp becomes the defOp for the next Op
    defOp = useOp;
  }

  LLVM_DEBUG({
    llvm::dbgs() << "op fusion: fusible ops " << fusibleOps.size() << "\n";
    rootOp->dump();
    llvm::dbgs() << "begin fusible op list\n";
    for (auto op : fusibleOps)
      op->dump();
    llvm::dbgs() << "end fusible op list\n";
  });
}

// After fusion, the only store is for the last Op.
// Therefore, the allocation should be the output of the last Op
MemRefType OpFusionHelper::getOutputType(MemRefType outputType) {
  if (!isFusibleListEmpty()) {
    Operation *lastOp = fusibleOps[fusibleOps.size() - 1];
    return MemRefType::get(outputType.getShape(),
        getElementType(lastOp->getResults()[0].getType()));
  }
  return outputType;
}

// Emit fusion Ops
Value OpFusionHelper::emitFuseOps(Value defOpResult, ValueRange loopInd) {
  if (isFusibleListEmpty())
    return defOpResult;

  // Handle the fused Ops
  Operation *defOp = rootOp;
  for (size_t i = 0; i < fusibleOps.size(); i++) {
    Operation *useOp = fusibleOps[i];
    auto emitScalar = fuseEmitFuctions[i];
    // ToFix: use the ONNX location(ONNXLoc) of each Op.
    // The current obstacle is that no easy way to know the type of Op,
    // which is needed by ONNXLoc<T>(op).
    Location loc = useOp->getLoc();
    MDBuilder create(rewriter, loc);
    Type currentElementType = getElementType(useOp->getResults()[0].getType());

    // Prepare Values for EmitScalarOpFor<T>
    SmallVector<Value, 2> inputValues;
    // ToFix: expect to use new utility for this purpose
    // There is an issue to fix: cannot getRemappedValue for the Value that is
    // currently handling: the defOp.
    // Otherwise, runtime error: "null operand found" caused by
    // just calling the function without using the result!
#if 0
    SmallVector<Value, 4> useOperands;
    for (auto oper : useOp->getOperands()) {
      if (oper.getDefiningOp() != defOp)
        useOperands.emplace_back(rewriter.getRemappedValue(oper));
    }
    LogicalResult res =
        rewriter.getRemappedValues(useOp->getOperands(), useOperands);
    assert(succeeded(res) && "Could not remap value for rewriter");
    ONNXBroadcastOpShapeHelper shapeHelper(
        useOp, useOperands, &create.krnlIE, nullptr, false);
#endif
    for (size_t i = 0; i < useOp->getOperands().size(); i++) {
      Value inputValue = useOp->getOperand(i);
      Operation *inputOp = inputValue.getDefiningOp();
      if (inputOp == defOp) {
        inputValues.emplace_back(defOpResult);
      } else {
        // ToFix: expect to use new utility to handle any broadcast cases
#if 0
        IndexExprScope innerScope(create.krnl, shapeHelper.getScope());
        SmallVector<IndexExpr, 4> outputAccessExprs;
        getIndexExprList<DimIndexExpr>(loopInd, outputAccessExprs);
        SmallVector<IndexExpr, 4> loadAccessExprs;
        LogicalResult res = shapeHelper.getAccessExprs(
            inputValue, i, outputAccessExprs, loadAccessExprs, true);
        assert(succeeded(res) && "Could not compute access indices");
        Value load = create.krnl.loadIE(useOperands[i], loadAccessExprs);
#endif
        // The shape is guaranteed to be the same.
        Value load =
            create.krnl.load(rewriter.getRemappedValue(inputValue), loopInd);
        inputValues.emplace_back(load);
      }
    }
    defOpResult =
        emitScalar(rewriter, loc, useOp, currentElementType, inputValues);
    defOp = useOp;
  }
  return defOpResult;
}

// Replace the last Op with allocated memref and erase the other Ops.
// When the fusible list is empty, the starting Op is the last.
void OpFusionHelper::replaceOrEraseONNXOps(Value alloc) {
  if (isFusibleListEmpty()) {
    rewriter.replaceOp(rootOp, alloc);
    return;
  }

  Operation *previous = rootOp;
  for (Operation *fusedOp : fusibleOps) {
    rewriter.eraseOp(previous);
    previous = fusedOp;
  }
  rewriter.replaceOp(previous, alloc);
}

//===----------------------------------------------------------------------===//
// End of Op Fusion Support
//===----------------------------------------------------------------------===//

//===----------------------------------------------------------------------===//
// Element-wise unary ops lowering to Krnl dialect.
//===----------------------------------------------------------------------===//

template <typename ElementwiseUnaryOp>
struct ONNXElementwiseUnaryOpLowering
    : public OpConversionPattern<ElementwiseUnaryOp> {
  using OpAdaptor = typename ElementwiseUnaryOp::Adaptor;
  DimAnalysis *dimAnalysis;
  bool enableSIMD = false;
  bool enableParallel = false;

  ONNXElementwiseUnaryOpLowering(TypeConverter &typeConverter, MLIRContext *ctx,
      DimAnalysis *dimAnalysis, bool enableSIMD, bool enableParallel)
      : OpConversionPattern<ElementwiseUnaryOp>(typeConverter, ctx),
        dimAnalysis(dimAnalysis), enableSIMD(enableSIMD),
        enableParallel(enableParallel) {}

  LogicalResult matchAndRewrite(ElementwiseUnaryOp elmsOp, OpAdaptor adaptor,
      ConversionPatternRewriter &rewriter) const final {
    Operation *op = elmsOp.getOperation();
    ValueRange operands = adaptor.getOperands();

    Location loc = ONNXLoc<ElementwiseUnaryOp>(op);
    Value X = operands[0];

    // If type is scalar or vector, there is no need to allocate a buffer.
    // Just call scalar computation and return the result. This is efficient
    // when elementwise ops are used as activations for ops like LSTM/GRU/RNN.
    if (!X.getType().isa<TensorType>() && !X.getType().isa<MemRefType>()) {
      SmallVector<Value> args;
      args.emplace_back(X);
      // Load the remaining (scalar) values.
      for (uint64_t i = 1; i < operands.size(); i++) {
        if (isNoneValue(operands[i])) {
          args.emplace_back(operands[i]);
          continue;
        }
        assert(!operands[i].getType().isa<TensorType>() &&
               !operands[i].getType().isa<MemRefType>() &&
               "unary expected scalar additional values");
        args.emplace_back(operands[i]);
      }
      Value res = emitScalarOpFor<ElementwiseUnaryOp>(
          rewriter, loc, op, X.getType(), args);
      rewriter.replaceOp(op, res);
      return success();
    }

    // Convert the output type to MemRefType.
    Type outputTensorType = elmsOp.getResult().getType();
    Type convertedType = this->typeConverter->convertType(outputTensorType);
    int64_t alignment =
        KrnlTypeConverter::getDefaultAllocAlignment(outputTensorType);
    assert(convertedType && convertedType.isa<MemRefType>() &&
           "Failed to convert type to MemRefType");
    MemRefType outputMemRefType = convertedType.cast<MemRefType>();
    int64_t outputRank = outputMemRefType.getRank();
    Type elementType = outputMemRefType.getElementType();

    // Shape helper.
    MDBuilder create(rewriter, loc);
    ONNXUnaryOpShapeHelper shapeHelper(op, operands, &create.krnlIE);
    shapeHelper.computeShapeAndAssertOnFailure();
    LLVM_DEBUG({
      llvm::dbgs() << "Look at unary elementwise op: " << op->getName() << "\n";
      op->dump();
    });
    bool isScalar = hasAllScalarValues(operands);
    // SIMD is enabled for this operation, test if desired and feasible
    if (enableSIMD && !isScalar && !hasNonIdentityLayout(operands)) {
      int64_t estimatedSimdLoopTripCount;
      int64_t uVL = canBeVectorized<ONNXUnaryOpShapeHelper, ElementwiseUnaryOp>(
          shapeHelper, create, op, outputMemRefType, outputRank,
          estimatedSimdLoopTripCount);
      if (uVL > 0) {
        onnxToKrnlSimdReport(op, /*successful*/ true, uVL,
            estimatedSimdLoopTripCount, "unary fully flattened");
        return getPartiallyFlattenedSimdCode<ElementwiseUnaryOp>(rewriter,
            create, &shapeHelper, op, outputMemRefType, operands, alignment,
            uVL, /*collapsedInnermostLoop*/ outputRank,
<<<<<<< HEAD
            /*ruleOutBroadcast*/ true, /*unary*/ true);
      }
=======
            /*ruleOutBroadcast*/ true, /*unary*/ true, enableParallel);
>>>>>>> 633e763d
    }
    LLVM_DEBUG(llvm::dbgs() << "  scalar execution\n");
    onnxToKrnlSimdReport(op, /*successful*/ false, 0, 0,
        "no simd in unary because scalar/layouts");

    // Try to fuse the unary elementwise consumers
    OpFusionHelper opFusionHelper(rewriter, op);
    opFusionHelper.findFusibleOps();
    outputMemRefType = opFusionHelper.getOutputType(outputMemRefType);

    // Insert an allocation for the result of this operation.
    Value alloc = create.mem.alignedAlloc(
        outputMemRefType, shapeHelper.getOutputDims(), alignment);

    // Only create krnl.iterate if one of the operands is not scalar tensor.
    if (!isScalar) {
      ValueRange loopDef = create.krnl.defineLoops(outputRank);
      SmallVector<IndexExpr, 4> lbs(outputRank, LiteralIndexExpr(0));
      SmallVector<IndexExpr, 4> ubs;
      create.krnlIE.getShapeAsDims(X, ubs);
      if (enableParallel) {
        create.krnl.parallel(loopDef[0]);
        LLVM_DEBUG(llvm::dbgs() << "[Parallel Op]: " << op->getName() << "\n");
      }
      create.krnl.iterateIE(loopDef, loopDef, lbs, ubs,
          [&](KrnlBuilder &createKrnl, ValueRange loopInd) {
            SmallVector<Value> args;
            Value loadedVal = createKrnl.load(X, loopInd);
            args.emplace_back(loadedVal);
            // Load the remaining (scalar) values.
            for (uint64_t i = 1; i < operands.size(); i++) {
              if (isNoneValue(operands[i])) {
                args.emplace_back(operands[i]);
                continue;
              }
              assert(isScalarValue(operands[i]) &&
                     "unary expected scalar additional values");
              Value loadedVal = create.krnl.load(operands[i]);
              args.emplace_back(loadedVal);
            }
            auto loweredOpResult = emitScalarOpFor<ElementwiseUnaryOp>(
                rewriter, loc, op, elementType, args);
            loweredOpResult =
                opFusionHelper.emitFuseOps(loweredOpResult, loopInd);
            // Store result in the resulting array.
            createKrnl.store(loweredOpResult, alloc, loopInd);
          });
    } else {
      Value loadedVal = create.krnl.load(X);
      SmallVector<Value> args;
      args.emplace_back(loadedVal);
      // Load the remaining (scalar) values.
      for (uint64_t i = 1; i < operands.size(); i++) {
        if (isNoneValue(operands[i])) {
          args.emplace_back(operands[i]);
          continue;
        }
        assert(isScalarValue(operands[i]) &&
               "unary expected scalar additional values");
        Value loadedVal = create.krnl.load(operands[i]);
        args.emplace_back(loadedVal);
      }
      auto loweredOpResult = emitScalarOpFor<ElementwiseUnaryOp>(
          rewriter, loc, op, elementType, args);
      loweredOpResult = opFusionHelper.emitFuseOps(loweredOpResult);
      // Store result in the resulting array.
      create.krnl.store(loweredOpResult, alloc);
    }

    // Replace the last Op with alloc and delete the other Ops
    opFusionHelper.replaceOrEraseONNXOps(alloc);
    return success();
  }
}; // namespace onnx_mlir

//===----------------------------------------------------------------------===//
// Element-wise binary ops lowering to Krnl dialect.
// This template can be used for binary ops that return a result whose type is
// different from the input type.
//===----------------------------------------------------------------------===//

template <typename ElementwiseBinaryOp>
struct ONNXElementwiseBinaryOpLowering
    : public OpConversionPattern<ElementwiseBinaryOp> {
  using OpAdaptor = typename ElementwiseBinaryOp::Adaptor;
  DimAnalysis *dimAnalysis;
  bool enableSIMD = false;
  bool isUniBroadcasting = false;
  bool enableParallel = false;

  ONNXElementwiseBinaryOpLowering(TypeConverter &typeConverter,
      MLIRContext *ctx, DimAnalysis *dimAnalysis, bool enableSIMD,
      bool isUniBroadcasting = false, bool enableParallel = false)
      : OpConversionPattern<ElementwiseBinaryOp>(typeConverter, ctx),
        dimAnalysis(dimAnalysis), enableSIMD(enableSIMD),
        isUniBroadcasting(isUniBroadcasting), enableParallel(enableParallel) {}

  LogicalResult matchAndRewrite(ElementwiseBinaryOp elmsOp, OpAdaptor adaptor,
      ConversionPatternRewriter &rewriter) const final {
    Operation *op = elmsOp.getOperation();
    ValueRange operands = adaptor.getOperands();
    Location loc = ONNXLoc<ElementwiseBinaryOp>(op);

    // Convert the output type to MemRefType.
    Type outputTensorType = elmsOp.getResult().getType();
    Type convertedType = this->typeConverter->convertType(outputTensorType);
    int64_t alignment =
        KrnlTypeConverter::getDefaultAllocAlignment(outputTensorType);
    assert(convertedType && convertedType.isa<MemRefType>() &&
           "Failed to convert type to MemRefType");
    MemRefType outputMemRefType = convertedType.cast<MemRefType>();
    Type outputElementType = outputMemRefType.getElementType();
    uint64_t outputRank = outputMemRefType.getRank();

    // Shape helper.
    MDBuilder create(rewriter, loc);
    ONNXBroadcastOpShapeHelper shapeHelper(
        op, operands, &create.krnlIE, nullptr, isUniBroadcasting);
    shapeHelper.computeShapeAndAssertOnFailure();

    LLVM_DEBUG({
      llvm::dbgs() << "Look at binary elementwise op: " << op->getName()
                   << "\n";
      op->dump();
    });

    int64_t collapsedInnermostLoops, collapsedLiteralSize;
    IndexExpr collapsedDynamicSize;
    bool isScalar = hasAllScalarValues(operands);
    bool hasNoBroadcast = shapeHelper.hasNoBroadcast(dimAnalysis);
    bool hasManageableBroadcast =
        shapeHelper.hasManageableBroadcastForInnerDims(collapsedInnermostLoops,
            collapsedLiteralSize, collapsedDynamicSize, dimAnalysis);
    LLVM_DEBUG({
      if (hasManageableBroadcast)
        llvm::dbgs() << "  simd with manageable broadcast: inner dims "
                     << collapsedInnermostLoops << " of lit size "
                     << collapsedLiteralSize << "\n";
      else
        llvm::dbgs() << "  simd not possible, unmanageable broadcast\n";
      if (hasNoBroadcast)
        llvm::dbgs() << "  simd possible: hasNoBroadcast\n";
    });

    // SIMD is enabled for this operation, test if desired and feasible
    if (enableSIMD && !isScalar && hasManageableBroadcast &&
        !hasNonIdentityLayout(operands)) {
      int64_t estimatedSimdLoopTripCount;
      int64_t uVL =
          canBeVectorized<ONNXBroadcastOpShapeHelper, ElementwiseBinaryOp>(
              shapeHelper, create, op, outputMemRefType,
              collapsedInnermostLoops, estimatedSimdLoopTripCount);
      if (uVL > 0) {
        onnxToKrnlSimdReport(op, /*successful*/ true, uVL,
            estimatedSimdLoopTripCount, "binary with manageable broadcast");
        return getPartiallyFlattenedSimdCode<ElementwiseBinaryOp>(rewriter,
            create, &shapeHelper, op, outputMemRefType, operands, alignment,
            uVL, collapsedInnermostLoops, hasNoBroadcast,
<<<<<<< HEAD
            /*unary*/ false);
      }
      onnxToKrnlSimdReport(op, /*successful*/ false, 0,
          estimatedSimdLoopTripCount,
          "no simd in binary because no beneficial VL");
    } else {
      onnxToKrnlSimdReport(op, /*successful*/ false, 0, 0,
          "no simd in binary because no manageable broadcast/layout ");
=======
            /*unary*/ false, enableParallel);
>>>>>>> 633e763d
    }
    LLVM_DEBUG(llvm::dbgs() << "  scalar execution\n");

    // Try to fuse the unary elementwise consumers
    OpFusionHelper opFusionHelper(rewriter, op);
    opFusionHelper.findFusibleOps();
    outputMemRefType = opFusionHelper.getOutputType(outputMemRefType);

    // Insert an allocation and deallocation for the result of this operation.
    Value alloc = create.mem.alignedAlloc(
        outputMemRefType, shapeHelper.getOutputDims(), alignment);

    // Only create krnl.iterate if one of the operands is not scalar tensor.
    if (!isScalar) {
      ValueRange loopDef = create.krnl.defineLoops(outputRank);
      SmallVector<IndexExpr, 4> lbs(outputRank, LiteralIndexExpr(0));
      SmallVector<IndexExpr, 4> ubs;
      create.krnlIE.getShapeAsDims(alloc, ubs);
      // TODO adjust in the future
      if (enableParallel) {
        create.krnl.parallel(loopDef[0]);
        LLVM_DEBUG(llvm::dbgs() << "[Parallel Op]: " << op->getName() << "\n");
      }
      create.krnl.iterateIE(loopDef, loopDef, lbs, ubs,
          [&](KrnlBuilder &createKrnl, ValueRange loopInd) {
            IndexExprScope innerScope(createKrnl, shapeHelper.getScope());
            SmallVector<IndexExpr, 4> outputAccessExprs;
            getIndexExprList<DimIndexExpr>(loopInd, outputAccessExprs);

            // Load the first value.
            SmallVector<IndexExpr, 4> lhsAccessExprs;
            LogicalResult res =
                shapeHelper.getAccessExprs(operands[0], 0, outputAccessExprs,
                    lhsAccessExprs, /*flattened dims*/ false, hasNoBroadcast);
            assert(succeeded(res) && "Could not compute access indices");
            Value lhs = createKrnl.loadIE(operands[0], lhsAccessExprs);

            // Load the second value.
            SmallVector<IndexExpr, 4> rhsAccessExprs;
            res = shapeHelper.getAccessExprs(operands[1], 1, outputAccessExprs,
                rhsAccessExprs, /*flattened dims*/ false, hasNoBroadcast);
            assert(succeeded(res) && "Could not compute access indices");
            Value rhs = createKrnl.loadIE(operands[1], rhsAccessExprs);

            // Apply the element-wise function.
            Value result = emitScalarOpFor<ElementwiseBinaryOp>(
                rewriter, loc, op, outputElementType, {lhs, rhs});

            result = opFusionHelper.emitFuseOps(result, loopInd);
            // Store result in the resulting array.
            createKrnl.store(result, alloc, loopInd);
          });
    } else {
      Value lhs = create.krnl.load(operands[0]);
      Value rhs = create.krnl.load(operands[1]);

      // Apply the element-wise function.
      Value result = emitScalarOpFor<ElementwiseBinaryOp>(
          rewriter, loc, op, outputElementType, {lhs, rhs});

      result = opFusionHelper.emitFuseOps(result);
      // Store result in the resulting array.
      create.krnl.store(result, alloc);
    }

    // Replace the last Op with alloc and delete the other Ops
    opFusionHelper.replaceOrEraseONNXOps(alloc);

    return success();
  }
}; // namespace onnx_mlir

//===----------------------------------------------------------------------===//
// Element-wise variadic ops lowering to Krnl dialect.
//===----------------------------------------------------------------------===//

template <typename ElementwiseVariadicOp>
struct ONNXElementwiseVariadicOpLowering
    : public OpConversionPattern<ElementwiseVariadicOp> {
  using OpAdaptor = typename ElementwiseVariadicOp::Adaptor;
  DimAnalysis *dimAnalysis;
  bool enableSIMD = false;
  bool enableParallel = false;

  ONNXElementwiseVariadicOpLowering(TypeConverter &typeConverter,
      MLIRContext *ctx, DimAnalysis *dimAnalysis, bool enableSIMD,
      bool enableParallel)
      : OpConversionPattern<ElementwiseVariadicOp>(typeConverter, ctx),
        dimAnalysis(dimAnalysis), enableSIMD(enableSIMD),
        enableParallel(enableParallel) {}

  LogicalResult matchAndRewrite(ElementwiseVariadicOp elmsOp, OpAdaptor adaptor,
      ConversionPatternRewriter &rewriter) const final {
    Operation *op = elmsOp.getOperation();
    Location loc = ONNXLoc<ElementwiseVariadicOp>(op);
    ValueRange operands = adaptor.getOperands();
    unsigned numArgs = elmsOp.getNumOperands();

    // Convert the output type to MemRefType.
    Type outputTensorType = elmsOp.getResult().getType();
    Type convertedType = this->typeConverter->convertType(outputTensorType);
    int64_t alignment =
        KrnlTypeConverter::getDefaultAllocAlignment(outputTensorType);
    assert(convertedType && convertedType.isa<MemRefType>() &&
           "Failed to convert type to MemRefType");
    MemRefType outputMemRefType = convertedType.cast<MemRefType>();
    Type outputElementType = outputMemRefType.getElementType();
    uint64_t outputRank = outputMemRefType.getRank();

    // Shape helper.
    MDBuilder create(rewriter, loc);
    ONNXBroadcastOpShapeHelper shapeHelper(op, operands, &create.krnlIE);
    shapeHelper.computeShapeAndAssertOnFailure();
    LLVM_DEBUG({
      llvm::dbgs() << "Look at variadic elementwise op: " << op->getName()
                   << "\n";
      op->dump();
    });

    int64_t collapsedInnermostLoops, collapsedLiteralSize;
    IndexExpr collapsedDynamicSize;
    bool isScalar = hasAllScalarValues(operands);
    bool hasNoBroadcast = shapeHelper.hasNoBroadcast(dimAnalysis);
    bool hasManageableBroadcast =
        shapeHelper.hasManageableBroadcastForInnerDims(collapsedInnermostLoops,
            collapsedLiteralSize, collapsedDynamicSize, dimAnalysis);
    LLVM_DEBUG({
      if (hasManageableBroadcast)
        llvm::dbgs() << "  simd with manageable broadcast: inner dims "
                     << collapsedInnermostLoops << " of lit size "
                     << collapsedLiteralSize << "\n";
      else
        llvm::dbgs() << "  simd not possible, unmanageable broadcast\n";
      if (hasNoBroadcast)
        llvm::dbgs() << "  simd possible: hasNoBroadcast\n";
    });

    if (enableSIMD && !isScalar && hasManageableBroadcast &&
        !hasNonIdentityLayout(operands)) {
      // SIMD is enabled for this operation, test if desired and feasible
      int64_t estimatedSimdLoopTripCount;
      int64_t uVL =
          canBeVectorized<ONNXBroadcastOpShapeHelper, ElementwiseVariadicOp>(
              shapeHelper, create, op, outputMemRefType,
              collapsedInnermostLoops, estimatedSimdLoopTripCount);
      if (uVL > 0) {
        onnxToKrnlSimdReport(op, /*successful*/ true, uVL,
            estimatedSimdLoopTripCount, "variadic with manageable broadcast");
        return getPartiallyFlattenedSimdCode<ElementwiseVariadicOp>(rewriter,
            create, &shapeHelper, op, outputMemRefType, operands, alignment,
            uVL, collapsedInnermostLoops, hasNoBroadcast,
<<<<<<< HEAD
            /*unary*/ false);
      }
      onnxToKrnlSimdReport(op, /*successful*/ false, 0,
          estimatedSimdLoopTripCount,
          "no simd in variadic because no beneficial VL");
    } else {
      onnxToKrnlSimdReport(op, /*successful*/ false, 0, 0,
          "no simd in variadic because no manageable broadcast/layout ");
=======
            /*unary*/ false, enableParallel);
>>>>>>> 633e763d
    }
    LLVM_DEBUG(llvm::dbgs() << "  scalar execution\n");

    // Try to fuse the unary elementwise consumers
    OpFusionHelper opFusionHelper(rewriter, op);
    opFusionHelper.findFusibleOps();
    outputMemRefType = opFusionHelper.getOutputType(outputMemRefType);

    // Insert an allocation and deallocation for the result of this operation.
    Value alloc = create.mem.alignedAlloc(
        outputMemRefType, shapeHelper.getOutputDims(), alignment);

    // Only create krnl.iterate if one of the operands is not scalar tensor.
    if (!isScalar) {
      ValueRange loopDef = create.krnl.defineLoops(outputRank);
      SmallVector<IndexExpr, 4> lbs(outputRank, LiteralIndexExpr(0));
      SmallVector<IndexExpr, 4> ubs;
      create.krnlIE.getShapeAsDims(alloc, ubs);

      if (enableParallel) {
        create.krnl.parallel(loopDef[0]);
        LLVM_DEBUG(llvm::dbgs() << "[Parallel Op]: " << op->getName() << "\n");
      }
      create.krnl.iterateIE(loopDef, loopDef, lbs, ubs,
          [&](KrnlBuilder &createKrnl, ValueRange loopInd) {
            IndexExprScope innerScope(createKrnl, shapeHelper.getScope());
            SmallVector<IndexExpr, 4> outputAccessExprs;
            getIndexExprList<DimIndexExpr>(loopInd, outputAccessExprs);

            // Fold over operands for each of their scalar values.
            // Obtain the first operand.
            SmallVector<IndexExpr, 4> oprdAccessExprs;
            LogicalResult res =
                shapeHelper.getAccessExprs(operands[0], 0, outputAccessExprs,
                    oprdAccessExprs, /*flattened dims*/ false, hasNoBroadcast);
            assert(succeeded(res) && "Could not compute access indices");
            Value accumulated = createKrnl.loadIE(operands[0], oprdAccessExprs);

            // Iterate over the remaining operands.
            for (unsigned i = 1; i < numArgs; ++i) {
              // Obtain the next operand.
              SmallVector<IndexExpr, 4> oprdAccessExprs;
              LogicalResult res = shapeHelper.getAccessExprs(operands[i], i,
                  outputAccessExprs, oprdAccessExprs, /*flattened dims*/ false,
                  hasNoBroadcast);
              assert(succeeded(res) && "Could not compute access indices");
              Value next = createKrnl.loadIE(operands[i], oprdAccessExprs);
              // Fold.
              accumulated = emitScalarOpFor<ElementwiseVariadicOp>(
                  rewriter, loc, op, outputElementType, {accumulated, next});
            }

            Value finalResult = emitPostProcessingFor<ElementwiseVariadicOp>(
                rewriter, loc, op, outputElementType, accumulated);
            finalResult = opFusionHelper.emitFuseOps(finalResult, loopInd);
            // Store result in the resulting array.
            createKrnl.storeIE(finalResult, alloc, outputAccessExprs);
          });
    } else {
      Value accumulated = create.krnl.load(operands[0]);

      // Iterate over the remaining operands.
      for (unsigned i = 1; i < numArgs; i++) {
        // Obtain the next operand.
        Value next = create.krnl.load(operands[i]);
        // Fold.
        accumulated = emitScalarOpFor<ElementwiseVariadicOp>(
            rewriter, loc, op, outputElementType, {accumulated, next});
      }
      Value finalResult = emitPostProcessingFor<ElementwiseVariadicOp>(
          rewriter, loc, op, outputElementType, accumulated);
      finalResult = opFusionHelper.emitFuseOps(finalResult);
      // Store result in the resulting array.
      create.krnl.store(finalResult, alloc);
    }

    // Replace the last Op with alloc and delete the other Ops
    opFusionHelper.replaceOrEraseONNXOps(alloc);
    return success();
  }
}; // namespace onnx_mlir

//===----------------------------------------------------------------------===//
// where op lowering to Krnl dialect.
//===----------------------------------------------------------------------===//

struct ONNXWhereOpLowering : public ConversionPattern {
  DimAnalysis *dimAnalysis;
  bool enableSIMD = false;
  bool enableParallel = false;

  ONNXWhereOpLowering(TypeConverter &typeConverter, MLIRContext *ctx,
      DimAnalysis *dimAnalysis, bool enableSIMD, bool enableParallel)
      : ConversionPattern(
            typeConverter, ONNXWhereOp::getOperationName(), 1, ctx),
        dimAnalysis(dimAnalysis), enableSIMD(enableSIMD),
        enableParallel(enableParallel) {}

  LogicalResult matchAndRewrite(Operation *op, ArrayRef<Value> operands,
      ConversionPatternRewriter &rewriter) const final {
    Location loc = NameLoc::get(
        StringAttr::get(op->getContext(), ONNXWhereOp::getOperationName()),
        op->getLoc());

    // Convert the output type to MemRefType.
    Type convertedType = typeConverter->convertType(*op->result_type_begin());
    assert(convertedType && convertedType.isa<MemRefType>() &&
           "Failed to convert type to MemRefType");
    MemRefType outputMemRefType = convertedType.cast<MemRefType>();
    uint64_t outputRank = outputMemRefType.getRank();
    ONNXWhereOpAdaptor operandAdaptor(operands);

    // Shape helper.
    MultiDialectBuilder<IndexExprBuilderForKrnl, KrnlBuilder, MemRefBuilder>
        create(rewriter, loc);
    ONNXBroadcastOpShapeHelper shapeHelper(op, operands, &create.krnlIE);
    shapeHelper.computeShapeAndAssertOnFailure();
    bool hasNoBroadcast = shapeHelper.hasNoBroadcast(dimAnalysis);

    // Insert an allocation and deallocation for the result of this operation.
    Value alloc =
        create.mem.alignedAlloc(outputMemRefType, shapeHelper.getOutputDims());

    // Only create krnl.iterate if one of the operands is not scalar tensor.
    if (!hasAllScalarValues(operands)) {
      ValueRange loopDef = create.krnl.defineLoops(outputRank);
      SmallVector<IndexExpr, 4> lbs(outputRank, LiteralIndexExpr(0));
      SmallVector<IndexExpr, 4> ubs;
      create.krnlIE.getShapeAsDims(alloc, ubs);
      if (enableParallel) {
        create.krnl.parallel(loopDef[0]);
        LLVM_DEBUG(llvm::dbgs() << "[Parallel Op]: " << op->getName() << "\n");
      }
      create.krnl.iterateIE(loopDef, loopDef, lbs, ubs,
          [&](KrnlBuilder &createKrnl, ValueRange loopInd) {
            IndexExprScope innerScope(&rewriter, shapeHelper.getScope());
            SmallVector<IndexExpr, 4> outputAccessExprs;
            getIndexExprList<DimIndexExpr>(loopInd, outputAccessExprs);

            // Load the condition value.
            SmallVector<IndexExpr, 4> condAccessExprs;
            LogicalResult res = shapeHelper.getAccessExprs(
                operandAdaptor.getCondition(), 0, outputAccessExprs,
                condAccessExprs, /*flattened dims*/ false, hasNoBroadcast);
            assert(succeeded(res) && "Could not compute access indices");
            Value cond = createKrnl.loadIE(
                operandAdaptor.getCondition(), condAccessExprs);

            // Load the first value.
            SmallVector<IndexExpr, 4> lhsAccessExprs;
            res = shapeHelper.getAccessExprs(operandAdaptor.getX(), 1,
                outputAccessExprs, lhsAccessExprs, /*flattened dims*/ false,
                hasNoBroadcast);
            assert(succeeded(res) && "Could not compute access indices");
            Value lhs =
                createKrnl.loadIE(operandAdaptor.getX(), lhsAccessExprs);

            // Load the second value.
            SmallVector<IndexExpr, 4> rhsAccessExprs;
            res = shapeHelper.getAccessExprs(operandAdaptor.getY(), 2,
                outputAccessExprs, rhsAccessExprs, /*flattened dims*/ false,
                hasNoBroadcast);
            assert(succeeded(res) && "Could not compute access indices");
            Value rhs =
                createKrnl.loadIE(operandAdaptor.getY(), rhsAccessExprs);

            // Return lhs if cond is true else rhs.
            Value result =
                rewriter.create<arith::SelectOp>(loc, cond, lhs, rhs);

            // Store result in the resulting array.
            createKrnl.storeIE(result, alloc, outputAccessExprs);
          });
    } else {
      // Load the condition value.
      Value cond = create.krnl.load(operandAdaptor.getCondition());

      // Load the first value.
      Value lhs = create.krnl.load(operandAdaptor.getX());

      // Load the second value.
      Value rhs = create.krnl.load(operandAdaptor.getY());

      // Return lhs if cond is true else rhs.
      Value result = rewriter.create<arith::SelectOp>(loc, cond, lhs, rhs);

      // Store result in the resulting array.
      create.krnl.store(result, alloc);
    }

    rewriter.replaceOp(op, alloc);

    return success();
  }
};

void populateLoweringONNXElementwiseOpPattern(RewritePatternSet &patterns,
    TypeConverter &typeConverter, MLIRContext *ctx, DimAnalysis *dimAnalysis,
    bool enableSIMD, bool enableParallel) {
  patterns.insert<ONNXElementwiseUnaryOpLowering<mlir::ONNXAbsOp>,
      ONNXElementwiseVariadicOpLowering<mlir::ONNXAddOp>,
      ONNXElementwiseVariadicOpLowering<mlir::ONNXAndOp>,
      ONNXElementwiseUnaryOpLowering<mlir::ONNXAtanOp>,
      ONNXElementwiseBinaryOpLowering<mlir::ONNXBitwiseAndOp>,
      ONNXElementwiseBinaryOpLowering<mlir::ONNXBitwiseOrOp>,
      ONNXElementwiseBinaryOpLowering<mlir::ONNXBitwiseXorOp>,
      ONNXElementwiseUnaryOpLowering<mlir::ONNXCastOp>,
      ONNXElementwiseUnaryOpLowering<mlir::ONNXCeilOp>,
      ONNXElementwiseUnaryOpLowering<mlir::ONNXCosOp>,
      ONNXElementwiseUnaryOpLowering<mlir::ONNXCoshOp>,
      ONNXElementwiseUnaryOpLowering<mlir::ONNXDequantizeLinearOp>,
      ONNXElementwiseVariadicOpLowering<mlir::ONNXDivOp>,
      ONNXElementwiseUnaryOpLowering<mlir::ONNXEluOp>,
      ONNXElementwiseUnaryOpLowering<mlir::ONNXErfOp>,
      ONNXElementwiseUnaryOpLowering<mlir::ONNXAcosOp>,
      ONNXElementwiseUnaryOpLowering<mlir::ONNXAcoshOp>,
      ONNXElementwiseUnaryOpLowering<mlir::ONNXAsinOp>,
      ONNXElementwiseUnaryOpLowering<mlir::ONNXAsinhOp>,
      ONNXElementwiseUnaryOpLowering<mlir::ONNXAtanhOp>,
      ONNXElementwiseBinaryOpLowering<mlir::ONNXEqualOp>,
      ONNXElementwiseUnaryOpLowering<mlir::ONNXExpOp>,
      ONNXElementwiseUnaryOpLowering<mlir::ONNXFloorOp>,
      ONNXElementwiseBinaryOpLowering<mlir::ONNXGreaterOp>,
      ONNXElementwiseBinaryOpLowering<mlir::ONNXGreaterOrEqualOp>,
      ONNXElementwiseUnaryOpLowering<mlir::ONNXHardSigmoidOp>,
      ONNXElementwiseUnaryOpLowering<mlir::ONNXIsInfOp>,
      ONNXElementwiseUnaryOpLowering<mlir::ONNXIsNaNOp>,
      ONNXElementwiseUnaryOpLowering<mlir::ONNXLeakyReluOp>,
      ONNXElementwiseBinaryOpLowering<mlir::ONNXLessOp>,
      ONNXElementwiseBinaryOpLowering<mlir::ONNXLessOrEqualOp>,
      ONNXElementwiseUnaryOpLowering<mlir::ONNXLogOp>,
      ONNXElementwiseVariadicOpLowering<mlir::ONNXMaxOp>,
      ONNXElementwiseVariadicOpLowering<mlir::ONNXMeanOp>,
      ONNXElementwiseVariadicOpLowering<mlir::ONNXMinOp>,
      ONNXElementwiseBinaryOpLowering<mlir::ONNXModOp>,
      ONNXElementwiseVariadicOpLowering<mlir::ONNXMulOp>,
      ONNXElementwiseUnaryOpLowering<mlir::ONNXNegOp>,
      ONNXElementwiseUnaryOpLowering<mlir::ONNXNotOp>,
      ONNXElementwiseVariadicOpLowering<mlir::ONNXOrOp>,
      ONNXElementwiseBinaryOpLowering<mlir::ONNXPowOp>,
      ONNXElementwiseUnaryOpLowering<mlir::ONNXReciprocalOp>,
      ONNXElementwiseUnaryOpLowering<mlir::ONNXReluOp>,
      ONNXElementwiseUnaryOpLowering<mlir::ONNXRoundOp>,
      ONNXElementwiseUnaryOpLowering<mlir::ONNXClipOp>,
      ONNXElementwiseUnaryOpLowering<mlir::ONNXSeluOp>,
      ONNXElementwiseUnaryOpLowering<mlir::ONNXSigmoidOp>,
      ONNXElementwiseUnaryOpLowering<mlir::ONNXSignOp>,
      ONNXElementwiseUnaryOpLowering<mlir::ONNXSinOp>,
      ONNXElementwiseUnaryOpLowering<mlir::ONNXSinhOp>,
      ONNXElementwiseUnaryOpLowering<mlir::ONNXSoftplusOp>,
      ONNXElementwiseUnaryOpLowering<mlir::ONNXSoftsignOp>,
      ONNXElementwiseUnaryOpLowering<mlir::ONNXSqrtOp>,
      ONNXElementwiseVariadicOpLowering<mlir::ONNXSubOp>,
      ONNXElementwiseVariadicOpLowering<mlir::ONNXSumOp>,
      ONNXElementwiseUnaryOpLowering<mlir::ONNXTanOp>,
      ONNXElementwiseUnaryOpLowering<mlir::ONNXTanhOp>, ONNXWhereOpLowering,
      ONNXElementwiseVariadicOpLowering<mlir::ONNXXorOp>>(
      typeConverter, ctx, dimAnalysis, enableSIMD, enableParallel);
  patterns.insert<ONNXElementwiseBinaryOpLowering<mlir::ONNXPReluOp>>(
      typeConverter, ctx, dimAnalysis, enableSIMD, /*isUniBroadcasting=*/true,
      enableParallel);
}

} // namespace onnx_mlir<|MERGE_RESOLUTION|>--- conflicted
+++ resolved
@@ -1935,12 +1935,8 @@
         return getPartiallyFlattenedSimdCode<ElementwiseUnaryOp>(rewriter,
             create, &shapeHelper, op, outputMemRefType, operands, alignment,
             uVL, /*collapsedInnermostLoop*/ outputRank,
-<<<<<<< HEAD
-            /*ruleOutBroadcast*/ true, /*unary*/ true);
+            /*ruleOutBroadcast*/ true, /*unary*/ true, enableParallel);
       }
-=======
-            /*ruleOutBroadcast*/ true, /*unary*/ true, enableParallel);
->>>>>>> 633e763d
     }
     LLVM_DEBUG(llvm::dbgs() << "  scalar execution\n");
     onnxToKrnlSimdReport(op, /*successful*/ false, 0, 0,
@@ -2099,8 +2095,7 @@
         return getPartiallyFlattenedSimdCode<ElementwiseBinaryOp>(rewriter,
             create, &shapeHelper, op, outputMemRefType, operands, alignment,
             uVL, collapsedInnermostLoops, hasNoBroadcast,
-<<<<<<< HEAD
-            /*unary*/ false);
+            /*unary*/ false, enableParallel);
       }
       onnxToKrnlSimdReport(op, /*successful*/ false, 0,
           estimatedSimdLoopTripCount,
@@ -2108,9 +2103,6 @@
     } else {
       onnxToKrnlSimdReport(op, /*successful*/ false, 0, 0,
           "no simd in binary because no manageable broadcast/layout ");
-=======
-            /*unary*/ false, enableParallel);
->>>>>>> 633e763d
     }
     LLVM_DEBUG(llvm::dbgs() << "  scalar execution\n");
 
@@ -2262,8 +2254,7 @@
         return getPartiallyFlattenedSimdCode<ElementwiseVariadicOp>(rewriter,
             create, &shapeHelper, op, outputMemRefType, operands, alignment,
             uVL, collapsedInnermostLoops, hasNoBroadcast,
-<<<<<<< HEAD
-            /*unary*/ false);
+            /*unary*/ false, enableParallel);
       }
       onnxToKrnlSimdReport(op, /*successful*/ false, 0,
           estimatedSimdLoopTripCount,
@@ -2271,9 +2262,6 @@
     } else {
       onnxToKrnlSimdReport(op, /*successful*/ false, 0, 0,
           "no simd in variadic because no manageable broadcast/layout ");
-=======
-            /*unary*/ false, enableParallel);
->>>>>>> 633e763d
     }
     LLVM_DEBUG(llvm::dbgs() << "  scalar execution\n");
 
