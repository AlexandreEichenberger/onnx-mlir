--- conflicted
+++ resolved
@@ -65,7 +65,6 @@
 // SIMD, we must create an `analyzeSimdFor` template that returns the right
 // values.
 
-<<<<<<< HEAD
 static double noSimd(int64_t &vectorizedOpNum, int64_t &scalarOpNum) {
   vectorizedOpNum = 0;
   scalarOpNum = 1;
@@ -76,14 +75,6 @@
 double analyzeSimdFor(
     Type elementType, int64_t &vectorizedOpNum, int64_t &scalarOpNum) {
   return noSimd(vectorizedOpNum, scalarOpNum);
-=======
-template <typename Op>
-double analyzeSimdFor(
-    Type elementType, int64_t &vectorizedOpNum, int64_t &scalarOpNum) {
-  vectorizedOpNum = 0;
-  scalarOpNum = 1;
-  return 0.0;
->>>>>>> 8e20096e
 }
 
 // =============================================================================
@@ -1123,11 +1114,7 @@
 template <>
 struct ScalarOp<ONNXClipOp> {
   using FOp = CustomScalarOp;
-<<<<<<< HEAD
   using IOp = CustomScalarOp;
-=======
-  using IOp = NotSuportedScalarOp;
->>>>>>> 8e20096e
 };
 
 template <>
@@ -1164,8 +1151,6 @@
   using IOp = CustomScalarOp;
 };
 
-// SIMD: consider first the handling of casts.
-<<<<<<< HEAD
 template <>
 double analyzeSimdFor<ONNXDequantizeLinearOp>(
     Type t, int64_t &von, int64_t &son) {
@@ -1176,8 +1161,6 @@
   //                        GenericOps::ConversionGop},
   //    {1, 1, 2}, t, von, son);
 }
-=======
->>>>>>> 8e20096e
 
 template <>
 Value emitScalarOpFor<ONNXDequantizeLinearOp>(
@@ -1188,22 +1171,8 @@
   // x and x_zero_point can be of type i8, ui8, int32.
   // y is of type f32.
   Value XInt = scalarOperands[0];
-<<<<<<< HEAD
   Value scaleFloat = scalarOperands[1];
   Value zeroPointInt = scalarOperands[2];
-=======
-  Value XScale = scalarOperands[1];
-  Value XZeroPoint = scalarOperands[2];
-
-  Type xScaleTy = XScale.getType();
-  Type xZeroPointTy = XZeroPoint.getType();
-
-  // Only support scalar scale and zero_point.
-  assert((isRankedShapedType(xScaleTy) && getRank(xScaleTy) == 0) &&
-         "[ONNXDequantizeLinearOp] Only support per-tensor dequantization");
-  assert((isRankedShapedType(xZeroPointTy) && getRank(xZeroPointTy) == 0) &&
-         "[ONNXDequantizeLinearOp] Only support per-tensor dequantization");
->>>>>>> 8e20096e
 
   Value zeroPointFloat = create.math.cast(elementType, zeroPointInt);
   Value xFloat = create.math.cast(elementType, XInt);
