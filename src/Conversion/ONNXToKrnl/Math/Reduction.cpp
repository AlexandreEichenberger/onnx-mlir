/*
 * SPDX-License-Identifier: Apache-2.0
 */

//===-------------- Reduction.cpp - Lowering Reduction Ops ----------------===//
//
// Copyright 2019-2024 The IBM Research Authors.
//
// =============================================================================
//
// This file lowers the ONNX Reduction Operators to Krnl dialect.
//
//===----------------------------------------------------------------------===//

#include "mlir/IR/BuiltinTypeInterfaces.h"
#include "src/Conversion/ONNXToKrnl/ONNXToKrnlCommon.hpp"
#include "src/Dialect/Krnl/DialectBuilder.hpp"
#include "src/Dialect/ONNX/ONNXOps/ShapeHelper.hpp"
#include "src/Support/SmallVectorHelper.hpp"

#define DEBUG_TYPE "lowering-to-krnl"
#define DEBUG_FORCE_SHUFFLE_REDUCTION 0

using namespace mlir;

namespace onnx_mlir {

enum RLegacy { Latest, UpTo13 };

// Defines the VectorBuilder's CombiningKind associated with a given Op.
template <typename OP>
VectorBuilder::CombiningKind getCombiningKind() {
  llvm_unreachable("illegal combination kind");
}

// Defines if the OP requires a divide by mean; false by default.
template <typename OP>
bool divideByMean() {
  return false;
}

// Identity values
template <>
Value getIdentityValue<ONNXReduceMaxOp>(
    ConversionPatternRewriter &rewriter, Location loc, Type type) {
  MathBuilder createMath(rewriter, loc);
  return createMath.negativeInf(type);
}

template <>
VectorBuilder::CombiningKind getCombiningKind<ONNXReduceMaxOp>() {
  return VectorBuilder::CombiningKind::MAX;
}

template <>
Value getIdentityValue<ONNXReduceMaxV13Op>(
    ConversionPatternRewriter &rewriter, Location loc, Type type) {
  MathBuilder createMath(rewriter, loc);
  return createMath.negativeInf(type);
}

template <>
VectorBuilder::CombiningKind getCombiningKind<ONNXReduceMaxV13Op>() {
  return VectorBuilder::CombiningKind::MAX;
}

template <>
Value getIdentityValue<ONNXReduceMinOp>(
    ConversionPatternRewriter &rewriter, Location loc, Type type) {
  MathBuilder createMath(rewriter, loc);
  return createMath.positiveInf(type);
}

template <>
VectorBuilder::CombiningKind getCombiningKind<ONNXReduceMinOp>() {
  return VectorBuilder::CombiningKind::MIN;
}

template <>
Value getIdentityValue<ONNXReduceMinV13Op>(
    ConversionPatternRewriter &rewriter, Location loc, Type type) {
  MathBuilder createMath(rewriter, loc);
  return createMath.positiveInf(type);
}

template <>
VectorBuilder::CombiningKind getCombiningKind<ONNXReduceMinV13Op>() {
  return VectorBuilder::CombiningKind::MIN;
}

template <>
Value getIdentityValue<ONNXReduceProdOp>(
    ConversionPatternRewriter &rewriter, Location loc, Type type) {
  MathBuilder createMath(rewriter, loc);
  return createMath.constant(type, 1);
}

template <>
VectorBuilder::CombiningKind getCombiningKind<ONNXReduceProdOp>() {
  return VectorBuilder::CombiningKind::MUL;
}

template <>
Value getIdentityValue<ONNXReduceProdV13Op>(
    ConversionPatternRewriter &rewriter, Location loc, Type type) {
  MathBuilder createMath(rewriter, loc);
  return createMath.constant(type, 1);
}

template <>
VectorBuilder::CombiningKind getCombiningKind<ONNXReduceProdV13Op>() {
  return VectorBuilder::CombiningKind::MUL;
}

template <>
Value getIdentityValue<ONNXReduceSumV11Op>(
    ConversionPatternRewriter &rewriter, Location loc, Type type) {
  MathBuilder createMath(rewriter, loc);
  return createMath.constant(type, 0);
}

template <>
VectorBuilder::CombiningKind getCombiningKind<ONNXReduceSumV11Op>() {
  return VectorBuilder::CombiningKind::ADD;
}

template <>
Value getIdentityValue<ONNXReduceSumOp>(
    ConversionPatternRewriter &rewriter, Location loc, Type type) {
  MathBuilder createMath(rewriter, loc);
  return createMath.constant(type, 0);
}

template <>
VectorBuilder::CombiningKind getCombiningKind<ONNXReduceSumOp>() {
  return VectorBuilder::CombiningKind::ADD;
}

template <>
Value getIdentityValue<ONNXReduceMeanOp>(
    ConversionPatternRewriter &rewriter, Location loc, Type type) {
  MathBuilder createMath(rewriter, loc);
  return createMath.constant(type, 0);
}

template <>
VectorBuilder::CombiningKind getCombiningKind<ONNXReduceMeanOp>() {
  return VectorBuilder::CombiningKind::ADD;
}

template <>
bool divideByMean<ONNXReduceMeanOp>() {
  return true;
}

template <>
Value getIdentityValue<ONNXReduceMeanV13Op>(
    ConversionPatternRewriter &rewriter, Location loc, Type type) {
  MathBuilder createMath(rewriter, loc);
  return createMath.constant(type, 0);
}

template <>
VectorBuilder::CombiningKind getCombiningKind<ONNXReduceMeanV13Op>() {
  return VectorBuilder::CombiningKind::ADD;
}

template <>
bool divideByMean<ONNXReduceMeanV13Op>() {
  return true;
}

// Scalar ops
template <>
struct ScalarOp<ONNXReduceProdV13Op> {
  using FOp = arith::MulFOp;
  using IOp = arith::MulIOp;
};

template <>
struct ScalarOp<ONNXReduceProdOp> {
  using FOp = arith::MulFOp;
  using IOp = arith::MulIOp;
};

template <>
struct ScalarOp<ONNXReduceSumV11Op> {
  using FOp = arith::AddFOp;
  using IOp = arith::AddIOp;
};

template <>
struct ScalarOp<ONNXReduceSumOp> {
  using FOp = arith::AddFOp;
  using IOp = arith::AddIOp;
};

template <>
struct ScalarOp<ONNXReduceMeanV13Op> {
  using FOp = arith::AddFOp;
  using IOp = arith::AddIOp;
};

template <>
struct ScalarOp<ONNXReduceMeanOp> {
  using FOp = arith::AddFOp;
  using IOp = arith::AddIOp;
};

//===----------------------------------------------------------------------===//
// Scalar unary ops for lowering ONNXReduceMaxOp
//===----------------------------------------------------------------------===//
template <>
Value emitScalarOpFor<ONNXReduceMaxV13Op>(ConversionPatternRewriter &rewriter,
    Location loc, Operation *op, Type elementType,
    ArrayRef<Value> scalarOperands) {
  MathBuilder createMath(rewriter, loc);
  Value lhs = scalarOperands[0];
  Value rhs = scalarOperands[1];
  return createMath.max(lhs, rhs);
}

template <>
Value emitScalarOpFor<ONNXReduceMaxOp>(ConversionPatternRewriter &rewriter,
    Location loc, Operation *op, Type elementType,
    ArrayRef<Value> scalarOperands) {
  MathBuilder createMath(rewriter, loc);
  Value lhs = scalarOperands[0];
  Value rhs = scalarOperands[1];
  return createMath.max(lhs, rhs);
}

//===----------------------------------------------------------------------===//
// Scalar unary ops for lowering ONNXReduceMinOp
//===----------------------------------------------------------------------===//
template <>
Value emitScalarOpFor<ONNXReduceMinV13Op>(ConversionPatternRewriter &rewriter,
    Location loc, Operation *op, Type elementType,
    ArrayRef<Value> scalarOperands) {
  MathBuilder createMath(rewriter, loc);
  Value lhs = scalarOperands[0];
  Value rhs = scalarOperands[1];
  return createMath.min(lhs, rhs);
}

template <>
Value emitScalarOpFor<ONNXReduceMinOp>(ConversionPatternRewriter &rewriter,
    Location loc, Operation *op, Type elementType,
    ArrayRef<Value> scalarOperands) {
  MathBuilder createMath(rewriter, loc);
  Value lhs = scalarOperands[0];
  Value rhs = scalarOperands[1];
  return createMath.min(lhs, rhs);
}

using MDBuilder =
    MultiDialectBuilder<KrnlBuilder, IndexExprBuilderForKrnl, MathBuilder,
        MemRefBuilder, VectorBuilder, AffineBuilderKrnlMem, SCFBuilder>;

//===----------------------------------------------------------------------===//
// Helper function to perform reduction when an entire tensor is reduced to a
// single value. Support the reduction for up to 2 operations at once. If only
// one is needed, then pass ONNXNoneOp in the second slot.
// Return true if we can optimize the reduction, false otherwise.

// TODO: alexe add support for parallel
// TODO: alexe see if the new simd infrastructure can be used.
template <typename ONNXReductionOp1, typename ONNXReductionOp2>
bool emitFullSIMDReductionFor(ConversionPatternRewriter &rewriter, Location loc,
    Operation *op, Value input, Value &alloc1, Value &alloc2) {
  // Create scope.
  IndexExprScope scope(&rewriter, loc);
  MDBuilder create(rewriter, loc);
  // Get info.
  MemRefType inputType = mlir::cast<MemRefType>(input.getType());
  Type elementType = inputType.getElementType();
  int64_t inputRank = inputType.getRank();
  DimsExpr inputDims, flatInputDims;
  create.krnlIE.getShapeAsSymbols(input, inputDims);
  // Flatten entirely the input memref.
  Value flatInput = create.mem.reshapeToFlatInnermost(
      input, inputDims, flatInputDims, inputRank);
  // Study SIMD. Assume here that since SIMD is determined by the input type
  // (which is expected to be the same as the output scalar value), both
<<<<<<< HEAD
  // reduction will have the same VL.
  int64_t unroll = 4;
  VectorMachineSupport *vms =
      VectorMachineSupport::getGlobalVectorMachineSupport();
  int64_t estimatedSimdLoopTripCount = 0;
  int64_t VL = create.vec.computeSuitableUnrollFactor(vms, inputType, inputRank,
      unroll, /*canPad*/ false, estimatedSimdLoopTripCount);
  if (VL == 0)
    return false;
  IndexExpr VLIndexExpr = LitIE(VL);
=======
  // reduction will have the same archVL.
  int64_t unrollVL = 4;
  int64_t estimatedSimdLoopTripCount = 0;
  int64_t totVL = create.vec.computeSuitableUnrollFactor(inputType, inputRank,
      unrollVL, /*canPad*/ false, estimatedSimdLoopTripCount);
  if (totVL <= 1)
    return false;
  IndexExpr VLIndexExpr = LitIE(totVL);
>>>>>>> ba3d3c04

  // Has one or 2 reductions?
  bool hasTwoRed = true;
  if constexpr (std::is_same<ONNXReductionOp2, ONNXNoneOp>::value)
    hasTwoRed = false;

  // Compute type of small temporary reduction vector.
  MemRefType outputType = MemRefType::get({}, elementType);
<<<<<<< HEAD
  MemRefType redType = MemRefType::get({VL}, elementType);
  VectorType vecType = VectorType::get({VL}, elementType);
=======
  MemRefType redType = MemRefType::get({totVL}, elementType);
  VectorType vecType = VectorType::get({totVL}, elementType);
>>>>>>> ba3d3c04

  // Initialize first reduction.
  Value zero = create.math.constantIndex(0);
  /*output*/ alloc1 = create.mem.alloc(outputType);
  Value redAlloc1 = create.mem.alignedAlloc(redType);
  Value identity1 = getIdentityValue<ONNXReductionOp1>(
      rewriter, create.getLoc(), elementType);
  Value initVec1 = create.vec.splat(vecType, identity1);
  create.vec.store(initVec1, redAlloc1, {zero});
  // Init second reduction.
  alloc2 = nullptr;
  Value redAlloc2 = nullptr;
  if (hasTwoRed) {
    /*output*/ alloc2 = create.mem.alloc(outputType);
    redAlloc2 = create.mem.alignedAlloc(redType);
    Value identity2 = getIdentityValue<ONNXReductionOp2>(
        rewriter, create.getLoc(), elementType);
    Value initVec2 = create.vec.splat(vecType, identity2);
    create.vec.store(initVec2, redAlloc2, {zero});
  }

  // Loop trip count
  ValueRange loopDef = create.krnl.defineLoops(1);
<<<<<<< HEAD
  ValueRange blockedLoopDef = create.krnl.block(loopDef[0], VL);
=======
  ValueRange blockedLoopDef = create.krnl.block(loopDef[0], totVL);
>>>>>>> ba3d3c04
  create.krnl.iterate(loopDef, {blockedLoopDef[0]}, {zero},
      {flatInputDims[0].getValue()}, [&](KrnlBuilder &ck, ValueRange loopInd) {
        MDBuilder create(ck);
        // Input values, loaded as a vector.
        SmallVector<Value, 4> inAccessVals;
        inAccessVals.emplace_back(loopInd[0]);
        Value inputVec = create.vec.load(vecType, flatInput, inAccessVals);
        // Process first reduction.
        Value redVec1 = create.vec.load(vecType, redAlloc1, {zero});
        Value accumulatedVec1 = emitScalarOpFor<ONNXReductionOp1>(
            rewriter, create.getLoc(), op, vecType, {redVec1, inputVec});
        create.vec.store(accumulatedVec1, redAlloc1, {zero});
        // Process second reduction.
        if (hasTwoRed) {
          Value redVec2 = create.vec.load(vecType, redAlloc2, {zero});
          Value accumulatedVec2 = emitScalarOpFor<ONNXReductionOp2>(
              rewriter, create.getLoc(), op, vecType, {redVec2, inputVec});
          create.vec.store(accumulatedVec2, redAlloc2, {zero});
        }
      });
<<<<<<< HEAD
=======
  Value divisorForMean = nullptr;
  if (divideByMean<ONNXReductionOp1>() || divideByMean<ONNXReductionOp2>()) {
    // Compute the divisor that is the number of elements participated in
    // reduction, i.e., 'divisor = size of input / size of output, where output
    // size == 1'.
    divisorForMean = create.math.cast(elementType, flatInputDims[0].getValue());
  }
>>>>>>> ba3d3c04

  // First reduction horizontal sum.
  Value reductionVec1 = create.vec.load(vecType, redAlloc1, {zero});
  Value res1 =
      create.vec.reduction(getCombiningKind<ONNXReductionOp1>(), reductionVec1);
  // Second reduction horizontal sum.
  Value res2 = nullptr;
  if (hasTwoRed) {
    Value reductionVec2 = create.vec.load(vecType, redAlloc2, {zero});
    res2 = create.vec.reduction(
        getCombiningKind<ONNXReductionOp2>(), reductionVec2);
  }

  // Handle mean if any.
<<<<<<< HEAD
  Value divisorForMean = nullptr;
  if (divideByMean<ONNXReductionOp1>() || divideByMean<ONNXReductionOp2>()) {
    // Compute the divisor that is the number of elements participated in
    // reduction, i.e., 'divisor = size of input / size of output, where output
    // size == 1'.
    divisorForMean = create.math.cast(elementType, flatInputDims[0].getValue());
  }
=======
>>>>>>> ba3d3c04
  if (divideByMean<ONNXReductionOp1>())
    res1 = create.math.div(res1, divisorForMean);
  if (hasTwoRed && divideByMean<ONNXReductionOp2>())
    res2 = create.math.div(res2, divisorForMean);

  // Save result.
  create.affineKMem.store(res1, alloc1, {});
  if (hasTwoRed)
    create.affineKMem.store(res2, alloc2, {});

  if (hasTwoRed)
<<<<<<< HEAD
    onnxToKrnlSimdReport(op, /*successful*/ true, VL,
        estimatedSimdLoopTripCount, "fused reduction to a scalar");
  else
    onnxToKrnlSimdReport(op, /*successful*/ true, VL,
=======
    onnxToKrnlSimdReport(op, /*successful*/ true, totVL,
        estimatedSimdLoopTripCount, "fused reduction to a scalar");
  else
    onnxToKrnlSimdReport(op, /*successful*/ true, totVL,
>>>>>>> ba3d3c04
        estimatedSimdLoopTripCount, "reduction to a scalar");

  return true;
}

void emitMinMaxReductionToScalar(ConversionPatternRewriter &rewriter,
    Location loc, Operation *op, Value input, Value &minAlloc, Value &maxAlloc,
    bool enableSIMD, bool enableParallel) {
  // Try optimized path first.
  if (enableSIMD && emitFullSIMDReductionFor<ONNXReduceMinOp, ONNXReduceMaxOp>(
                        rewriter, loc, op, input, minAlloc, maxAlloc))
    return;
  // Could not optimize the pattern, generate default path.
  MultiDialectBuilder<OnnxBuilder> create(rewriter, loc);
  Type elementType = mlir::cast<MemRefType>(input.getType()).getElementType();
  MemRefType outputType = MemRefType::get({}, elementType);
  Value none = create.onnx.none();
  // Generate reductions.
  minAlloc = create.onnx.toMemref(
      create.onnx.reduceMin(outputType, input, none, false));
  maxAlloc = create.onnx.toMemref(
      create.onnx.reduceMax(outputType, input, none, false));
}

//===----------------------------------------------------------------------===//
// Generic reduction code (for current and legacy using "if constexpr".
// Function use SIMD if all reductions occur consecutively in the innermost
// loops.

template <typename ONNXReductionOp, RLegacy legacyOp>
struct ONNXReductionOpLowering : public OpConversionPattern<ONNXReductionOp> {
  using OpAdaptor = typename ONNXReductionOp::Adaptor;
  bool enableSIMD = false;
  bool enableParallel = false;

  ONNXReductionOpLowering(TypeConverter &typeConverter, MLIRContext *ctx,
      bool enableSIMD, bool enableParallel)
      : OpConversionPattern<ONNXReductionOp>(typeConverter, ctx),
        enableSIMD(enableSIMD) {
    this->enableParallel =
        enableParallel &&
        OnnxToKrnlLoweringConfiguration::enableSpecificParallelOps.isEnabled(
            ONNXReductionOp::getOperationName());
  }

  LogicalResult matchAndRewrite(ONNXReductionOp reduceOp, OpAdaptor adaptor,
      ConversionPatternRewriter &rewriter) const final {
    /*
     * Condition: reduction function must be associative and commutative.
     *
     * Example 1 (here, reduction function is `+`):
     * Induction variables: (i0, i1, i2)
     * axes = [0, 2]
     * keepdims = true
     * krnl.iterate() with (i0, i1, i2) {
     *   Y(0, i1, 0) += X(i0, i1, i2)
     * }
     *
     * Example 2 (here, reduction function is `+`):
     * Induction variables: (i0, i1, i2)
     * axes = [0, 2]
     * keepdims = false
     * krnl.iterate() with (i0, i1, i2) {
     *   Y(i1) += X(i0, i1, i2)
     * }
     *
     */

    Operation *op = reduceOp.getOperation();
    ValueRange operands = adaptor.getOperands();
    Location loc = ONNXLoc<ONNXReductionOp>(op);
    Value input = operands[0];

    //////////////////////////////////////////////////////////////////////
    // Handle type conversion.
    MemRefType memRefInType = mlir::cast<MemRefType>(input.getType());
    Type convertedOutType =
        this->typeConverter->convertType(*op->result_type_begin());
    assert(convertedOutType && mlir::isa<MemRefType>(convertedOutType) &&
           "Failed to convert type to MemRefType");
    MemRefType memRefOutType = mlir::cast<MemRefType>(convertedOutType);
    int64_t inRank = memRefInType.getRank();
    int64_t outRank = memRefOutType.getRank();
    auto memRefOutShape = memRefOutType.getShape();
    auto elementOutType = memRefOutType.getElementType();

    //////////////////////////////////////////////////////////////////////
    // Read op attributes
    // Check KeepDims attribute
    int64_t keepdims = adaptor.getKeepdims();
    bool isKeepdims = (keepdims == 1);
    bool isNoop = false;
    if constexpr (legacyOp == RLegacy::Latest) {
      // Guarded by constexpr as legacy ops don't have this attribute, which
      // defaults to false in legacy ops.
      auto noop = llvm::dyn_cast<ONNXReductionOp>(op).getNoopWithEmptyAxes();
      isNoop = (noop == 1);
    }

    //////////////////////////////////////////////////////////////////////
    // Extract raw axes from operation.
    IndexExprScope scope(&rewriter, loc);
    MDBuilder create(rewriter, loc);

    DimsExpr rawAxesIE;
    Value axesVal = nullptr;
    bool hasNoAxes = false; // Axles is a None (i.e. optional value not given).
    bool dynamicAxes = false; // No dynamic axes unless proven otherwise.
    IndexExpr axisShape0;     // Shape to be used if dynamic.
    if constexpr (legacyOp == RLegacy::Latest) {
      // Deal with operations where we find axes in the inputs.
      axesVal = adaptor.getAxes();
      if (isNoneValue(axesVal)) {
        // Default value of having no axes.
        hasNoAxes = true;
      } else {
        // Check it has a rank of 1.
        assert(
            create.krnlIE.getShapedTypeRank(axesVal) == 1 && "expect rank 1");
        axisShape0 = create.krnlIE.getShapeAsDim(axesVal, 0);

        if (!axisShape0.isLiteral())
          // Don't even know the shape of the axis... it is dynamic.
          dynamicAxes = true;
        else
          // We have a shape, try to get the array integers
          create.krnlIE.getIntFromArrayAsDims(axesVal, rawAxesIE);
      }
    } else if constexpr (legacyOp == RLegacy::UpTo13) {
      // Deal with operations where we find axes in the attributes.
      ArrayAttr axesAttrs = adaptor.getAxesAttr();
      if (!axesAttrs) {
        // Default value of having no axes.
        hasNoAxes = true;
      } else {
        // Has axes defined by the axis, get their index expressions
        create.krnlIE.getIntFromArrayAsLiterals(axesAttrs, rawAxesIE);
      }
    }

    //////////////////////////////////////////////////////////////////////
    // Characterize literal axes: make unique and within [0, inRank).
    std::vector<int64_t> uniqueLitAxes;
    llvm::BitVector litAxes(inRank, false);
    if (hasNoAxes) {
      if (isNoop) {
        // No axes and is noop, should we not just return the input array?
      } else {
        // No axes, perform a full reduction.
        for (int64_t i = 0; i < inRank; ++i) {
          uniqueLitAxes.push_back(i);
          litAxes[i] = true;
        }
      }
    } else if (!dynamicAxes) {
      // Check raw axes.
      int64_t rawAxesRank = rawAxesIE.size();
      for (int64_t i = 0; i < rawAxesRank; ++i) {
        if (!rawAxesIE[i].isLiteral()) {
          dynamicAxes = true; // Unknown axes is being reduced.
          break;
        }
        // Has a literal, normalize it.
        int64_t axis = rawAxesIE[i].getLiteral();
        if (axis < -inRank || axis > inRank - 1) {
          return emitError(loc, "axes value out of range");
        }
        int64_t newAxis = axis >= 0 ? axis : (inRank + axis);
        // Record it if new.
        if (!litAxes[newAxis]) {
          uniqueLitAxes.push_back(newAxis);
          litAxes[newAxis] = true;
        }
      }
    }

    //////////////////////////////////////////////////////////////////////
    // Process axes.
    // With static axes, use this
    std::map<int64_t, int64_t> outInDimMap;
    // Info for SIMD (requires static).
    bool horizontalSimd = false;
    bool hasHorizontalSimdSupport = false;
    bool parallelSimd = false;
    int64_t innermostLoopCollapse = 0;
    int64_t totVL = 1;
    int64_t estimatedSimdLoopTripCount = 0;

    // With dynamic axes, use this
    Value maskVal = nullptr;
    Value falseVal = nullptr;
    Value trueVal = nullptr;
    Value valueOne = nullptr;
    if (!dynamicAxes) {
      // All axes are static, fill in the outInDimMap appropriately.
      outInDimMap =
          getReductionMapping(memRefInType, uniqueLitAxes, isKeepdims);
      // Analyze possibility of using SIMD execution.
      if (enableSIMD) {
        LLVM_DEBUG(llvm::dbgs() << "  SIMD: study if possible\n");
        // Look for horizontal reduction: innermost loops with reduction only.
        int64_t hNum = 0;
        for (int64_t i = inRank - 1; i >= 0; --i) {
          if (!litAxes[i])
            break; // Found first innermost dim without a reduction.
          hNum++;
        }
        // Currently for horizontal, requires 1) all of the reductions are
        // together in the innermost dims, and 2) not all dims are reduced.
        horizontalSimd =
            hNum > 0 && hNum == (int64_t)uniqueLitAxes.size() && hNum < inRank;
        LLVM_DEBUG(if (hNum > 0 && !horizontalSimd) llvm::dbgs()
                   << "  SIMD: unsupported horizontal simd mode\n");
        // Look for parallel reduction: innermost loops without reduction.
        int64_t pNum = 0;
        for (int64_t i = inRank - 1; i >= 0; --i) {
          if (litAxes[i])
            break; // Found first innermost dim with a reduction.
          pNum++;
        }
        parallelSimd = (pNum > 0);
        innermostLoopCollapse = hNum + pNum; // Only one nonzero.
        if (horizontalSimd || parallelSimd) {
          assert(!(horizontalSimd && parallelSimd) &&
                 "expected at most horizontal or parallel SIMD");
          DimsExpr inputDims;
          create.krnlIE.getShapeAsSymbols(input, inputDims);
          int64_t unrollVL = 4;
          if (horizontalSimd) {
#if !DEBUG_FORCE_SHUFFLE_REDUCTION
            VectorBuilder::CombiningKind kind =
                getCombiningKind<ONNXReductionOp>();
            hasHorizontalSimdSupport =
                supportedHorizontalSIMDOp(kind, elementOutType);
#endif
            if (!hasHorizontalSimdSupport) {
              // Does not have SIMD horizontal support, so use a scheme that
              // unrollVL the innermost non-simd loop by VL. Because trip counts
              // of such loops could be small (e.g. GPT2 = 8), we don't want a
              // large VL here.
              unrollVL = 1;
            }
          }
<<<<<<< HEAD
          LLVM_DEBUG(llvm::dbgs()
                     << "  SIMD: study with init unroll " << unroll << "\n");
          // Currently only vectorize loops whose SIMD dimension is a multiple
          // of the natural SIMD width. Aka, we don't deal with SIMD of partial
          // vectors.
          VL = create.vec.computeSuitableUnrollFactor(vms, memRefInType,
              innermostLoopCollapse, unroll, /*canPad*/ false,
=======
          LLVM_DEBUG(llvm::dbgs() << "  SIMD: study with init unrollVL "
                                  << unrollVL << "\n");
          // Currently only vectorize loops whose SIMD dimension is a multiple
          // of the natural SIMD width. Aka, we don't deal with SIMD of partial
          // vectors.
          totVL = create.vec.computeSuitableUnrollFactor(memRefInType,
              innermostLoopCollapse, unrollVL, /*canPad*/ false,
>>>>>>> ba3d3c04
              estimatedSimdLoopTripCount);
          LLVM_DEBUG(llvm::dbgs() << "  SIMD: " << innermostLoopCollapse
                                  << " loops, totVL " << totVL << "\n");
          if (totVL <= 1) {
            horizontalSimd = parallelSimd = false;
            LLVM_DEBUG(llvm::dbgs() << "  SIMD: no good totVL\n");
          }
        }
      }
    } else {
      // Has one or more dynamic axes.
      if (!isKeepdims)
        return emitError(
            loc, "dynamic axes without getKeepdims() not implemented");

      // Define a mask memref with same size of input and bool type
      // maskVal[i] == true if ith dim will be reduced
      auto maskType =
          RankedTensorType::get({inRank}, rewriter.getIntegerType(1));
      // Convert the mask type to MemRefType.
      Type convertedMaskType = this->typeConverter->convertType(maskType);
      assert(convertedMaskType && mlir::isa<MemRefType>(convertedMaskType) &&
             "Failed to convert type to MemRefType");
      MemRefType maskTypeInMemRefType =
          mlir::cast<MemRefType>(convertedMaskType);
      maskVal = create.mem.alignedAlloc(maskTypeInMemRefType);
      falseVal = create.math.constant(rewriter.getIntegerType(1), 0);
      trueVal = create.math.constant(rewriter.getIntegerType(1), 1);
      valueOne = create.math.constantIndex(1);
      // Initialize mask to 0
      // Unless noop_with_empty_axesDim is false and axesDim is
      // ShapedType::kDynamic.
      Value initVal;
      if (!axisShape0.isLiteral() && !isNoop) {
        // initVal = axes.shape[0] == 0 ? true : false
        IndexExprScope axesLoopContext(&rewriter, loc);
        Value zeroIndex = create.math.constantIndex(0);
        Value cond = create.math.eq(axisShape0.getValue(), zeroIndex);
        initVal = create.math.select(cond, trueVal, falseVal);
      } else {
        // When axesDim is known, it can not be 0 due to !isNoneValue
        initVal = falseVal;
      }
      for (auto i = 0; i < inRank; i++) {
        Value indexVal = create.math.constantIndex(i);
        create.krnl.store(initVal, maskVal, indexVal);
      }

      // Consider the case when axes[i] is negative
      // maskVal[axes[i] < 0 ? axes[i]+inRank: axes[i]] = 1
      auto axesElementType =
          mlir::cast<MemRefType>(axesVal.getType()).getElementType();
      auto dataDimConst = create.math.constant(axesElementType, inRank);
      Value zeroValue = create.math.constant(axesElementType, 0);
      if (!axisShape0.isLiteral()) {
        // When axes is dynamic, generate a Krnl loop
        KrnlBuilder createKrnl(rewriter, loc);
        ValueRange loopDef = createKrnl.defineLoops(1);
        createKrnl.iterateIE(loopDef, loopDef, {LiteralIndexExpr(0)},
            {axisShape0}, [&](KrnlBuilder &createKrnl, ValueRange loopInd) {
              Value axe = createKrnl.load(axesVal, loopInd[0]);
              Value cond = create.math.slt(axe, zeroValue);
              Value dim = create.math.select(
                  cond, create.math.add(axe, dataDimConst), axe);
              Value jVal = rewriter.create<arith::IndexCastOp>(
                  loc, rewriter.getIndexType(), dim);
              createKrnl.store(trueVal, maskVal, jVal);
            });
      } else {
        int64_t axesDim = axisShape0.getLiteral();
        for (int64_t i = 0; i < axesDim; ++i) {
          Value indexVal = create.math.constantIndex(i);
          Value axe = create.krnl.load(axesVal, indexVal);
          // Check negative
          Value cond = create.math.slt(axe, zeroValue);
          Value dim =
              create.math.select(cond, create.math.add(axe, dataDimConst), axe);
          create.math.select(cond, create.math.add(axe, dataDimConst), axe);
          Value jVal = rewriter.create<arith::IndexCastOp>(
              loc, rewriter.getIndexType(), dim);
          create.krnl.store(trueVal, maskVal, jVal);
        }
      }
    }
    LLVM_DEBUG(llvm::dbgs() << "  SIMD " << (totVL > 1 ? "" : "im")
                            << "possible with totVL " << totVL << "\n");

    //////////////////////////////////////////////////////////////////////
    // Insert an allocation and deallocation for the result of this operation.
    Value alloc;
    if (hasAllConstantDimensions(memRefOutType)) {
      alloc = create.mem.alignedAlloc(memRefOutType);
    } else {
      SmallVector<Value, 2> allocOperands;
      for (decltype(outRank) i = 0; i < outRank; ++i) {
        if (memRefOutShape[i] == ShapedType::kDynamic) {
          if (dynamicAxes) {
            // We appear to rely here on the fact that input and output rank
            // is identical. Dim size: maskVal[i] ? 1 : inputDim[i]
            Value inputDim = create.mem.dim(input, i);
            Value indexVal = create.math.constantIndex(i);
            Value mask = create.krnl.load(maskVal, indexVal);
            Value cond = create.math.eq(mask, trueVal);
            Value dim = create.math.select(cond, valueOne, inputDim);
            allocOperands.push_back(dim);
          } else {
            Value dim = create.mem.dim(input, outInDimMap[i]);
            allocOperands.push_back(dim);
          }
        }
      }
      alloc = create.mem.alignedAlloc(memRefOutType, allocOperands);
    }

    // Used if compute mean
    Value divisorForMean = nullptr;
    if (divideByMean<ONNXReductionOp>()) {
      // Compute the divisor that is the number of elements participated in
      // reduction, i.e., 'divisor = size of input / size of output'.
      IndexExprScope scope(create.krnl);
      IndexExpr inputSizeExpr = LiteralIndexExpr(1);
      for (unsigned i = 0; i < inRank; i++) {
        IndexExpr dimExpr = create.krnlIE.getShapeAsSymbol(input, i);
        inputSizeExpr = inputSizeExpr * dimExpr;
      }
      IndexExpr outputSizeExpr = LiteralIndexExpr(1);
      for (unsigned i = 0; i < outRank; i++) {
        IndexExpr dimExpr = create.krnlIE.getShapeAsSymbol(alloc, i);
        outputSizeExpr = outputSizeExpr * dimExpr;
      }
      IndexExpr divisorExpr = inputSizeExpr.floorDiv(outputSizeExpr);
      divisorForMean = create.math.cast(elementOutType, divisorExpr.getValue());
    }

    if (horizontalSimd) {
      if (hasHorizontalSimdSupport) {
        genHorizontalSimdReduction(rewriter, create, op, elementOutType, input,
            alloc, inRank, outRank, totVL, innermostLoopCollapse, isKeepdims,
            divisorForMean, enableParallel);
        onnxToKrnlSimdReport(op, /*successful*/ true, totVL,
            estimatedSimdLoopTripCount, "horizontal");
      } else {
        genShuffleHorizontalSimdReduction(rewriter, create, op, elementOutType,
            input, alloc, inRank, outRank, totVL, innermostLoopCollapse,
            isKeepdims, divisorForMean, enableParallel);
        onnxToKrnlSimdReport(op, /*successful*/ true, totVL,
            estimatedSimdLoopTripCount, "shuffle-horizontal");
      }
    } else {
      genScalarReduction(rewriter, create, op, elementOutType, input, alloc,
          inRank, outRank, dynamicAxes, maskVal, outInDimMap, divisorForMean,
          enableParallel);
      std::string msg;
      if (parallelSimd)
        msg = "no simd because no supported for parallel scheme";
      else
        msg = "unsupported";
      onnxToKrnlSimdReport(
          op, /*successful*/ false, /*vl*/ 0, estimatedSimdLoopTripCount, msg);
    }
    rewriter.replaceOp(op, alloc);
    return success();
  }

  void genScalarReduction(ConversionPatternRewriter &rewriter,
      MDBuilder &create, Operation *op, Type elementType, Value input,
      Value alloc, int64_t inRank, int64_t outRank, bool dynamicAxes,
      Value maskVal, std::map<int64_t, int64_t> &outInDimMap,
      Value divisorForMean, bool enableParallel) const {
    //////////////////////////////////////////////////////////////////////
    // There are two required and one optional Krnl loops:
    // - One to initialize the result memref,
    // - One to do reduction, and
    // - One to compute mean (optional).

    // Parallelism only if output is not a scalar.
    if (outRank == 0)
      enableParallel = false;

    // 1. Define loops to initialize the result.
    Value identity = getIdentityValue<ONNXReductionOp>(
        rewriter, create.getLoc(), elementType);
    create.krnl.memset(alloc, identity);

    ValueRange loop2Def = create.krnl.defineLoops(inRank);
    SmallVector<IndexExpr, 4> lbs2(inRank, LiteralIndexExpr(0));
    SmallVector<IndexExpr, 4> ubs2;
    create.krnlIE.getShapeAsSymbols(input, ubs2);
    Value trueVal = create.math.constant(rewriter.getIntegerType(1), 1);
    // TODO Temporary disable the 2nd loop parallelism, since its outermost
    // loop could be a reduction loop, where parallelism would not be safe.
    create.krnl.iterateIE(loop2Def, loop2Def, lbs2, ubs2,
        [&](KrnlBuilder &kb, ValueRange loopInd) {
          MultiDialectBuilder<KrnlBuilder, MathBuilder> create(kb);
          Value zeroIndex = create.math.constantIndex(0);
          // Compute accumulator  access function.
          SmallVector<Value, 4> accumulatorAccessFct;
          for (decltype(inRank) i = 0; i < outRank; ++i) {
            if (dynamicAxes) {
              // For the reduced dim, the output index is always 0.
              Value indexVal = create.math.constantIndex(i);
              Value mask = create.krnl.load(maskVal, indexVal);
              Value cond = create.math.eq(mask, trueVal);
              Value dim = create.math.select(cond, zeroIndex, loopInd[i]);
              accumulatorAccessFct.push_back(dim);
            } else if (outInDimMap.find(i) != outInDimMap.end())
              accumulatorAccessFct.push_back(loopInd[outInDimMap[i]]);
            else
              accumulatorAccessFct.push_back(zeroIndex);
          }
          // Load accumulator value, accumulate, and store.
          Value next = create.krnl.load(input, loopInd);
          Value accumulated = create.krnl.load(alloc, accumulatorAccessFct);
          accumulated = emitScalarOpFor<ONNXReductionOp>(
              rewriter, create.getLoc(), op, elementType, {accumulated, next});
          create.krnl.store(accumulated, alloc, accumulatorAccessFct);
        });

    // 3. Define an Krnl loop to compute mean (optional).
    if (divideByMean<ONNXReductionOp>()) {
      // Compute mean
      ValueRange loop3Def = create.krnl.defineLoops(outRank);
      SmallVector<IndexExpr, 4> lbs3(outRank, LiteralIndexExpr(0));
      SmallVector<IndexExpr, 4> ubs3;
      create.krnlIE.getShapeAsSymbols(alloc, ubs3);
      if (enableParallel) {
        int64_t parId;
        if (findSuitableParallelDimension(lbs3, ubs3, 0, 1, parId,
                /*min iter for going parallel*/ 4)) {
          create.krnl.parallel(loop3Def[0]);
          onnxToKrnlParallelReport(
              op, true, 0, lbs3[0], ubs3[0], "reduction scalar mean");
        } else {
          onnxToKrnlParallelReport(op, false, 0, lbs3[0], ubs3[0],
              "not enough work in reduction scalar mean");
        }
      }
      create.krnl.iterateIE(loop3Def, loop3Def, lbs3, ubs3,
          [&](KrnlBuilder &kb, ValueRange loopInd) {
            MultiDialectBuilder<KrnlBuilder, MathBuilder> create(kb);
            Value loadData = create.krnl.load(alloc, loopInd);
            Value meanVal = create.math.div(loadData, divisorForMean);
            create.krnl.store(meanVal, alloc, loopInd);
          });
    }
  }

  bool supportedHorizontalSIMDOp(
      VectorBuilder::CombiningKind getCombiningKind, Type elementType) const {
    int64_t len;
    switch (getCombiningKind) {
    case VectorBuilder::CombiningKind::ADD:
      len = VectorMachineSupport::getArchVectorLength(
          GenericOps::SumAcrossGop, elementType);
      break;
    case VectorBuilder::CombiningKind::MIN:
    case VectorBuilder::CombiningKind::MAX:
      len = VectorMachineSupport::getArchVectorLength(
          GenericOps::SumAcrossGop, elementType);
      break;
    default:
      len = 1;
    }
    return len != 1;
  }

  // Generate a single reduction, eventually using a horizontal reduction
  // (which, if the hardware supports it, will be one instruction; otherwise it
  // will be simulated by several operations).
  //
  // flatInput has been flattened from [N][M][R1][R2] to [N][M][R1*R2], where
  // the SIMD reduction is done along the last dim. By definition of what we
  // support here, R1*R2 mod VL = 0, namely the reduction dimension is a
  // multiple of VL (no partial SIMD).
  //
  // tmpAlloc has been flattened (if keepDim is true) to [N][M].
  //
  // outLoopInd defines which [n][m] is to be used to load the inputs to be
  // reduced (flatInput[n][m][*]) and where the reduction is to be saved
  // (flatAlloc[n][m]).

  void genOneHorizontalSimdReduction(ConversionPatternRewriter &rewriter,
      MDBuilder &create, Operation *op, Type elementType, VectorType vecType,
      Value tmpAlloca, Value flatInput, Value flatAlloc, Value initVec,
      Value divisorForMean, ValueRange outLoopInd, Value simdUB,
      int64_t VL) const {
    // Init temp memory to init values.
    Value zero = create.math.constantIndex(0);
    create.vec.store(initVec, tmpAlloca, {zero, zero});
    // Iterate over the SIMD blocks.
    ValueRange simdLoopDef = create.krnl.defineLoops(1);
    ValueRange blockedSimdLoopDef = create.krnl.block(simdLoopDef[0], VL);
    create.krnl.iterate(simdLoopDef, {blockedSimdLoopDef[0]}, {zero}, {simdUB},
        [&](KrnlBuilder &ck, ValueRange simdLoopInd) {
          MDBuilder create(ck);
          // Input values, loaded as a vector.
          SmallVector<Value, 4> inAccessVals(outLoopInd);
          inAccessVals.emplace_back(simdLoopInd[0]);
          Value inputVec = create.vec.load(vecType, flatInput, inAccessVals);
          Value tmpVec = create.vec.load(vecType, tmpAlloca, {zero, zero});
          // Sum into redVec
          Value accumulatedVec = emitScalarOpFor<ONNXReductionOp>(
              rewriter, create.getLoc(), op, vecType, {tmpVec, inputVec});
          create.vec.store(accumulatedVec, tmpAlloca, {zero, zero});
        });
    // Horizontal sum.
    Value reductionVec = create.vec.load(vecType, tmpAlloca, {zero, zero});
    Value accumulatedVal =
        create.vec.reduction(getCombiningKind<ONNXReductionOp>(), reductionVec);
    // other operation...
    if (divideByMean<ONNXReductionOp>()) {
      accumulatedVal = create.math.div(accumulatedVal, divisorForMean);
    }
    // Store tmp into result.
    create.krnl.store(accumulatedVal, flatAlloc, outLoopInd);
  }

  // We assume here that the hardware has an efficient SIMD horizontal
  // operation, so we simply generate one horizontal SIMD reduction for each
  // reductions that needs to be performed.
  void genHorizontalSimdReduction(ConversionPatternRewriter &rewriter,
      MDBuilder &create, Operation *op, Type elementType, Value input,
      Value alloc, int64_t inRank, int64_t outRank, int64_t VL,
      int64_t collapsedInnermostLoops, bool isKeepDims, Value divisorForMean,
      bool enableParallel) const {

    assert(VL > 1 && "expected simd here");
    VectorType vecType = VectorType::get({VL}, elementType);
    // Flatten the input: in[N][M][Red1][Red2] -> in[N][M][Red1*Red2]
    DimsExpr inDims, flatInDims;
    create.krnlIE.getShapeAsSymbols(input, inDims);
    Value flatInput = create.mem.reshapeToFlatInnermost(
        input, inDims, flatInDims, collapsedInnermostLoops);
    int64_t flatInRank = flatInDims.size();
    Value simdUB = flatInDims[flatInRank - 1].getValue();
    // Flatten the output: only the non-reduced dims of in: -> [N][M]
    DimsExpr outDims, flatOutDims;
    create.krnlIE.getShapeAsSymbols(alloc, outDims);
    int64_t collapseOutInnermostLoop =
        isKeepDims ? collapsedInnermostLoops + 1 : 1;
    Value flatAlloc = create.mem.reshapeToFlatInnermost(
        alloc, outDims, flatOutDims, collapseOutInnermostLoop);
    int64_t flatOutRank = flatOutDims.size();
    // Flat output should have all but the flattened SIMD loop, so there should
    // only be a 1 rank difference between the two.
    assert(flatOutRank == flatInRank - 1 && "wrong assumptions about dims");

    // Parallelism only if output is not a scalar.
    if (flatOutRank == 0)
      enableParallel = false;

    // Compute type of alloca a small temp vector.
    MemRefType tmpType = MemRefType::get({1, VL}, elementType);
    // Define loops for input dimensions, blocking the inner dim by VL
    ValueRange outLoopDef = create.krnl.defineLoops(flatOutRank);
    SmallVector<IndexExpr, 4> lbs(flatOutRank, LiteralIndexExpr(0));
    if (enableParallel) {
      int64_t parId;
      if (findSuitableParallelDimension(lbs, flatOutDims, 0, 1, parId,
              /*min iter for going parallel*/ 128)) {
        create.krnl.parallel(outLoopDef[0]);
        onnxToKrnlParallelReport(
            op, true, 0, lbs[0], flatOutDims[0], "reduction h-simd");
      } else {
        onnxToKrnlParallelReport(op, false, 0, lbs[0], flatOutDims[0],
            "not enough work for reduction h-simd");
      }
    }
    create.krnl.iterateIE(outLoopDef, outLoopDef, lbs, flatOutDims,
        [&](KrnlBuilder &ck, ValueRange outLoopInd) {
          MDBuilder create(ck);
          // Allocate temp inside loop (because of parallel).
          Value tmpAlloca = create.mem.alignedAlloca(tmpType);
          Value identity = getIdentityValue<ONNXReductionOp>(
              rewriter, create.getLoc(), elementType);
          Value initVec = create.vec.splat(vecType, identity);
          genOneHorizontalSimdReduction(rewriter, create, op, elementType,
              vecType, tmpAlloca, flatInput, flatAlloc, initVec, divisorForMean,
              outLoopInd, simdUB, VL);
        });
  }

  // We perform here VL Simd Reductions at once. We are guaranteed that there
  // are VL reductions to be performed. The algorithm works in 2 steps.
  //
  // In the first step, we perform the SIMD reductions of VL distinct reductions
  // using the "emitScalarOp" associated with that operation. At the end of this
  // step, we have VL distinct partial reductions, where each of the VL vector
  // register have a partial reduction in each of their own VL SIMD slots.
  //
  // In the second step, we reduce each VL vectors of VL partial values into one
  // vector of VL fully-reduced values. We use shuffle patterns to generate
  // efficient code where each of the temporary vectors always contain VL
  // values. This is implemented by the create.vec.multiReduction operation.
  //
  // Finally, the VL full reductions are stored as a vector operation in the
  // flatAlloc[m][n+0...+VL-1] output.

  void genVlHorizontalSimdReduction(ConversionPatternRewriter &rewriter,
      MDBuilder &create, Operation *op, Type elementType, VectorType vecType,
      Value tmpBlockedAlloca, Value flatInput, Value flatAlloc, Value initVec,
      Value divisorForMean, ValueRange blockedOutLoopInd,
      IndexExpr blockedCurrIndex, Value simdUB, int64_t VL) const {
    // Init temp memory to init values.
    Value zero = create.math.constantIndex(0);
    for (int64_t i = 0; i < VL; ++i) {
      create.vec.store(
          initVec, tmpBlockedAlloca, {create.math.constantIndex(i), zero});
    }
    // First step: blocked simd loop.
    ValueRange simdLoopDef = create.krnl.defineLoops(1);
    ValueRange blockedSimdLoopDef = create.krnl.block(simdLoopDef[0], VL);
    create.krnl.iterate(simdLoopDef, {blockedSimdLoopDef[0]}, {zero}, {simdUB},
        [&](KrnlBuilder &ck, ValueRange simdLoopInd) {
          MDBuilder create(ck);
          // Loop over blocked output loop, block guaranteed to be full.
          for (int64_t i = 0; i < VL; ++i) {
            IndexExpr offset = LiteralIndexExpr(i);
            IndexExpr blockLocalIndIE = blockedCurrIndex + offset;
            Value blockLocalInd = blockLocalIndIE.getValue();
            // All of the non-blocked loop, plus the inter tile index of the
            // blocked loop, and the blocked simd loop.
            SmallVector<Value, 4> inAccessVals =
                firstFew<Value, 4>(blockedOutLoopInd, -2);
            inAccessVals.emplace_back(blockLocalInd);
            inAccessVals.emplace_back(simdLoopInd[0]);
            Value inputVec = create.vec.load(vecType, flatInput, inAccessVals);
            // The tmpInd value is between 0 and VL-1, and is local index -
            // blocked index.
            Value tmpInd = offset.getValue();
            Value tmpVec =
                create.vec.load(vecType, tmpBlockedAlloca, {tmpInd, zero});
            // Sum into redVec
            Value accumulatedVec = emitScalarOpFor<ONNXReductionOp>(
                rewriter, create.getLoc(), op, vecType, {tmpVec, inputVec});
            create.vec.store(accumulatedVec, tmpBlockedAlloca, {tmpInd, zero});
          } /* intra block output loop */
        }); /* blocked simd loop */
    // Step 2
    // Load all temp vectors.
    SmallVector<Value, 4> redIn, redOut;
    for (int64_t i = 0; i < VL; ++i) {
      Value val = create.vec.load(
          vecType, tmpBlockedAlloca, {create.math.constantIndex(i), zero});
      redIn.emplace_back(val);
    }
    // Reduce all of the temp vectors at once.
    auto redFct = [&](Value a, Value b) -> Value {
      return emitScalarOpFor<ONNXReductionOp>(
          rewriter, create.getLoc(), op, vecType, {a, b});
    };
    create.vec.multiReduction(redIn, redFct, redOut);
    // The redOut list should have one value with SIMD of VL.
    assert(redOut.size() == 1 && "expected only one val");
    Value accumulatedVal = redOut[0];
    // Perform the mean computation if required.
    if (divideByMean<ONNXReductionOp>()) {
      Value divisorForMeanVec = create.vec.splat(vecType, divisorForMean);
      accumulatedVal = create.math.div(accumulatedVal, divisorForMeanVec);
    }
    // Store final values.
    create.vec.store(accumulatedVal, flatAlloc, blockedOutLoopInd);
  }

  // Solution when there is no horizontal SIMD op support and that shuffle ops
  // are needed. Assuming a (flattened) output reduction tensor of [N][M], this
  // algorithm will block the inter dimension of the output tensor by VL. For
  // each block of VL values to be reduced, we use the efficient functions that
  // computes them using shuffles (genVlHorizontalSimdReduction). For the last
  // block (if any) that has fewer than VL remaining reductions to be performed,
  // we simply perform r<VL sequential reductions (which will use a "simulated"
  // horizontal operation to generate the final reduction, in
  // genOneHorizontalSimdReduction).

  void genShuffleHorizontalSimdReduction(ConversionPatternRewriter &rewriter,
      MDBuilder &create, Operation *op, Type elementType, Value input,
      Value alloc, int64_t inRank, int64_t outRank, int64_t VL,
      int64_t collapsedInnermostLoops, bool isKeepDims, Value divisorForMean,
      bool enableParallel) const {

    assert(VL > 1 && "expected simd here");
    IndexExpr VLIndexExpr = LiteralIndexExpr(VL);
    VectorType vecType = VectorType::get({VL}, elementType);
    // Flatten the input: in[N][M][Red1][Red2] -> in[N][M][Red1*Red2]
    DimsExpr inDims, flatInDims;
    create.krnlIE.getShapeAsSymbols(input, inDims);
    Value flatInput = create.mem.reshapeToFlatInnermost(
        input, inDims, flatInDims, collapsedInnermostLoops);
    int64_t flatInRank = flatInDims.size();
    // Flatten input last dim is all of SIMD.
    Value simdUB = flatInDims[flatInRank - 1].getValue();
    assert(flatInRank > 1 &&
           "expected at least one dim to block after the simd dim");
    // Flatten the output: only the non-reduced dims of in: -> [N][M]
    DimsExpr outDims, flatOutDims;
    create.krnlIE.getShapeAsSymbols(alloc, outDims);
    int64_t collapseOutInnermostLoop =
        isKeepDims ? collapsedInnermostLoops + 1 : 1;
    Value flatAlloc = create.mem.reshapeToFlatInnermost(
        alloc, outDims, flatOutDims, collapseOutInnermostLoop);
    int64_t flatOutRank = flatOutDims.size();
    // Flat output should have all but the flattened SIMD loop, so there should
    // only be a 1 rank difference between the two.
    assert(flatOutRank == flatInRank - 1 && "wrong assumptions about dims");

    // Parallelism only if output is not a scalar.
    if (flatOutRank == 0)
      enableParallel = false;

    // Compute type of small temp vector.
    MemRefType tmpBlockedType = MemRefType::get({VL, VL}, elementType);
    // Define loops for input dimensions, blocking the inner out dim by VL
    ValueRange outLoopDef = create.krnl.defineLoops(flatOutRank);
    ValueRange blockedOutLoopDef =
        create.krnl.block(outLoopDef[flatOutRank - 1], VL);
    // All of the non-blocked loops, plus the blocked output loop
    SmallVector<Value, 4> optimizedOutLoopDef =
        firstFew<Value, 4>(outLoopDef, -2);
    optimizedOutLoopDef.emplace_back(blockedOutLoopDef[0]);
    // Iterate only over all but the inner loop of the flattened input.
    SmallVector<IndexExpr, 4> lbs(flatOutRank, LiteralIndexExpr(0));
    if (enableParallel) {
      int64_t parId;
      if (findSuitableParallelDimension(lbs, flatOutDims, 0, 1, parId,
              /*min iter for going parallel*/ 64 * VL)) {
        create.krnl.parallel(optimizedOutLoopDef[0]);
        onnxToKrnlParallelReport(
            op, true, 0, lbs[0], flatOutDims[0], "reduction shuffle h-simd");
      } else {
        onnxToKrnlParallelReport(op, false, 0, lbs[0], flatOutDims[0],
            "not enough work for reduction shuffle h-simd");
      }
    }
    create.krnl.iterateIE(outLoopDef, optimizedOutLoopDef, lbs, flatOutDims,
        [&](KrnlBuilder &ck, ValueRange blockedOutLoopInd) {
          MDBuilder create(ck);
          // Create temp inside loop (because of parallel).
          Value tmpBlockedAlloca = create.mem.alignedAlloca(tmpBlockedType);
          Value identity = getIdentityValue<ONNXReductionOp>(
              rewriter, create.getLoc(), elementType);
          Value initVec = create.vec.splat(vecType, identity);
          IndexExprScope innerScope(ck);
          IndexExpr blockedCurrIndex =
              DimIndexExpr(blockedOutLoopInd[flatOutRank - 1]);
          IndexExpr blockedUB =
              SymbolIndexExpr(flatOutDims[flatOutRank - 1].getValue());
          IndexExpr isFull = create.krnlIE.isTileFull(
              blockedCurrIndex, LiteralIndexExpr(VL), blockedUB);
          Value zero = create.math.constantIndex(0);
          Value isNotFullVal = create.math.slt(isFull.getValue(), zero);
          create.scf.ifThenElse(
              isNotFullVal,
              [&](SCFBuilder &scf) {
                MDBuilder create(scf);
                // create.krnl.printf("partial tile\n");
                Value startOfLastBlockVal = blockedCurrIndex.getValue();
                Value blockedUBVal = blockedUB.getValue();
                create.scf.forLoop(startOfLastBlockVal, blockedUBVal, 1,
                    [&](SCFBuilder &scf, Value blockLocalInd) {
                      MDBuilder create(scf);
                      // Output induction variables: same as the outer loop, but
                      // with the blocked index replaced by the inner index.
                      SmallVector<Value, 4> outLoopInd =
                          firstFew<Value, 4>(blockedOutLoopInd, -2);
                      outLoopInd.emplace_back(blockLocalInd);
                      // Perform reduction for one output value.
                      genOneHorizontalSimdReduction(rewriter, create, op,
                          elementType, vecType, tmpBlockedAlloca, flatInput,
                          flatAlloc, initVec, divisorForMean, outLoopInd,
                          simdUB, VL);
                    }); /* for inside blocked loop */
              },
              [&](SCFBuilder &scf) {
                MDBuilder create(scf);
                // create.krnl.printf("full tile\n");
                genVlHorizontalSimdReduction(rewriter, create, op, elementType,
                    vecType, tmpBlockedAlloca, flatInput, flatAlloc, initVec,
                    divisorForMean, blockedOutLoopInd, blockedCurrIndex, simdUB,
                    VL);
              });
        }); /* blocked out loop */
  }

}; /* struct ONNXReductionOpLowering */

void populateLoweringONNXReductionOpPattern(RewritePatternSet &patterns,
    TypeConverter &typeConverter, MLIRContext *ctx, bool enableSIMD,
    bool enableParallel) {
  patterns.insert<
      ONNXReductionOpLowering<mlir::ONNXReduceMaxV13Op, RLegacy::UpTo13>,
      ONNXReductionOpLowering<mlir::ONNXReduceMeanV13Op, RLegacy::UpTo13>,
      ONNXReductionOpLowering<mlir::ONNXReduceMinV13Op, RLegacy::UpTo13>,
      ONNXReductionOpLowering<mlir::ONNXReduceProdV13Op, RLegacy::UpTo13>,
      ONNXReductionOpLowering<mlir::ONNXReduceSumV11Op, RLegacy::UpTo13>,
      ONNXReductionOpLowering<mlir::ONNXReduceMaxOp, RLegacy::Latest>,
      ONNXReductionOpLowering<mlir::ONNXReduceMeanOp, RLegacy::Latest>,
      ONNXReductionOpLowering<mlir::ONNXReduceMinOp, RLegacy::Latest>,
      ONNXReductionOpLowering<mlir::ONNXReduceProdOp, RLegacy::Latest>,
      ONNXReductionOpLowering<mlir::ONNXReduceSumOp, RLegacy::Latest>>(
      typeConverter, ctx, enableSIMD, enableParallel);
}
} // namespace onnx_mlir<|MERGE_RESOLUTION|>--- conflicted
+++ resolved
@@ -282,18 +282,6 @@
       input, inputDims, flatInputDims, inputRank);
   // Study SIMD. Assume here that since SIMD is determined by the input type
   // (which is expected to be the same as the output scalar value), both
-<<<<<<< HEAD
-  // reduction will have the same VL.
-  int64_t unroll = 4;
-  VectorMachineSupport *vms =
-      VectorMachineSupport::getGlobalVectorMachineSupport();
-  int64_t estimatedSimdLoopTripCount = 0;
-  int64_t VL = create.vec.computeSuitableUnrollFactor(vms, inputType, inputRank,
-      unroll, /*canPad*/ false, estimatedSimdLoopTripCount);
-  if (VL == 0)
-    return false;
-  IndexExpr VLIndexExpr = LitIE(VL);
-=======
   // reduction will have the same archVL.
   int64_t unrollVL = 4;
   int64_t estimatedSimdLoopTripCount = 0;
@@ -302,7 +290,6 @@
   if (totVL <= 1)
     return false;
   IndexExpr VLIndexExpr = LitIE(totVL);
->>>>>>> ba3d3c04
 
   // Has one or 2 reductions?
   bool hasTwoRed = true;
@@ -311,13 +298,8 @@
 
   // Compute type of small temporary reduction vector.
   MemRefType outputType = MemRefType::get({}, elementType);
-<<<<<<< HEAD
-  MemRefType redType = MemRefType::get({VL}, elementType);
-  VectorType vecType = VectorType::get({VL}, elementType);
-=======
   MemRefType redType = MemRefType::get({totVL}, elementType);
   VectorType vecType = VectorType::get({totVL}, elementType);
->>>>>>> ba3d3c04
 
   // Initialize first reduction.
   Value zero = create.math.constantIndex(0);
@@ -341,11 +323,7 @@
 
   // Loop trip count
   ValueRange loopDef = create.krnl.defineLoops(1);
-<<<<<<< HEAD
-  ValueRange blockedLoopDef = create.krnl.block(loopDef[0], VL);
-=======
   ValueRange blockedLoopDef = create.krnl.block(loopDef[0], totVL);
->>>>>>> ba3d3c04
   create.krnl.iterate(loopDef, {blockedLoopDef[0]}, {zero},
       {flatInputDims[0].getValue()}, [&](KrnlBuilder &ck, ValueRange loopInd) {
         MDBuilder create(ck);
@@ -366,16 +344,6 @@
           create.vec.store(accumulatedVec2, redAlloc2, {zero});
         }
       });
-<<<<<<< HEAD
-=======
-  Value divisorForMean = nullptr;
-  if (divideByMean<ONNXReductionOp1>() || divideByMean<ONNXReductionOp2>()) {
-    // Compute the divisor that is the number of elements participated in
-    // reduction, i.e., 'divisor = size of input / size of output, where output
-    // size == 1'.
-    divisorForMean = create.math.cast(elementType, flatInputDims[0].getValue());
-  }
->>>>>>> ba3d3c04
 
   // First reduction horizontal sum.
   Value reductionVec1 = create.vec.load(vecType, redAlloc1, {zero});
@@ -390,7 +358,6 @@
   }
 
   // Handle mean if any.
-<<<<<<< HEAD
   Value divisorForMean = nullptr;
   if (divideByMean<ONNXReductionOp1>() || divideByMean<ONNXReductionOp2>()) {
     // Compute the divisor that is the number of elements participated in
@@ -398,8 +365,6 @@
     // size == 1'.
     divisorForMean = create.math.cast(elementType, flatInputDims[0].getValue());
   }
-=======
->>>>>>> ba3d3c04
   if (divideByMean<ONNXReductionOp1>())
     res1 = create.math.div(res1, divisorForMean);
   if (hasTwoRed && divideByMean<ONNXReductionOp2>())
@@ -411,17 +376,10 @@
     create.affineKMem.store(res2, alloc2, {});
 
   if (hasTwoRed)
-<<<<<<< HEAD
-    onnxToKrnlSimdReport(op, /*successful*/ true, VL,
-        estimatedSimdLoopTripCount, "fused reduction to a scalar");
-  else
-    onnxToKrnlSimdReport(op, /*successful*/ true, VL,
-=======
     onnxToKrnlSimdReport(op, /*successful*/ true, totVL,
         estimatedSimdLoopTripCount, "fused reduction to a scalar");
   else
     onnxToKrnlSimdReport(op, /*successful*/ true, totVL,
->>>>>>> ba3d3c04
         estimatedSimdLoopTripCount, "reduction to a scalar");
 
   return true;
@@ -665,15 +623,6 @@
               unrollVL = 1;
             }
           }
-<<<<<<< HEAD
-          LLVM_DEBUG(llvm::dbgs()
-                     << "  SIMD: study with init unroll " << unroll << "\n");
-          // Currently only vectorize loops whose SIMD dimension is a multiple
-          // of the natural SIMD width. Aka, we don't deal with SIMD of partial
-          // vectors.
-          VL = create.vec.computeSuitableUnrollFactor(vms, memRefInType,
-              innermostLoopCollapse, unroll, /*canPad*/ false,
-=======
           LLVM_DEBUG(llvm::dbgs() << "  SIMD: study with init unrollVL "
                                   << unrollVL << "\n");
           // Currently only vectorize loops whose SIMD dimension is a multiple
@@ -681,7 +630,6 @@
           // vectors.
           totVL = create.vec.computeSuitableUnrollFactor(memRefInType,
               innermostLoopCollapse, unrollVL, /*canPad*/ false,
->>>>>>> ba3d3c04
               estimatedSimdLoopTripCount);
           LLVM_DEBUG(llvm::dbgs() << "  SIMD: " << innermostLoopCollapse
                                   << " loops, totVL " << totVL << "\n");
