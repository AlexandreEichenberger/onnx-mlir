--- conflicted
+++ resolved
@@ -53,25 +53,16 @@
         [&](KrnlBuilder &createKrnl, ValueRange outerIndices) {
           // Create temp and set to zero, single scalar, no need for default
           // alignment.
-<<<<<<< HEAD
-          MultiDialectBuilder<MemRefBuilder, MathBuilder> create(createKrnl);
+          MultiDialectBuilder<KrnlBuilder, MemRefBuilder, MathBuilder> create(
+              createKrnl);
           Value red = create.mem.alloca(MemRefType::get({}, elementType));
           createKrnl.store(zeroVal, red);
-          // Inner loop
-          ValueRange innerLoop = createKrnl.defineLoops(1);
-          Value innerLb = create.math.constantIndex(0);
-          Value innerUb = shapeHelper.aDims[1].getValue();
-          createKrnl.iterate(innerLoop, innerLoop, {innerLb}, {innerUb},
-=======
-          MathBuilder createMath(createKrnl);
-          MemRefBuilder createMemRef(createKrnl);
-          Value red = createMemRef.alloca(MemRefType::get({}, elementType));
-          createKrnl.store(zeroVal, red);
           // Inner loop.
-          createKrnl.iterate({}, innerLoopDef, {}, {},
->>>>>>> 94b04cb7
+          create.krnl.iterate({}, innerLoopDef, {}, {},
               [&](KrnlBuilder &createKrnl, ValueRange innerIndex) {
                 Value i(outerIndices[0]), j(outerIndices[1]), k(innerIndex[0]);
+                MultiDialectBuilder<KrnlBuilder, MathBuilder> create(
+                    createKrnl);
                 // Handle transposed accesses.
                 SmallVector<Value, 2> aAccess, bAccess;
                 if (gemmOp.transA() != 0)
@@ -83,16 +74,15 @@
                 else
                   bAccess = {k, j};
                 // Perform the reduction by adding a*b to reduction.
-                MathBuilder createMath(createKrnl);
-                Value aVal = createKrnl.load(A, aAccess);
-                Value bVal = createKrnl.load(B, bAccess);
-                Value tmp = createMath.mul(aVal, bVal);
-                Value rVal = createKrnl.load(red);
-                createKrnl.store(createMath.add(tmp, rVal), red);
+                Value aVal = create.krnl.load(A, aAccess);
+                Value bVal = create.krnl.load(B, bAccess);
+                Value tmp = create.math.mul(aVal, bVal);
+                Value rVal = create.krnl.load(red);
+                create.krnl.store(create.math.add(tmp, rVal), red);
               });
           // Handle alpha/beta coefficients.
           // new scope
-          IndexExprScope innerScope(createKrnl, shapeHelper.scope);
+          IndexExprScope innerScope(create.krnl, shapeHelper.scope);
           Value res = create.math.mul(alphaVal, createKrnl.load(red));
           if (shapeHelper.hasBias) {
             SmallVector<Value, 2> cAccess;
@@ -103,10 +93,10 @@
                   IndexExpr::select(dim > 1, DimIndexExpr(outerIndices[x]), 0)
                       .getValue());
             }
-            Value c = createKrnl.load(operandAdaptor.C(), cAccess);
+            Value c = create.krnl.load(operandAdaptor.C(), cAccess);
             res = create.math.add(res, create.math.mul(betaVal, c));
           }
-          createKrnl.store(res, R, outerIndices);
+          create.krnl.store(res, R, outerIndices);
         });
   }
 
