/*
 * SPDX-License-Identifier: Apache-2.0
 */

//====------ ONNXToKrnlCommon.hpp - ONNX dialects to Krnl lowering --------===//
//
// Copyright 2019-2023 The IBM Research Authors.
//
// =============================================================================
//
// This file contains common code shared by the functions performing the
// lowering to the KRNL dialect.
//
//===----------------------------------------------------------------------===//

#pragma once

#include <map>

#include "mlir/Dialect/Affine/IR/AffineOps.h"
#include "mlir/Dialect/Func/IR/FuncOps.h"
#include "mlir/Dialect/Func/Transforms/FuncConversions.h"
#include "mlir/Dialect/Func/Transforms/Passes.h"
#include "mlir/Dialect/Linalg/IR/Linalg.h"
#include "mlir/Dialect/Math/IR/Math.h"
#include "mlir/Dialect/MemRef/IR/MemRef.h"
#include "mlir/IR/PatternMatch.h"
#include "mlir/Pass/Pass.h"
#include "mlir/Transforms/DialectConversion.h"
#include "llvm/ADT/ArrayRef.h"
#include "llvm/ADT/Sequence.h"
#include "llvm/ADT/TypeSwitch.h"

#include "src/Dialect/Krnl/DialectBuilder.hpp"
#include "src/Dialect/Krnl/KrnlHelper.hpp"
#include "src/Dialect/Krnl/KrnlOps.hpp"
#include "src/Dialect/Mlir/DialectBuilder.hpp"
#include "src/Dialect/Mlir/IndexExpr.hpp"
#include "src/Dialect/Mlir/VectorMachineSupport.hpp"
#include "src/Dialect/ONNX/DialectBuilder.hpp"
#include "src/Dialect/ONNX/ONNXDimAnalysis.hpp"
#include "src/Dialect/ONNX/ONNXOps.hpp"
#include "src/Dialect/ONNX/ONNXOps/OpHelper.hpp"
#include "src/Pass/Passes.hpp"
#include "src/Support/KrnlSupport.hpp"

//===----------------------------------------------------------------------===//
// Extends OnnxBuilder with member functions that might generate Krnl dialect
// operations.
//===----------------------------------------------------------------------===//

namespace onnx_mlir {

struct OnnxToKrnlBuilder : public OnnxBuilder {
  OnnxToKrnlBuilder(mlir::Location loc) : OnnxBuilder(loc) {}
  OnnxToKrnlBuilder(mlir::OpBuilder &b, mlir::Location loc)
      : OnnxBuilder(b, loc) {}
  OnnxToKrnlBuilder(const DialectBuilder &db) : OnnxBuilder(db) {}
  virtual ~OnnxToKrnlBuilder() {}

  // Generate an 'onnx.reshape' operation on the 'input' tensor, the new shape
  // is provided by 'shapeDims'.
  mlir::Value reshape(const mlir::Value input,
      const llvm::ArrayRef<DimIndexExpr> shapeDims) const;

  // Generate a 'onnx.Transpose' operation on the 'input' tensor given the
  // permutation array 'perm' and the operator output dimensions 'outputDims'.
  mlir::Value transpose(const mlir::Value input,
      const llvm::ArrayRef<int64_t> perm,
      const llvm::ArrayRef<DimIndexExpr> outputDims) const;
};

// Recursive class specialized for ONNXtoKrnlBuilder refereed to as krnlOnnx.
template <class... Ts>
struct MultiDialectBuilder<OnnxToKrnlBuilder, Ts...>
    : MultiDialectBuilder<Ts...> {
  MultiDialectBuilder(mlir::OpBuilder &b, mlir::Location loc)
      : MultiDialectBuilder<Ts...>(b, loc), krnlOnnx(b, loc) {}
  MultiDialectBuilder(const DialectBuilder &db)
      : MultiDialectBuilder<Ts...>(db), krnlOnnx(db) {}
  OnnxToKrnlBuilder krnlOnnx;
};

//===----------------------------------------------------------------------===//
// Common functions used when lowering the ONNX frontend dialect to KRNL.
//===----------------------------------------------------------------------===//

/// Check if one/all operands are scalar values at compile time.
bool isScalarValue(mlir::Value value);
bool hasAllScalarValues(mlir::ValueRange values);
// HasOneElement returns true for scalars as well as tensors that contain only
// one elements, such as 1xf32 or 1x1x1xf32.
bool hasOneElement(mlir::Value value);
// Same as hasOneElement, but check only from the innerDims innermost
// dimensions.
bool hasOneElementInInnermostDims(mlir::Value value, int64_t innerDims);

/// Check if the value is a KrnlGlobalOp with a dense attribute of non-negative
/// integer constants.
bool indicesAreNonNegativeConstants(mlir::Value indices);

// Create a mapping from result type's dimensions to input type's dimensions,
// given that the result type is the result of a reduction op over the input
// type.
std::map<int64_t, int64_t> getReductionMapping(
    mlir::MemRefType inputTy, llvm::ArrayRef<int64_t> axes, bool keepdims);

// Add bounds associated with the op operand to the KRNL iteration pack.
// Dynamic dimensions are supported.
void addDimensionToPack(mlir::ConversionPatternRewriter &rewriter,
    mlir::Location loc, krnl::KrnlIterateOperandPack &pack, mlir::Value operand,
    int index);

// Function that emits the define_loop operation to define `numLoops`
// number of krnl loops, and fill `loop` with the newly defined loops.
void defineLoops(mlir::ConversionPatternRewriter &rewriter, mlir::Location loc,
    std::vector<mlir::Value> &loops, int64_t numLoops);

/// Get a dimension value from a memref. Emit a constant if the dimension is
/// constant. Otherwise, emit a dim op.
/// If the return type is different from IndexType, emit a cast op to cast the
/// output of the dim op.
mlir::Value getDimOrConstant(mlir::ConversionPatternRewriter &rewriter,
    mlir::Location loc, mlir::Value operand, int64_t axis, mlir::Type type);

/// Check whether this op should be lowered to Krnl.Call according to option
/// opsToCall. The op name is used for matching
bool checkOpToCall(mlir::Operation *op, std::string opsForCall);

//===----------------------------------------------------------------------===//
// Fold and emit support.
//===----------------------------------------------------------------------===//

/// Emit an ONNXSqueezeOp. If the input is constant, do const propagation, and
/// return a constant.
mlir::Value foldOrEmitONNXSqueezeV11Op(
    mlir::ConversionPatternRewriter &rewriter, mlir::Location loc,
    mlir::Type resultType, mlir::Value input, int64_t axis);

/// Emit an ONNXUnsqueezeOp. If the input is constant, do const propagation, and
/// return a constant.
mlir::Value foldOrEmitONNXUnsqueezeV11Op(
    mlir::ConversionPatternRewriter &rewriter, mlir::Location loc,
    mlir::Type resultType, mlir::Value input, int64_t axis);

/// Emit an ONNXSplitOp. If the input is constant, do const propagation, and
/// return constants.
/// Only support evenly splitting.
std::vector<mlir::Value> foldOrEmitONNXSplitOp(
    mlir::ConversionPatternRewriter &rewriter, mlir::Location loc,
    llvm::ArrayRef<mlir::Type> resultTypes, mlir::Value input, int64_t axis);

/// Emit an ONNXTransposeOp. If the input is constant, do const propagation, and
/// return a constant.
mlir::Value foldOrEmitONNXTransposeOp(mlir::ConversionPatternRewriter &rewriter,
    mlir::Location loc, mlir::Type resultType, mlir::Value input,
    mlir::ArrayAttr permAttr);

/// Emit MemRef ReinterpretCastOp to create a new view for 'data'.
/// The new view is created using the given 'outputDims'.
mlir::Value emitMemRefReinterpretCastOp(
    mlir::ConversionPatternRewriter &rewriter, mlir::Location loc,
    mlir::Value data, llvm::SmallVectorImpl<IndexExpr> &outputDims,
    mlir::Type outputType);

/// Emit krnl iterate to compute argsort of a given MemRef along a given axis.
/// Output MemRef has the same shape as the input MemRef but is of IndexType.
mlir::Value emitArgSort(mlir::ConversionPatternRewriter &rewriter,
    mlir::Location loc, mlir::Value input, int64_t axis,
    bool ascending = false);

//===----------------------------------------------------------------------===//
// This is to get a scalar operation of a given type for a specific operation.
//===----------------------------------------------------------------------===//

// Definition for easier readability
using NotSuportedScalarOp = void; // Unsupported, e.g. integer version of cos.
using CustomScalarOp = void *;    // Custom support, e.g. float version of cosh.

template <typename Op>
struct ScalarOp {
  using FOp = NotSuportedScalarOp;
  using IOp = NotSuportedScalarOp;
};

template <typename FOp>
using ScalarFOp = typename ScalarOp<FOp>::FOp;
template <typename IOp>
using ScalarIOp = typename ScalarOp<IOp>::IOp;

// Get the identity element of an operation.
// Return NULL if the function does not have identity.
// Specialize this for a new Op.
template <typename Op>
mlir::Value getIdentityValue(mlir::ConversionPatternRewriter &rewriter,
    mlir::Location loc, mlir::Type type) {
  return nullptr;
}

//===----------------------------------------------------------------------===//
// emitScalarOpFor
//===----------------------------------------------------------------------===//
//
// This is used in the innermost loop of a KrnlIterateOp to insert computation
// composed of one or many scalar ops.
// Use template specialization for each of different ONNX operations.
//
// Note that all values passed in scalarOperands are already loaded in memory.
// *  If they are scalar, then a scalar is loaded. If used in SIMD mode, that
//    vector was splatted to the right shape.
// *  If they have a non value, then that non-value is simply passed on.
// *  If they are a variable with a rank>0, then that the loaded value has been
//    loaded with the right loop indices in it.
//
// So there should be no "loading" of any values inside the emitScalarOpFor
// functions
//===----------------------------------------------------------------------===//

template <typename Op>
mlir::Value emitScalarOpFor(mlir::ConversionPatternRewriter &rewriter,
    mlir::Location loc, mlir::Operation *op, mlir::Type elementType,
    llvm::ArrayRef<mlir::Value> scalarOperands) {
  // Find the actual element type, regardless of whether we have a vector or
  // scalar elementary type. For some operations, the output in a different type
  // than its input(s), e.g. isNan where inputs are float and output is boolean
  // int. Thus we look at the type the first input argument, and not the output
  // elementType.
  mlir::Type actualElementType =
      MathBuilder::elementTypeWithVector(scalarOperands[0].getType());
  // Perform int or float operation depending on the actual elementary type.
  if (actualElementType.isa<mlir::IntegerType>()) {
    // Generate the integer code only if the scalar integer op is non-void
    // (unsupported) and non-int (supported by custom sequence of ops).
    if constexpr (!(std::is_same<ScalarIOp<Op>, NotSuportedScalarOp>::value) &&
                  !(std::is_same<ScalarIOp<Op>, CustomScalarOp>::value))
      return rewriter.create<ScalarIOp<Op>>(
          loc, elementType, scalarOperands, std::nullopt);
    llvm_unreachable("unsupported integer operation");
  } else if (actualElementType.isa<mlir::FloatType>()) {
    // Generate the floating point code only if the scalar integer op is
    // non-void (unsupported) and non-int (supported by custom sequence of ops).
    if constexpr (!(std::is_same<ScalarFOp<Op>, NotSuportedScalarOp>::value) &&
                  !(std::is_same<ScalarFOp<Op>, CustomScalarOp>::value))
      return rewriter.create<ScalarFOp<Op>>(
          loc, elementType, scalarOperands, std::nullopt);
    llvm_unreachable("unsupported float operation");
  } else {
    llvm_unreachable("unsupported element type");
  }
}

//===----------------------------------------------------------------------===//
// Type conversion from Onnx types to Krnl types:
//   - from Tensor type to the Standard dialect MemRef type
//   - from onnx.StringType to krnl.StringType
//===----------------------------------------------------------------------===//

class KrnlTypeConverter : public mlir::TypeConverter {
public:
  KrnlTypeConverter();

  /// Return true if the inputs and outputs of the given function type are
  /// legal. [Taken from MLIR and adapted to only check the legality of the
  /// inputs. Once unranked results can be handled gracefully this
  /// override needs to be removed in favour of the original MLIR one.]
  bool isSignatureLegal(mlir::FunctionType funcType) {
    return llvm::all_of(llvm::concat<const mlir::Type>(
                            funcType.getInputs(), funcType.getResults()),
        [this](mlir::Type type) { return isLegal(type); });
  }

  /// Return true if the operands/results of call have a legal type.
  bool isSignatureLegal(mlir::func::CallOp call) {
    auto f = [this](mlir::Type type) { return isLegal(type); };
    return llvm::all_of(call.getOperandTypes(), f) &&
           llvm::all_of(call.getResultTypes(), f);
  }

  // Return the default alignment value used when allocating a MemRef buffer for
  // the given type. E.g. some special types for accelerators requires
  // 4K-aligned buffers.
  static int64_t getDefaultAllocAlignment(mlir::Type type);
};

//===----------------------------------------------------------------------===//
// Functions to add lowering patterns for frontend operations.
//===----------------------------------------------------------------------===//

// For all ONNX operations.
void populateONNXToKrnlConversionPattern(mlir::RewritePatternSet &,
    mlir::TypeConverter &, mlir::MLIRContext *, bool enableTiling,
    bool enableParallel);

// `ControlFlow` directory methods:
void populateLoweringONNXIfOpPattern(
    mlir::RewritePatternSet &, mlir::TypeConverter &, mlir::MLIRContext *);
void populateLoweringONNXLoopOpPattern(
    mlir::RewritePatternSet &, mlir::TypeConverter &, mlir::MLIRContext *);
void populateLoweringONNXScanOpPattern(
    mlir::RewritePatternSet &, mlir::TypeConverter &, mlir::MLIRContext *);

// `Math` directory methods:
void populateLoweringONNXClipOpPattern(
    mlir::RewritePatternSet &, mlir::TypeConverter &, mlir::MLIRContext *);
void populateLoweringONNXCumSumOpPattern(
    mlir::RewritePatternSet &, mlir::TypeConverter &, mlir::MLIRContext *);
void populateLoweringONNXElementwiseOpPattern(mlir::RewritePatternSet &,
    mlir::TypeConverter &, mlir::MLIRContext *, DimAnalysis *, bool enableSIMD,
    bool enableParallel);
void populateLoweringONNXGemmOpPattern(mlir::RewritePatternSet &,
    mlir::TypeConverter &, mlir::MLIRContext *, bool enableTiling,
    bool enableSIMD, bool enableParallel);
void populateLoweringONNXHardmaxOpPattern(
    mlir::RewritePatternSet &, mlir::TypeConverter &, mlir::MLIRContext *);
void populateLoweringONNXLRNOpPattern(
    mlir::RewritePatternSet &, mlir::TypeConverter &, mlir::MLIRContext *);
void populateLoweringONNXMatMulOpPattern(mlir::RewritePatternSet &,
    mlir::TypeConverter &, mlir::MLIRContext *, DimAnalysis *,
    bool enableTiling, bool enableSIMD, bool enableParallel);
void populateLoweringONNXMatMulIntegerOpPattern(
    mlir::RewritePatternSet &, mlir::TypeConverter &, mlir::MLIRContext *);
void populateLoweringONNXRandomNormalOpPattern(
    mlir::RewritePatternSet &, mlir::TypeConverter &, mlir::MLIRContext *);
void populateLoweringONNXRandomNormalLikeOpPattern(
    mlir::RewritePatternSet &, mlir::TypeConverter &, mlir::MLIRContext *);
void populateLoweringONNXReductionOpPattern(mlir::RewritePatternSet &,
    mlir::TypeConverter &, mlir::MLIRContext *, bool enableSIMD,
    bool enableParallel);
void populateLoweringONNXSoftmaxOpPattern(mlir::RewritePatternSet &,
    mlir::TypeConverter &, mlir::MLIRContext *, bool enableParallel);
void populateLoweringONNXTopKOpPattern(
    mlir::RewritePatternSet &, mlir::TypeConverter &, mlir::MLIRContext *);
void populateLoweringONNXTriluOpPattern(
    mlir::RewritePatternSet &, mlir::TypeConverter &, mlir::MLIRContext *);

// `ML` directory methods:
void populateLoweringONNXCategoryMapperOpPattern(
    mlir::RewritePatternSet &, mlir::TypeConverter &, mlir::MLIRContext *);

// `NN` directory methods:
void populateLoweringONNXConvOpPattern(mlir::RewritePatternSet &,
    mlir::TypeConverter &, mlir::MLIRContext *, bool enableParallel,
    std::string opsForCall);
mlir::LogicalResult generateONNXLayerNormalizationOpONNXCode(
    mlir::ConversionPatternRewriter &rewriter, mlir::Location loc,
    mlir::ONNXLayerNormalizationOp lnOp);
void populateLoweringONNXNormalizationOpPattern(mlir::RewritePatternSet &,
<<<<<<< HEAD
    mlir::TypeConverter &, mlir::MLIRContext *, bool enableSIMD,
    bool enableParallel);
=======
    mlir::TypeConverter &, mlir::MLIRContext *, DimAnalysis *, bool enableSIMD);
>>>>>>> 1c13ecf8
void populateLoweringONNXPoolingOpPattern(
    mlir::RewritePatternSet &, mlir::TypeConverter &, mlir::MLIRContext *);

// `ObjectDetection` directory methods:
void populateLoweringONNXNonMaxSuppressionOpPattern(
    mlir::RewritePatternSet &, mlir::TypeConverter &, mlir::MLIRContext *);

// `Quantization` directory methods:
void populateLoweringONNXDynamicQuantizeLinearOpPattern(
    mlir::RewritePatternSet &, mlir::TypeConverter &, mlir::MLIRContext *);
void populateLoweringONNXQuantizeLinearOpPattern(
    mlir::RewritePatternSet &, mlir::TypeConverter &, mlir::MLIRContext *);

// `RNN` directory methods:
void populateLoweringONNXGRUOpPattern(
    mlir::RewritePatternSet &, mlir::TypeConverter &, mlir::MLIRContext *);
void populateLoweringONNXLSTMOpPattern(
    mlir::RewritePatternSet &, mlir::TypeConverter &, mlir::MLIRContext *);
void populateLoweringONNXRNNOpPattern(
    mlir::RewritePatternSet &, mlir::TypeConverter &, mlir::MLIRContext *);

// `Sequence` directory methods:
void populateLoweringONNXSequenceAtOpPattern(
    mlir::RewritePatternSet &, mlir::TypeConverter &, mlir::MLIRContext *);
void populateLoweringONNXSequenceEmptyOpPattern(
    mlir::RewritePatternSet &, mlir::TypeConverter &, mlir::MLIRContext *);
void populateLoweringONNXSequenceEraseOpPattern(
    mlir::RewritePatternSet &, mlir::TypeConverter &, mlir::MLIRContext *);
void populateLoweringONNXSequenceInsertOpPattern(
    mlir::RewritePatternSet &, mlir::TypeConverter &, mlir::MLIRContext *);
void populateLoweringONNXSequenceLengthOpPattern(
    mlir::RewritePatternSet &, mlir::TypeConverter &, mlir::MLIRContext *);

// `Tensor` directory methods:
void populateLoweringONNXArgMinMaxOpPattern(
    mlir::RewritePatternSet &, mlir::TypeConverter &, mlir::MLIRContext *);
void populateLoweringONNXDimOpPattern(
    mlir::RewritePatternSet &, mlir::TypeConverter &, mlir::MLIRContext *);
void populateLoweringONNXUnsqueezeOpPattern(
    mlir::RewritePatternSet &, mlir::TypeConverter &, mlir::MLIRContext *);
void populateLoweringONNXUnsqueezeV11OpPattern(
    mlir::RewritePatternSet &, mlir::TypeConverter &, mlir::MLIRContext *);
void populateLoweringONNXTransposeOpPattern(mlir::RewritePatternSet &,
    mlir::TypeConverter &, mlir::MLIRContext *, bool enableParallel);
void populateLoweringONNXGatherOpPattern(
    mlir::RewritePatternSet &, mlir::TypeConverter &, mlir::MLIRContext *);
void populateLoweringONNXGatherElementsOpPattern(
    mlir::RewritePatternSet &, mlir::TypeConverter &, mlir::MLIRContext *);
void populateLoweringONNXGatherNDOpPattern(
    mlir::RewritePatternSet &, mlir::TypeConverter &, mlir::MLIRContext *);
void populateLoweringONNXPadConstantValuePadOpPattern(
    mlir::RewritePatternSet &, mlir::TypeConverter &, mlir::MLIRContext *);
void populateLoweringONNXPadOpPattern(
    mlir::RewritePatternSet &, mlir::TypeConverter &, mlir::MLIRContext *);
void populateLoweringONNXRangeOpPattern(
    mlir::RewritePatternSet &, mlir::TypeConverter &, mlir::MLIRContext *);
void populateLoweringONNXReshapeOpPattern(mlir::RewritePatternSet &,
    mlir::TypeConverter &, mlir::MLIRContext *, DimAnalysis *);
void populateLoweringONNXIdentityOpPattern(
    mlir::RewritePatternSet &, mlir::TypeConverter &, mlir::MLIRContext *);
void populateLoweringONNXConstantOfShapeOpPattern(
    mlir::RewritePatternSet &, mlir::TypeConverter &, mlir::MLIRContext *);
void populateLoweringONNXConstantOpPattern(
    mlir::RewritePatternSet &, mlir::TypeConverter &, mlir::MLIRContext *);
void populateLoweringONNXConcatOpPattern(mlir::RewritePatternSet &,
    mlir::TypeConverter &, mlir::MLIRContext *, bool enableParallel);
void populateLoweringONNXConcatShapeTransposeOpPattern(
    mlir::RewritePatternSet &, mlir::TypeConverter &, mlir::MLIRContext *);
void populateLoweringONNXDepthToSpaceOpPattern(
    mlir::RewritePatternSet &, mlir::TypeConverter &, mlir::MLIRContext *);
void populateLoweringONNXSpaceToDepthOpPattern(
    mlir::RewritePatternSet &, mlir::TypeConverter &, mlir::MLIRContext *);
void populateLoweringONNXScatterElementsOpPattern(
    mlir::RewritePatternSet &, mlir::TypeConverter &, mlir::MLIRContext *);
void populateLoweringONNXScatterNDOpPattern(
    mlir::RewritePatternSet &, mlir::TypeConverter &, mlir::MLIRContext *);
void populateLoweringONNXShapeOpPattern(
    mlir::RewritePatternSet &, mlir::TypeConverter &, mlir::MLIRContext *);
void populateLoweringONNXSliceOpPattern(
    mlir::RewritePatternSet &, mlir::TypeConverter &, mlir::MLIRContext *);
void populateLoweringONNXSqueezeOpPattern(
    mlir::RewritePatternSet &, mlir::TypeConverter &, mlir::MLIRContext *);
void populateLoweringONNXSqueezeV11OpPattern(
    mlir::RewritePatternSet &, mlir::TypeConverter &, mlir::MLIRContext *);
void populateLoweringONNXSplitOpPattern(
    mlir::RewritePatternSet &, mlir::TypeConverter &, mlir::MLIRContext *);
void populateLoweringONNXSplitV11OpPattern(
    mlir::RewritePatternSet &, mlir::TypeConverter &, mlir::MLIRContext *);
void populateLoweringONNXSizeOpPattern(
    mlir::RewritePatternSet &, mlir::TypeConverter &, mlir::MLIRContext *);
void populateLoweringONNXTileOpPattern(
    mlir::RewritePatternSet &, mlir::TypeConverter &, mlir::MLIRContext *);
void populateLoweringONNXFlattenOpPattern(
    mlir::RewritePatternSet &, mlir::TypeConverter &, mlir::MLIRContext *);
void populateLoweringONNXResizeOpPattern(
    mlir::RewritePatternSet &, mlir::TypeConverter &, mlir::MLIRContext *);
void populateLoweringONNXNonZeroOpPattern(
    mlir::RewritePatternSet &, mlir::TypeConverter &, mlir::MLIRContext *);
void populateLoweringONNXReverseSequenceOpPattern(
    mlir::RewritePatternSet &, mlir::TypeConverter &, mlir::MLIRContext *);
void populateLoweringONNXExpandOpPattern(
    mlir::RewritePatternSet &, mlir::TypeConverter &, mlir::MLIRContext *);
void populateLoweringONNXOneHotOpPattern(
    mlir::RewritePatternSet &, mlir::TypeConverter &, mlir::MLIRContext *);
void populateLoweringONNXCompressOpPattern(
    mlir::RewritePatternSet &, mlir::TypeConverter &, mlir::MLIRContext *);
void populateLoweringONNXPrintSignaturePattern(
    mlir::RewritePatternSet &, mlir::TypeConverter &, mlir::MLIRContext *);
void populateLoweringONNXLayoutTransformOpPattern(
    mlir::RewritePatternSet &, mlir::TypeConverter &, mlir::MLIRContext *);
void populateLoweringONNXUniqueOpPattern(
    mlir::RewritePatternSet &, mlir::TypeConverter &, mlir::MLIRContext *);

// `Additional` directory methods:
void populateLoweringONNXShapeTransformOpPattern(
    mlir::RewritePatternSet &, mlir::TypeConverter &, mlir::MLIRContext *);

void populateLoweringONNXCustomOpPattern(
    mlir::RewritePatternSet &, mlir::TypeConverter &, mlir::MLIRContext *);

// Utilities for generating krnl.call for ONNX Ops

// Create allocate based on COMPUTED shapeHelper.
// The generic computed shapehelper avoids the specific type of shape helper
// for each op, and shape helper may be used in krnl loop generation, too.
// Use template in case some op has special allocation. For the generic cases,
// the typename is only used in location, which is not absolutely needed
template <typename OP_TYPE>
std::vector<mlir::Value> allocForONNXOp(mlir::Operation *op,
    mlir::ConversionPatternRewriter &rewriter,
    const mlir::TypeConverter *const typeConverter,
    ONNXOpShapeHelper &shapeHelper) {
  mlir::Location loc = ONNXLoc<OP_TYPE>(op);

  // Get shape.
  MultiDialectBuilder<IndexExprBuilderForKrnl, MemRefBuilder> create(
      rewriter, loc);

  std::vector<mlir::Value> allocs;
  for (uint64_t i = 0; i < op->getResults().size(); i++) {
    mlir::Value output = op->getResults()[i];
    // Convert the output type to MemRefType.
    mlir::Type convertedType = typeConverter->convertType(output.getType());
    assert(convertedType && convertedType.isa<mlir::MemRefType>() &&
           "Failed to convert type to MemRefType");
    mlir::MemRefType memRefType = convertedType.cast<mlir::MemRefType>();

    // Insert an allocation and deallocation for the result of this operation.
    mlir::Value alloc =
        create.mem.alignedAlloc(memRefType, shapeHelper.getOutputDims(i));
    allocs.emplace_back(alloc);
  }
  return allocs;
}

// Template to create ONNXOp to Call pattern
template <typename OP_TYPE, typename SHAPEHELPER_TYPE>
struct ONNXGenericOpToCall : public mlir::OpConversionPattern<OP_TYPE> {
  using ADAPTOR_TYPE = typename OP_TYPE::Adaptor;
  ONNXGenericOpToCall(mlir::TypeConverter &typeConverter,
      mlir::MLIRContext *ctx, std::string opsForCall)
      : mlir::OpConversionPattern<OP_TYPE>(
            typeConverter, ctx, /*benefit higher than default*/ 10),
        opsForCall(opsForCall) {}
  std::string opsForCall;

  mlir::LogicalResult match(OP_TYPE onnxOp) const final {
    mlir::Operation *op = onnxOp.getOperation();
    if (!checkOpToCall(op, opsForCall))
      return mlir::failure();

    // Additional checks

    return mlir::success();
  }
  void rewrite(OP_TYPE onnxOp, ADAPTOR_TYPE adaptor,
      mlir::ConversionPatternRewriter &rewriter) const final {
    mlir::Operation *op = onnxOp.getOperation();
    mlir::Location loc = onnx_mlir::ONNXLoc<OP_TYPE>(op);
    mlir::ValueRange operands = adaptor.getOperands();

    // Get shape.
    MultiDialectBuilder<IndexExprBuilderForKrnl, MemRefBuilder> create(
        rewriter, loc);

    SHAPEHELPER_TYPE shapeHelper(op, operands, &create.krnlIE);
    shapeHelper.computeShapeAndAssertOnFailure();
    // Insert an allocation and deallocation for the result of this operation.
    std::vector<mlir::Value> allocs = allocForONNXOp<OP_TYPE>(
        onnxOp, rewriter, this->typeConverter, shapeHelper);

    // Create krnl.call here.
    // You may customize the krnl.call according to your library
    // Use Op name in ONNX as the fuction name. Remove the leading "onnx."
    std::string funcName = op->getName().getStringRef().str().substr(5);
    rewriter.create<mlir::KrnlCallOp>(loc, funcName, allocs, op, operands,
        /*keep all attributes*/ true);
    rewriter.replaceOp(op, allocs);
  }
};

using ONNXConvOpToCall =
    ONNXGenericOpToCall<mlir::ONNXConvOp, ONNXConvOpShapeHelper>;

/// This function returns the index in the list of alloc arguments of the
/// dynamic dimension corresponding to `index` in the MemRef shape.
/// As an example:
///
/// alloc(%d0, %d1, %d2) : memref<10x?x?x20x?x30xf32>
///
/// In the above alloc the list of alloc arguments is being represented by
/// %d0, %d1 and %d2. Their indices 0, 1, 2 correspond to `index` values
/// 1, 2 and 4 in the MemRef shape respectively
int64_t getAllocArgIndex(mlir::memref::AllocOp allocOp, int64_t index);

/// This function returns a scalar of type 'dtype' from an optional value.
/// Optional value must be: NoneType, memref<1xdtype> or memref<dtype>.
/// Default value is used in case of NoneType.
mlir::Value getOptionalScalarValue(mlir::ConversionPatternRewriter &rewriter,
    mlir::Location loc, mlir::Value optionalScalar, mlir::Type elementType,
    double defaultValue);

//===----------------------------------------------------------------------===//
// Support functions for help with custom layout.
//===----------------------------------------------------------------------===//

mlir::MemRefType convertTypeWithCustomONNXDataLayoutToMemRef(mlir::Type type);

// Determine if the MemRef val has a custom layout (i.e. non-identity).
bool hasNonIdentityLayout(mlir::Value val);
// Determine if one or more operands have custom layouts. Return false when
// every layout is an identity layout.
bool hasNonIdentityLayout(mlir::ValueRange operands);

//===----------------------------------------------------------------------===//
// Support functions for reporting.
//===----------------------------------------------------------------------===//

// Populated by configureOnnxToKrnlLoweringPass().

struct OnnxToKrnlLoweringConfiguration {
  static int reportOnParallel;
  static std::string defaultParallelComment;
  static int reportOnSimd;
  static std::string defaultSimdComment;
};

namespace impl {
void onnxToKrnlSimdReport(mlir::Operation *op, bool successful,
    int64_t vectorLength, int64_t simdLoopTripCount,
    const std::string &comment);
void onnxToKrnlParallelReport(mlir::Operation *op, bool successful,
    int64_t loopLevel, int64_t parallelLoopTripCount,
    const std::string &comment);
} // namespace impl

// When reporting is enabled (--opt-report=Parallel), report on if/how are
// the ONNX operation parallelized.
//
// Loop level: -1: none; 0: outermost; 1: next to outermost...
// Parallel loop trip count; 0: none; -1: runtime only; >0: min number known at
// compile time.
// Comment: explanation of how parallelism was achieved / or failed. Comments
// cannot have ',' in them.
inline void onnxToKrnlParallelReport(mlir::Operation *op,
    bool successful = false, int64_t loopLevel = -1,
    int64_t parallelLoopTripCount = 0, const std::string &comment = "") {
  if (OnnxToKrnlLoweringConfiguration::reportOnParallel)
    impl::onnxToKrnlParallelReport(
        op, successful, loopLevel, parallelLoopTripCount, comment);
}

// When reporting is enabled (--opt-report=Simd), report on if/how are
// the ONNX operation simdized.
//
// Vector Length: 0: none; -1: runtime only; >0 min number known at compile
// time.
// Simd loop trip count; 0: none; -1: runtime only; >0: min number known at
// compile time.
// Comment: explanation of how SIMD was achieved / or failed. Comments cannot
// have ',' in them. Use the following comment templates. If SIMD is not
// supported, comments should be "unsupported". If SIMD is supported but fails,
// comment should be "no simd [in <specific place>] because <reason>." When simd
// succeeds, comment indicates what type of pattern is used.
inline void onnxToKrnlSimdReport(mlir::Operation *op, bool successful = false,
    int64_t vectorLength = 0, int64_t simdLoopTripCount = 0,
    const std::string &comment = "") {
  if (OnnxToKrnlLoweringConfiguration::reportOnSimd)
    impl::onnxToKrnlSimdReport(
        op, successful, vectorLength, simdLoopTripCount, comment);
}

} // namespace onnx_mlir<|MERGE_RESOLUTION|>--- conflicted
+++ resolved
@@ -345,12 +345,8 @@
     mlir::ConversionPatternRewriter &rewriter, mlir::Location loc,
     mlir::ONNXLayerNormalizationOp lnOp);
 void populateLoweringONNXNormalizationOpPattern(mlir::RewritePatternSet &,
-<<<<<<< HEAD
-    mlir::TypeConverter &, mlir::MLIRContext *, bool enableSIMD,
+    mlir::TypeConverter &, mlir::MLIRContext *, DimAnalysis *, bool enableSIMD,
     bool enableParallel);
-=======
-    mlir::TypeConverter &, mlir::MLIRContext *, DimAnalysis *, bool enableSIMD);
->>>>>>> 1c13ecf8
 void populateLoweringONNXPoolingOpPattern(
     mlir::RewritePatternSet &, mlir::TypeConverter &, mlir::MLIRContext *);
 
