--- conflicted
+++ resolved
@@ -339,16 +339,10 @@
 
 // `NN` directory methods:
 void populateLoweringONNXConvOpPattern(mlir::RewritePatternSet &,
-<<<<<<< HEAD
-    mlir::TypeConverter &, mlir::MLIRContext *, bool enableTiling);
+    mlir::TypeConverter &, mlir::MLIRContext *, bool enableParallel,
+    std::string opsForCall);
 void populateLoweringONNXNormalizationOpPattern(mlir::RewritePatternSet &,
     mlir::TypeConverter &, mlir::MLIRContext *, bool enableSIMD);
-=======
-    mlir::TypeConverter &, mlir::MLIRContext *, bool enableParallel,
-    std::string opsForCall);
-void populateLoweringONNXNormalizationOpPattern(
-    mlir::RewritePatternSet &, mlir::TypeConverter &, mlir::MLIRContext *);
->>>>>>> 4ca8989e
 void populateLoweringONNXPoolingOpPattern(
     mlir::RewritePatternSet &, mlir::TypeConverter &, mlir::MLIRContext *);
 
