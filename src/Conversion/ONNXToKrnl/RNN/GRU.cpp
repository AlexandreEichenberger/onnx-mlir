--- conflicted
+++ resolved
@@ -393,21 +393,16 @@
 
   // TODO: remove once all EDSC is gone
   ScopedContext scope(rewriter, loc);
-<<<<<<< HEAD
   ImplicitLocOpBuilder lb(loc, rewriter);
   KrnlBuilder createKrnl(lb);
   OnnxBuilder createONNX(lb);
-=======
-  KrnlBuilder createKrnl(rewriter, loc);
-  OnnxBuilder createONNX(rewriter, loc);
->>>>>>> 4bbda2db
 
   // Get Ht.
   Value Ht = (isForward) ? state.forwardHt : state.reverseHt;
 
   // Frequently used types.
   MemRefType matrixType = Ht.getType().cast<MemRefType>();
-  unsigned HtRank = matrixType.getRank();
+  unsigned htRank = matrixType.getRank();
   Type elementType = matrixType.getElementType();
 
   // Common matrix multiplications.
@@ -420,11 +415,11 @@
 
   // Lower and upper bounds derived from Ht tensor.
   Value iZero = lb.create<ConstantIndexOp>(0);
-  SmallVector<Value, 4> HtLbs(HtRank, iZero);
-  SmallVector<Value, 4> HtUbs;
-  for (unsigned r = 0; r < HtRank; ++r) {
+  SmallVector<Value, 4> htLbs(htRank, iZero);
+  SmallVector<Value, 4> htUbs;
+  for (unsigned r = 0; r < htRank; ++r) {
     Value idx = lb.create<ConstantIndexOp>(r);
-    HtUbs.emplace_back(lb.createOrFold<memref::DimOp>(Ht, idx));
+    htUbs.emplace_back(lb.createOrFold<memref::DimOp>(Ht, idx));
   }
 
   if (state.linearBeforeReset) {
@@ -437,8 +432,8 @@
     Value HtRh = createONNX.matmul(matrixType, Ht, weightPack.Rh);
 
     // Do element-wise computations. Fuse them into a single nested loop.
-    ValueRange loops = createKrnl.defineLoops(HtRank);
-    createKrnl.iterate(loops, loops, HtLbs, HtUbs, {},
+    ValueRange loops = createKrnl.defineLoops(htRank);
+    createKrnl.iterate(loops, loops, htLbs, htUbs, {},
         [&](KrnlBuilder &createKrnl, ValueRange args) {
           ArithBuilder createMath(createKrnl);
           ValueRange indices = createKrnl.getInductionVarValue(loops);
@@ -518,8 +513,8 @@
     }
 
     // Emit rt and (rt (.) Ht-1).
-    ValueRange loops1 = createKrnl.defineLoops(HtRank);
-    createKrnl.iterate(loops1, loops1, HtLbs, HtUbs, {},
+    ValueRange loops1 = createKrnl.defineLoops(htRank);
+    createKrnl.iterate(loops1, loops1, htLbs, htUbs, {},
         [&](KrnlBuilder &createKrnl, ValueRange args) {
           ArithBuilder createMath(createKrnl);
           ValueRange indices = createKrnl.getInductionVarValue(loops1);
@@ -547,8 +542,8 @@
     Value rtHtRh = createONNX.matmul(matrixType, rtHt, weightPack.Rh);
 
     // Do element-wise computations. Fuse them into a single nested loop.
-    ValueRange loops2 = createKrnl.defineLoops(HtRank);
-    createKrnl.iterate(loops2, loops2, HtLbs, HtUbs, {},
+    ValueRange loops2 = createKrnl.defineLoops(htRank);
+    createKrnl.iterate(loops2, loops2, htLbs, htUbs, {},
         [&](KrnlBuilder &createKrnl, ValueRange args) {
           ArithBuilder createMath(createKrnl);
           ValueRange indices = createKrnl.getInductionVarValue(loops2);
