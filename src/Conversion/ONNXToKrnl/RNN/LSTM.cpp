/*
 * SPDX-License-Identifier: Apache-2.0
 */

//===--------------- LSTM.cpp - Lowering LSTM Op --------------------------===//
//
// Copyright 2019 The IBM Research Authors.
//
// =============================================================================
//
// This file lowers the ONNX LSTM Operators to Krnl dialect.
//
//===----------------------------------------------------------------------===//

#include "src/Conversion/ONNXToKrnl/RNN/RNNBase.hpp"

// TODO: change to MLIR file
#include "src/Dialect/ONNX/TmpMlirUtils.hpp"

#define TEST_FUSED_MATMUL false

using namespace mlir;

struct LstmState {
  // returned states.
  Value allH;
  Value ht;
  Value ct;
  // intermediate states.
  Value forwardHt;
  Value reverseHt;
  Value forwardCt;
  Value reverseCt;
};

struct LstmActivationPack {
  RNNActivation f;
  RNNActivation g;
  RNNActivation h;
};

struct LstmWeightPack {
  Value W;
  Value R;
  Value Wi;
  Value Wo;
  Value Wf;
  Value Wc;
  Value Ri;
  Value Ro;
  Value Rf;
  Value Rc;
};

struct LstmBiasPack {
  bool hasBias = false;
  Value Wbi;
  Value Wbo;
  Value Wbf;
  Value Wbc;
  Value Rbi;
  Value Rbo;
  Value Rbf;
  Value Rbc;
  // Put peephole here.
  bool hasPeephole = false;
  Value Pi;
  Value Po;
  Value Pf;
};

template <>
bool hasAllNoneOutput<ONNXLSTMOp>(ONNXLSTMOp *op) {
  return (
      isNoneType(op->Y()) && isNoneType(op->Y_h()) && isNoneType(op->Y_c()));
}

template <>
std::tuple<LstmActivationPack, LstmActivationPack>
getActivationPack<ONNXLSTMOp, LstmActivationPack>(ONNXLSTMOp *op) {
  auto direction = op->direction();
  auto activations = op->activations();
  auto activationAlpha = op->activation_alpha();
  auto activationBeta = op->activation_beta();

  LstmActivationPack activationForward, activationReverse;

  // Get activation function name.
  // Default forward functions
  activationForward.f.name = "sigmoid";
  activationForward.g.name = "tanh";
  activationForward.h.name = "tanh";
  // Default backward functions
  activationReverse.f.name = "sigmoid";
  activationReverse.g.name = "tanh";
  activationReverse.h.name = "tanh";
  if (activations) {
    ArrayAttr activationArrAttr = activations.getValue();
    if (direction == FORWARD || direction == BIDIRECTIONAL) {
      // Forward activations.
      if (activationArrAttr.size() > 0) {
        activationForward.f.name =
            activationArrAttr[0].cast<StringAttr>().getValue();
      }
      if (activationArrAttr.size() > 1) {
        activationForward.g.name =
            activationArrAttr[1].cast<StringAttr>().getValue();
      }
      if (activationArrAttr.size() > 2) {
        activationForward.h.name =
            activationArrAttr[2].cast<StringAttr>().getValue();
      }
    }

    // Reverse activations.
    if (direction == REVERSE || direction == BIDIRECTIONAL) {
      unsigned int startIndex = (direction == REVERSE) ? 0 : 3;
      if (activationArrAttr.size() > startIndex) {
        activationReverse.f.name =
            activationArrAttr[startIndex].cast<StringAttr>().getValue();
      }
      if (activationArrAttr.size() > startIndex + 1) {
        activationReverse.g.name =
            activationArrAttr[startIndex + 1].cast<StringAttr>().getValue();
      }
      if (activationArrAttr.size() > startIndex + 2) {
        activationReverse.h.name =
            activationArrAttr[startIndex + 2].cast<StringAttr>().getValue();
      }
    }
  }

  // Get alpha attributes.
  if (activationAlpha) {
    ArrayAttr activationArrAttr = activationAlpha.getValue();
    if (direction == FORWARD || direction == BIDIRECTIONAL) {
      // Forward activations.
      if (activationArrAttr.size() > 0) {
        activationForward.f.alpha = activationArrAttr[0].cast<FloatAttr>();
      }
      if (activationArrAttr.size() > 1) {
        activationForward.g.alpha = activationArrAttr[1].cast<FloatAttr>();
      }
      if (activationArrAttr.size() > 2) {
        activationForward.h.alpha = activationArrAttr[2].cast<FloatAttr>();
      }
    }

    // Reverse activations.
    if (direction == REVERSE || direction == BIDIRECTIONAL) {
      unsigned int startIndex = (direction == REVERSE) ? 0 : 3;
      if (activationArrAttr.size() > startIndex) {
        activationReverse.f.alpha =
            activationArrAttr[startIndex].cast<FloatAttr>();
      }
      if (activationArrAttr.size() > startIndex + 1) {
        activationReverse.g.alpha =
            activationArrAttr[startIndex + 1].cast<FloatAttr>();
      }
      if (activationArrAttr.size() > startIndex + 2) {
        activationReverse.h.alpha =
            activationArrAttr[startIndex + 2].cast<FloatAttr>();
      }
    }
  }

  // Get beta attributes.
  if (activationBeta) {
    ArrayAttr activationArrAttr = activationBeta.getValue();
    if (direction == FORWARD || direction == BIDIRECTIONAL) {
      // Forward activations.
      if (activationArrAttr.size() > 0) {
        activationForward.f.beta = activationArrAttr[0].cast<FloatAttr>();
      }
      if (activationArrAttr.size() > 1) {
        activationForward.g.beta = activationArrAttr[1].cast<FloatAttr>();
      }
      if (activationArrAttr.size() > 2) {
        activationForward.h.beta = activationArrAttr[2].cast<FloatAttr>();
      }
    }

    // Reverse activations.
    if (direction == REVERSE || direction == BIDIRECTIONAL) {
      unsigned int startIndex = (direction == REVERSE) ? 0 : 3;
      if (activationArrAttr.size() > startIndex) {
        activationReverse.f.beta =
            activationArrAttr[startIndex].cast<FloatAttr>();
      }
      if (activationArrAttr.size() > startIndex + 1) {
        activationReverse.g.beta =
            activationArrAttr[startIndex + 1].cast<FloatAttr>();
      }
      if (activationArrAttr.size() > startIndex + 2) {
        activationReverse.h.beta =
            activationArrAttr[startIndex + 2].cast<FloatAttr>();
      }
    }
  }

  return std::make_tuple(activationForward, activationReverse);
}

template <>
std::tuple<LstmWeightPack, LstmWeightPack>
getWeightPack<ONNXLSTMOp, LstmWeightPack>(
    ConversionPatternRewriter &rewriter, Location loc, ONNXLSTMOp *op) {
  // Return values.
  LstmWeightPack weightForward, weightReverse;

  // parameter weight: [direction, 4*hiddenSize, inputSize]
  Value W = op->W();
  // recurrence weight: [direction, 4*hiddenSize, hiddenSize]
  Value R = op->R();
  // direction
  StringRef direction = op->direction();

  ArrayRef<int64_t> wShape = W.getType().cast<ShapedType>().getShape();
  Type elementType = W.getType().cast<ShapedType>().getElementType();
  int64_t hiddenSize = wShape[1] / 4;
  int64_t inputSize = wShape[2];

  // MemRef types for parameter weights.
  auto w3DTy = MemRefType::get({1, 4 * hiddenSize, inputSize}, elementType);
  auto w2DTy = MemRefType::get({4 * hiddenSize, inputSize}, elementType);
  SmallVector<Type, 4> w3D2Ty(2, w3DTy);

  // MemRef types for recurrence weights.
  auto r3DTy = MemRefType::get({1, 4 * hiddenSize, hiddenSize}, elementType);
  auto r2DTy = MemRefType::get({4 * hiddenSize, hiddenSize}, elementType);
  SmallVector<Type, 4> r3D2Ty(2, r3DTy);

  // Squeeze the direction axis from W and R.
  Value fW, bW, fR, bR;
  if (direction == FORWARD) {
    fW = foldOrEmitONNXSqueezeOp(rewriter, loc, w2DTy, W, /*axis=*/0);
    fR = foldOrEmitONNXSqueezeOp(rewriter, loc, r2DTy, R, /*axis=*/0);
  } else if (direction == REVERSE) {
    bW = foldOrEmitONNXSqueezeOp(rewriter, loc, w2DTy, W, /*axis=*/0);
    bR = foldOrEmitONNXSqueezeOp(rewriter, loc, r2DTy, R, /*axis=*/0);
  } else { // BIDIRECTIONAL
    // W
    std::vector<Value> vals =
        foldOrEmitONNXSplitOp(rewriter, loc, w3D2Ty, W, 0);
    fW = foldOrEmitONNXSqueezeOp(rewriter, loc, w2DTy, vals[0], /*axis=*/0);
    bW = foldOrEmitONNXSqueezeOp(rewriter, loc, w2DTy, vals[1], /*axis=*/0);
    // R
    vals.clear();
    vals = foldOrEmitONNXSplitOp(rewriter, loc, r3D2Ty, R, 0);
    fR = foldOrEmitONNXSqueezeOp(rewriter, loc, r2DTy, vals[0], /*axis=*/0);
    bR = foldOrEmitONNXSqueezeOp(rewriter, loc, r2DTy, vals[1], /*axis=*/0);
  }

  // Split W and R into individual weight tensors, and transpose them.
  if (direction == FORWARD || direction == BIDIRECTIONAL) {
    // W
    weightForward.W = fW;
    // R
    weightForward.R = fR;
  }
  if (direction == REVERSE || direction == BIDIRECTIONAL) {
    // W
    weightReverse.W = bW;
    // R
    weightReverse.R = bR;
  }
  return std::make_tuple(weightForward, weightReverse);
}

template <>
std::tuple<LstmBiasPack, LstmBiasPack> getBiasPack<ONNXLSTMOp, LstmBiasPack>(
    ConversionPatternRewriter &rewriter, Location loc, ONNXLSTMOp *op) {
  // Return values.
  LstmBiasPack biasForward, biasReverse;

  // bias: [direction, 8*hiddenSize] for both parameter and recurrence weights.
  Value B = op->B();
  // peephold: [direction, 3*hiddenSize] for input, output and forget gates.
  Value P = op->P();

  // direction
  StringRef direction = op->direction();

  // Split B.
  if (!isNoneType(B)) {
    ArrayRef<int64_t> bShape = B.getType().cast<ShapedType>().getShape();
    Type elementType = B.getType().cast<ShapedType>().getElementType();
    int64_t hiddenSize = bShape[1] / 8;

    // MemRef types.
    auto bType2D = MemRefType::get({1, 8 * hiddenSize}, elementType);
    auto bType1D = MemRefType::get({8 * hiddenSize}, elementType);
    auto bSplitType1D = MemRefType::get({hiddenSize}, elementType);
    SmallVector<Type, 4> split1D8Ty(8, bSplitType1D);
    SmallVector<Type, 4> split2D2Ty(2, bType2D);

    // Squeeze the direction axis from B.
    Value fB, bB;
    if (direction == FORWARD) {
      fB = foldOrEmitONNXSqueezeOp(rewriter, loc, bType1D, B, /*axis=*/0);
    } else if (direction == REVERSE) {
      bB = foldOrEmitONNXSqueezeOp(rewriter, loc, bType1D, B, /*axis=*/0);
    } else { // BIDIRECTIONAL
      std::vector<Value> vals;
      vals = foldOrEmitONNXSplitOp(rewriter, loc, split2D2Ty, B, 0);
      fB = foldOrEmitONNXSqueezeOp(rewriter, loc, bType1D, vals[0], /*axis=*/0);
      bB = foldOrEmitONNXSqueezeOp(rewriter, loc, bType1D, vals[1], /*axis=*/0);
    }

    // Split B into individual bias tensors.
    if (direction == FORWARD || direction == BIDIRECTIONAL) {
      std::vector<Value> vals =
          foldOrEmitONNXSplitOp(rewriter, loc, split1D8Ty, fB, 0);
      biasForward.Wbi = vals[0];
      biasForward.Wbo = vals[1];
      biasForward.Wbf = vals[2];
      biasForward.Wbc = vals[3];
      biasForward.Rbi = vals[4];
      biasForward.Rbo = vals[5];
      biasForward.Rbf = vals[6];
      biasForward.Rbc = vals[7];
      biasForward.hasBias = true;
    }
    if (direction == REVERSE || direction == BIDIRECTIONAL) {
      std::vector<Value> vals =
          foldOrEmitONNXSplitOp(rewriter, loc, split1D8Ty, bB, 0);
      biasReverse.Wbi = vals[0];
      biasReverse.Wbo = vals[1];
      biasReverse.Wbf = vals[2];
      biasReverse.Wbc = vals[3];
      biasReverse.Rbi = vals[4];
      biasReverse.Rbo = vals[5];
      biasReverse.Rbf = vals[6];
      biasReverse.Rbc = vals[7];
      biasReverse.hasBias = true;
    }
  }

  // Split P.
  if (!isNoneType(P)) {
    ArrayRef<int64_t> pShape = P.getType().cast<ShapedType>().getShape();
    Type elementType = P.getType().cast<ShapedType>().getElementType();
    int64_t hiddenSize = pShape[1] / 3;

    // MemRef types.
    auto pType2D = MemRefType::get({1, 3 * hiddenSize}, elementType);
    auto pType1D = MemRefType::get({3 * hiddenSize}, elementType);
    auto pSplitType1D = MemRefType::get({hiddenSize}, elementType);
    SmallVector<Type, 4> split1D3Ty(3, pSplitType1D);
    SmallVector<Type, 4> split2D2Ty(2, pType2D);

    // Squeeze the direction axis from P.
    Value fP, bP;
    if (direction == FORWARD) {
      fP = foldOrEmitONNXSqueezeOp(rewriter, loc, pType1D, P, /*axis=*/0);
    } else if (direction == REVERSE) {
      bP = foldOrEmitONNXSqueezeOp(rewriter, loc, pType1D, P, /*axis=*/0);
    } else { // BIDIRECTIONAL
      std::vector<Value> vals =
          foldOrEmitONNXSplitOp(rewriter, loc, split2D2Ty, P, 0);
      fP = foldOrEmitONNXSqueezeOp(rewriter, loc, pType1D, vals[0], /*axis=*/0);
      bP = foldOrEmitONNXSqueezeOp(rewriter, loc, pType1D, vals[1], /*axis=*/0);
    }

    // Split P into individual tensors.
    if (direction == FORWARD || direction == BIDIRECTIONAL) {
      std::vector<Value> vals =
          foldOrEmitONNXSplitOp(rewriter, loc, split1D3Ty, fP, 0);
      biasForward.Pi = vals[0];
      biasForward.Po = vals[1];
      biasForward.Pf = vals[2];
      biasForward.hasPeephole = true;
    }
    if (direction == REVERSE || direction == BIDIRECTIONAL) {
      std::vector<Value> vals =
          foldOrEmitONNXSplitOp(rewriter, loc, split1D3Ty, bP, 0);
      biasReverse.Pi = vals[0];
      biasReverse.Po = vals[1];
      biasReverse.Pf = vals[2];
      biasReverse.hasPeephole = true;
    }
  }

  return std::make_tuple(biasForward, biasReverse);
}

template <>
LstmState allocAndInitializeStates<ONNXLSTMOp, LstmState>(
    ConversionPatternRewriter &rewriter, Location loc, ONNXLSTMOp *op,
    typename ONNXLSTMOp::Adaptor operandAdaptor) {
  LstmState state;

  // direction
  StringRef direction = op->direction();

  // Insert allocation and deallocation for the results of this operation.
  // If the result is not returned, then no allocation happens.
  // Y :: [seq_length, num_directions, batch_size, hidden_size]
  state.allH = allocAllHidden(rewriter, loc, operandAdaptor.X(),
      operandAdaptor.W(), operandAdaptor.R(), op->Y(),
      checkInsertDealloc(op->getOperation(), 0));
  // Y_h :: [num_directions, batch_size, hidden_size]
  state.ht = allocHiddenOrCell(rewriter, loc, operandAdaptor.X(),
      operandAdaptor.W(), operandAdaptor.R(), op->Y_h(),
      checkInsertDealloc(op->getOperation(), 1));
  // Y_c :: [num_directions, batch_size, hidden_size]
  state.ct = allocHiddenOrCell(rewriter, loc, operandAdaptor.X(),
      operandAdaptor.W(), operandAdaptor.R(), op->Y_c(),
      checkInsertDealloc(op->getOperation(), 2));

  // Insert allocation and deallocation the intermedidate Ht and Ct for the
  // forward and reverse directions.
  // Ht :: [batch_size, hidden_size]
  // Ct :: [batch_size, hidden_size]
  if (direction == FORWARD || direction == BIDIRECTIONAL) {
    state.forwardHt = allocIntermediateState(
        rewriter, loc, operandAdaptor.X(), operandAdaptor.R());
    state.forwardCt = allocIntermediateState(
        rewriter, loc, operandAdaptor.X(), operandAdaptor.R());
  }
  if (direction == REVERSE || direction == BIDIRECTIONAL) {
    state.reverseHt = allocIntermediateState(
        rewriter, loc, operandAdaptor.X(), operandAdaptor.R());
    state.reverseCt = allocIntermediateState(
        rewriter, loc, operandAdaptor.X(), operandAdaptor.R());
  }

  // Initialize Ht and Ct.
  initializeIntermediateStates(rewriter, loc, state.forwardHt, state.reverseHt,
      state.forwardCt, state.reverseCt, operandAdaptor.initial_h(),
      operandAdaptor.initial_c(),
      operandAdaptor.X().getType().cast<MemRefType>().getElementType(),
      direction, /*onlyHidden=*/false);
  return state;
}

template <>
void calculateState<LstmState, LstmActivationPack, LstmWeightPack,
    LstmBiasPack>(ConversionPatternRewriter &rewriter, Location loc, Value Xt,
    LstmState state, LstmActivationPack activationPack,
    LstmWeightPack weightPack, LstmBiasPack biasPack, Value sequenceIV,
    Value directionIV, bool isForward) {
  // Equations for LSTM.
  // it = f(Xt*(Wi^T) + Ht-1*(Ri^T) + Pi (.) Ct-1 + Wbi + Rbi)
  // ft = f(Xt*(Wf^T) + Ht-1*(Rf^T) + Pf (.) Ct-1 + Wbf + Rbf)
  // ct = g(Xt*(Wc^T) + Ht-1*(Rc^T) + Wbc + Rbc)
  // Ct = ft (.) Ct-1 + it (.) ct
  // ot = f(Xt*(Wo^T) + Ht-1*(Ro^T) + Po (.) Ct + Wbo + Rbo)
  // Ht = ot (.) h(Ct)

  // TODO remove scope
  ImplicitLocOpBuilder lb(loc, rewriter);
  KrnlBuilder createKrnl(lb);
<<<<<<< HEAD
=======

  ArrayRef<int64_t> xtShape = Xt.getType().cast<ShapedType>().getShape();
  int64_t batchSize = xtShape[0];
  int64_t inputSize = xtShape[1];
>>>>>>> 388248e3

  // Get Ht, Ct.
  Value Ht = (isForward) ? state.forwardHt : state.reverseHt;
  Value Ct = (isForward) ? state.forwardCt : state.reverseCt;

  ArrayRef<int64_t> htShape = Ht.getType().cast<ShapedType>().getShape();
  int64_t hiddenSize = htShape[1];

  // Frequently used types.
  MemRefType matrixType = Ht.getType().cast<MemRefType>();

  // Do matrix multiplications.
  Value XtWi, XtWf, XtWc, XtWo, HtRi, HtRf, HtRc, HtRo;
  Value XtW, HtR;
  if (TEST_FUSED_MATMUL) {
    // For testing purpose, support only static dimensions.
    Type elementType = matrixType.getElementType();
    Value zero = lb.create<ConstantIndexOp>(0);
    Value zeroVal = emitConstantOp(rewriter, loc, elementType, 0);
    XtWi = lb.create<memref::AllocOp>(matrixType);
    XtWf = lb.create<memref::AllocOp>(matrixType);
    XtWc = lb.create<memref::AllocOp>(matrixType);
    XtWo = lb.create<memref::AllocOp>(matrixType);
    emitFusedMatMul(rewriter, loc, matrixType, Xt,
        {weightPack.Wi, weightPack.Wf, weightPack.Wc, weightPack.Wo}, zero,
        zeroVal, {XtWi, XtWf, XtWc, XtWo});
    HtRi = lb.create<memref::AllocOp>(matrixType);
    HtRf = lb.create<memref::AllocOp>(matrixType);
    HtRc = lb.create<memref::AllocOp>(matrixType);
    HtRo = lb.create<memref::AllocOp>(matrixType);
    emitFusedMatMul(rewriter, loc, matrixType, Ht,
        {weightPack.Ri, weightPack.Rf, weightPack.Rc, weightPack.Ro}, zero,
        zeroVal, {HtRi, HtRf, HtRc, HtRo});
  } else {
    Type elementType = matrixType.getElementType();
    OnnxBuilder createONNX(createKrnl);

    ArrayAttr permAttr = rewriter.getI64ArrayAttr({1, 0});

    auto xtTranspose2DTy = MemRefType::get({inputSize, batchSize}, elementType);
    auto xtTranspose =
        foldOrEmitONNXTransposeOp(rewriter, loc, xtTranspose2DTy, Xt, permAttr);
    XtW = createONNX.matmul(
        MemRefType::get({4 * hiddenSize, batchSize}, elementType), weightPack.W,
        xtTranspose);

    auto htTranspose2DTy =
        MemRefType::get({hiddenSize, batchSize}, elementType);
    auto htTranspose =
        foldOrEmitONNXTransposeOp(rewriter, loc, htTranspose2DTy, Ht, permAttr);

    HtR = createONNX.matmul(
        MemRefType::get({4 * hiddenSize, batchSize}, elementType), weightPack.R,
        htTranspose);
  }

  // Do element-wise computations. Fuse them into a single nested loop.
  // Lower and upper bounds derived from Ht tensor.
  unsigned HtRank = matrixType.getRank();
  Value iZero = lb.create<ConstantIndexOp>(0);
  SmallVector<Value, 4> HtLbs(HtRank, iZero);
  SmallVector<Value, 4> HtUbs;
  for (unsigned r = 0; r < HtRank; ++r) {
    Value idx = lb.create<ConstantIndexOp>(r);
    HtUbs.emplace_back(lb.createOrFold<memref::DimOp>(Ht, idx));
  }

  ValueRange loops = createKrnl.defineLoops(HtRank);
  createKrnl.iterate(loops, loops, HtLbs, HtUbs, {},
      [&](KrnlBuilder &createKrnl, ValueRange args) {
<<<<<<< HEAD
        MathBuilder createMath(createKrnl);
=======
        ArithBuilder createMath(createKrnl);
        IndexExprScope ieScope(createKrnl.getBuilder(), createKrnl.getLoc());
>>>>>>> 388248e3
        ValueRange indices = createKrnl.getInductionVarValue(loops);
        Value bs(indices[0]), hs(indices[1]);
        SymbolIndexExpr bsie(bs), hsie(hs);

        Value CtVal = createKrnl.load(Ct, indices);
        // it = f(Xt*(Wi^T) + Ht-1*(Ri^T) + Pi (.) Ct-1 + Wbi + Rbi)
        Value XtWiVal = createKrnl.loadIE(XtW, {hsie, bsie});
        Value HtRiVal = createKrnl.loadIE(HtR, {hsie, bsie});
        Value it = createMath.add(XtWiVal, HtRiVal);
        if (biasPack.hasBias) {
          Value WbiVal = createKrnl.load(biasPack.Wbi, {hs});
          Value RbiVal = createKrnl.load(biasPack.Rbi, {hs});
          it = createMath.add(it, WbiVal);
          it = createMath.add(it, RbiVal);
        }
        if (biasPack.hasPeephole) {
          Value PiVal = createKrnl.load(biasPack.Pi, {hs});
          Value PiCt = createMath.mul(PiVal, CtVal);
          it = createMath.add(it, PiCt);
        }
        it =
            applyActivation(createKrnl.getBuilder(), loc, activationPack.f, it);

        // ft = f(Xt*(Wf^T) + Ht-1*(Rf^T) + Pf (.) Ct-1 + Wbf + Rbf)
        Value XtWfVal = createKrnl.loadIE(XtW, {hsie + 2 * hiddenSize, bsie});
        Value HtRfVal = createKrnl.loadIE(HtR, {hsie + 2 * hiddenSize, bsie});
        Value ft = createMath.add(XtWfVal, HtRfVal);
        if (biasPack.hasBias) {
          Value WbfVal = createKrnl.load(biasPack.Wbf, {hs});
          Value RbfVal = createKrnl.load(biasPack.Rbf, {hs});
          ft = createMath.add(ft, WbfVal);
          ft = createMath.add(ft, RbfVal);
        }
        if (biasPack.hasPeephole) {
          Value PfVal = createKrnl.load(biasPack.Pf, {hs});
          Value PfCt = createMath.mul(PfVal, CtVal);
          ft = createMath.add(ft, PfCt);
        }
        ft =
            applyActivation(createKrnl.getBuilder(), loc, activationPack.f, ft);

        // ct = g(Xt*(Wc^T) + Ht-1*(Rc^T) + Wbc + Rbc)
        Value XtWcVal = createKrnl.loadIE(XtW, {hsie + 3 * hiddenSize, bsie});
        Value HtRcVal = createKrnl.loadIE(HtR, {hsie + 3 * hiddenSize, bsie});
        Value ct = createMath.add(XtWcVal, HtRcVal);
        if (biasPack.hasBias) {
          Value WbcVal = createKrnl.load(biasPack.Wbc, {hs});
          Value RbcVal = createKrnl.load(biasPack.Rbc, {hs});
          ct = createMath.add(ct, WbcVal);
          ct = createMath.add(ct, RbcVal);
        }
        ct =
            applyActivation(createKrnl.getBuilder(), loc, activationPack.g, ct);

        // Ct = ft (.) Ct-1 + it (.) ct
        Value ftCt = createMath.mul(ft, CtVal);
        Value itct = createMath.mul(it, ct);
        Value nextCt = createMath.add(ftCt, itct);

        // ot = f(Xt*(Wo^T) + Ht-1*(Ro^T) + Po (.) Ct + Wbo + Rbo)
        Value XtWoVal = createKrnl.loadIE(XtW, {hsie + hiddenSize, bsie});
        Value HtRoVal = createKrnl.loadIE(HtR, {hsie + hiddenSize, bsie});
        Value ot = createMath.add(XtWoVal, HtRoVal);
        if (biasPack.hasBias) {
          Value WboVal = createKrnl.load(biasPack.Wbo, {hs});
          Value RboVal = createKrnl.load(biasPack.Rbo, {hs});
          ot = createMath.add(ot, WboVal);
          ot = createMath.add(ot, RboVal);
        }
        if (biasPack.hasPeephole) {
          Value PoVal = createKrnl.load(biasPack.Po, {hs});
          Value PoCt = createMath.mul(PoVal, nextCt);
          ot = createMath.add(ot, PoCt);
        }
        ot =
            applyActivation(createKrnl.getBuilder(), loc, activationPack.f, ot);

        // Ht = ot (.) h(Ct)
        Value nextHt = applyActivation(
            createKrnl.getBuilder(), loc, activationPack.h, nextCt);
        nextHt = createMath.mul(ot, nextHt);

        // Store the intermediate Ht, Ct.
        createKrnl.store(nextCt, Ct, indices);
        createKrnl.store(nextHt, Ht, indices);
        if (!isNoneType(state.allH))
          createKrnl.store(
              nextHt, state.allH, {sequenceIV, directionIV, bs, hs});
      });

  if (TEST_FUSED_MATMUL) {
    rewriter.create<memref::DeallocOp>(loc, XtWi);
    rewriter.create<memref::DeallocOp>(loc, XtWf);
    rewriter.create<memref::DeallocOp>(loc, XtWc);
    rewriter.create<memref::DeallocOp>(loc, XtWo);
    rewriter.create<memref::DeallocOp>(loc, HtRi);
    rewriter.create<memref::DeallocOp>(loc, HtRf);
    rewriter.create<memref::DeallocOp>(loc, HtRc);
    rewriter.create<memref::DeallocOp>(loc, HtRo);
  }
}

template <>
void stateToOutput<ONNXLSTMOp, LstmState>(ConversionPatternRewriter &rewriter,
    Location loc, ONNXLSTMOp *op, LstmState state,
    std::vector<Value> &outputs) {
  Value noneValue;
  auto direction = op->direction();

  // First output: all sequences.
  outputs.emplace_back((isNoneType(op->Y()) ? noneValue : state.allH));
  // Second output: hidden.
  if (isNoneType(op->Y_h()))
    outputs.emplace_back(noneValue);
  else {
    stateToOutputForHiddenOrCell(
        rewriter, loc, state.forwardHt, state.reverseHt, direction, state.ht);
    outputs.emplace_back(state.ht);
  }
  // Third output: cell.
  if (isNoneType(op->Y_c()))
    outputs.emplace_back(noneValue);
  else {
    stateToOutputForHiddenOrCell(
        rewriter, loc, state.forwardCt, state.reverseCt, direction, state.ct);
    outputs.emplace_back(state.ct);
  }
}

void populateLoweringONNXLSTMOpPattern(
    OwningRewritePatternList &patterns, MLIRContext *ctx) {
  patterns.insert<ONNXRNNOpLowering<ONNXLSTMOp, LstmState, LstmActivationPack,
      LstmWeightPack, LstmBiasPack>>(ctx);
}<|MERGE_RESOLUTION|>--- conflicted
+++ resolved
@@ -408,7 +408,7 @@
       operandAdaptor.W(), operandAdaptor.R(), op->Y_c(),
       checkInsertDealloc(op->getOperation(), 2));
 
-  // Insert allocation and deallocation the intermedidate Ht and Ct for the
+  // Insert allocation and deallocation the intermediate Ht and Ct for the
   // forward and reverse directions.
   // Ht :: [batch_size, hidden_size]
   // Ct :: [batch_size, hidden_size]
@@ -451,13 +451,10 @@
   // TODO remove scope
   ImplicitLocOpBuilder lb(loc, rewriter);
   KrnlBuilder createKrnl(lb);
-<<<<<<< HEAD
-=======
 
   ArrayRef<int64_t> xtShape = Xt.getType().cast<ShapedType>().getShape();
   int64_t batchSize = xtShape[0];
   int64_t inputSize = xtShape[1];
->>>>>>> 388248e3
 
   // Get Ht, Ct.
   Value Ht = (isForward) ? state.forwardHt : state.reverseHt;
@@ -528,12 +525,8 @@
   ValueRange loops = createKrnl.defineLoops(HtRank);
   createKrnl.iterate(loops, loops, HtLbs, HtUbs, {},
       [&](KrnlBuilder &createKrnl, ValueRange args) {
-<<<<<<< HEAD
         MathBuilder createMath(createKrnl);
-=======
-        ArithBuilder createMath(createKrnl);
         IndexExprScope ieScope(createKrnl.getBuilder(), createKrnl.getLoc());
->>>>>>> 388248e3
         ValueRange indices = createKrnl.getInductionVarValue(loops);
         Value bs(indices[0]), hs(indices[1]);
         SymbolIndexExpr bsie(bs), hsie(hs);
