--- conflicted
+++ resolved
@@ -752,10 +752,8 @@
         "test_reshape_zero_and_negative_dim_cpu": {STATIC_SHAPE:{}, DYNAMIC_SHAPE:{0:{-1}}, CONSTANT_INPUT:{-1}},
         "test_reshape_zero_dim_cpu": {STATIC_SHAPE:{}, DYNAMIC_SHAPE:{0:{-1}}, CONSTANT_INPUT:{-1}},
 
-<<<<<<< HEAD
         # ==OP== Resize
         # ==LIM== Missing support for linear, cubic, crop, pytorch_half_pixel, and floor.
-=======
         # Resize
 
         #All test cases in onnx v1.11.0. yes for currently supported
@@ -783,27 +781,10 @@
         #yes name='test_resize_upsample_sizes_nearest_round_prefer_ceil_asymmetric')
         #yes name='test_resize_upsample_sizes_nearest_ceil_half_pixel')
 
->>>>>>> 5a321d2e
         "test_resize_upsample_scales_nearest_cpu": {STATIC_SHAPE:{}, DYNAMIC_SHAPE: {0:{-1}}, CONSTANT_INPUT:{-1}},
         "test_resize_downsample_scales_nearest_cpu": {STATIC_SHAPE:{}, DYNAMIC_SHAPE: {0:{-1}}, CONSTANT_INPUT:{-1}},
         "test_resize_upsample_sizes_nearest_cpu": {STATIC_SHAPE:{}, DYNAMIC_SHAPE: {0:{-1}}, CONSTANT_INPUT:{-1}},
         "test_resize_downsample_sizes_nearest_cpu": {STATIC_SHAPE:{}, DYNAMIC_SHAPE: {0:{-1}}, CONSTANT_INPUT:{-1}},
-        # missing test_resize_upsample_scales_linear
-        # test_resize_downsample_scales_linear
-        # test_resize_downsample_scales_linear_align_corners
-        # test_resize_upsample_scales_cubic
-        # test_resize_upsample_scales_cubic_align_corners
-        # test_resize_downsample_scales_cubic
-        # test_resize_downsample_scales_cubic_align_corners
-        # test_resize_upsample_sizes_cubic
-        # test_resize_downsample_sizes_cubic
-        # test_resize_upsample_scales_cubic_A_n0p5_exclude_outside
-        # test_resize_downsample_scales_cubic_A_n0p5_exclude_outside
-        # test_resize_upsample_scales_cubic_asymmetric
-        # test_resize_tf_crop_and_resize
-        # test_resize_tf_crop_and_resize
-        # test_resize_downsample_sizes_linear_pytorch_half_pixel
-        # test_resize_upsample_sizes_nearest_floor_align_corners
         "test_resize_upsample_sizes_nearest_round_prefer_ceil_asymmetric_cpu": {STATIC_SHAPE:{}, DYNAMIC_SHAPE: {0:{-1}}, CONSTANT_INPUT:{-1}},
         "test_resize_upsample_sizes_nearest_ceil_half_pixel_cpu": {STATIC_SHAPE:{}, DYNAMIC_SHAPE: {0:{-1}}, CONSTANT_INPUT:{-1}},
         "test_resize_upsample_scales_linear_cpu": {STATIC_SHAPE:{}, DYNAMIC_SHAPE: {0:{-1}}, CONSTANT_INPUT:{-1}},
