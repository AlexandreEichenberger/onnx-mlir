--- conflicted
+++ resolved
@@ -109,37 +109,6 @@
 
 // -----
 
-<<<<<<< HEAD
-// Check the removal of identity transposes.
-// CHECK-LABEL: func @test_transpose_removal(%arg0: tensor<10x11x12x13xf32>) -> tensor<10x11x12x13xf32> {
-func @test_transpose_removal(%arg0: tensor<10x11x12x13xf32>) -> tensor<10x11x12x13xf32> {
-  %0 = "onnx.Transpose"(%arg0)  {perm = [0, 1, 2, 3]} : (tensor<10x11x12x13xf32>) -> tensor<10x11x12x13xf32>
-  // CHECK-NEXT: return %arg0 : tensor<10x11x12x13xf32>
-  "std.return"(%0) : (tensor<10x11x12x13xf32>) -> ()
-}
-
-// -----
-
-// Check the combining of transposes into a simple transpose.
-// CHECK-LABEL: func @test_transpose_fusion(%arg0: tensor<10x11x12x13xf32>) -> tensor<11x10x13x12xf32> {
-func @test_transpose_fusion(%arg0: tensor<10x11x12x13xf32>) -> tensor<11x10x13x12xf32> {
-  %0 = "onnx.Transpose"(%arg0)  {perm = [3, 2, 1, 0]} : (tensor<10x11x12x13xf32>) -> tensor<13x12x11x10xf32>
-  %1 = "onnx.Transpose"(%0)  {perm = [2, 3, 0, 1]} : (tensor<13x12x11x10xf32>) -> tensor<11x10x13x12xf32>
-  // CHECK-NEXT: %{{.*}} = "onnx.Transpose"(%arg0) {perm = [1, 0, 3, 2]} : (tensor<10x11x12x13xf32>) -> tensor<11x10x13x12xf32>
-  "std.return"(%1) : (tensor<11x10x13x12xf32>) -> ()
-}
-
-// -----
-
-// Check the combining of transposes into an identity transpose, which in turns is removed
-// CHECK-LABEL: func @test_transpose_fusion_removal(%arg0: tensor<10x11x12x13xf32>) -> tensor<10x11x12x13xf32> {
-func @test_transpose_fusion_removal(%arg0: tensor<10x11x12x13xf32>) -> tensor<10x11x12x13xf32> {
-  %0 = "onnx.Transpose"(%arg0)  {perm = [3, 2, 1, 0]} : (tensor<10x11x12x13xf32>) -> tensor<13x12x11x10xf32>
-  %1 = "onnx.Transpose"(%0)  {perm = [3, 2, 1, 0]} : (tensor<13x12x11x10xf32>) -> tensor<10x11x12x13xf32>
-  // CHECK-NEXT: return %arg0 : tensor<10x11x12x13xf32>
-  "std.return"(%1) : (tensor<10x11x12x13xf32>) -> ()
-}
-=======
 func @test_conv_batchnormtestmode_fusion_nobias(%arg0 : tensor<1x3x224x224xf32>) -> tensor<1x64x112x112xf32> {
     %cst = constant unit
     %0 = "onnx.Constant"() : () -> tensor<64x3x7x7xf32>
@@ -221,4 +190,35 @@
 
     // CHECK: return [[RES]] : tensor<1x64x112x112xf32>
 }
->>>>>>> 62501a00
+
+// -----
+
+// Check the removal of identity transposes.
+// CHECK-LABEL: func @test_transpose_removal(%arg0: tensor<10x11x12x13xf32>) -> tensor<10x11x12x13xf32> {
+func @test_transpose_removal(%arg0: tensor<10x11x12x13xf32>) -> tensor<10x11x12x13xf32> {
+  %0 = "onnx.Transpose"(%arg0)  {perm = [0, 1, 2, 3]} : (tensor<10x11x12x13xf32>) -> tensor<10x11x12x13xf32>
+  // CHECK-NEXT: return %arg0 : tensor<10x11x12x13xf32>
+  "std.return"(%0) : (tensor<10x11x12x13xf32>) -> ()
+}
+
+// -----
+
+// Check the combining of transposes into a simple transpose.
+// CHECK-LABEL: func @test_transpose_fusion(%arg0: tensor<10x11x12x13xf32>) -> tensor<11x10x13x12xf32> {
+func @test_transpose_fusion(%arg0: tensor<10x11x12x13xf32>) -> tensor<11x10x13x12xf32> {
+  %0 = "onnx.Transpose"(%arg0)  {perm = [3, 2, 1, 0]} : (tensor<10x11x12x13xf32>) -> tensor<13x12x11x10xf32>
+  %1 = "onnx.Transpose"(%0)  {perm = [2, 3, 0, 1]} : (tensor<13x12x11x10xf32>) -> tensor<11x10x13x12xf32>
+  // CHECK-NEXT: %{{.*}} = "onnx.Transpose"(%arg0) {perm = [1, 0, 3, 2]} : (tensor<10x11x12x13xf32>) -> tensor<11x10x13x12xf32>
+  "std.return"(%1) : (tensor<11x10x13x12xf32>) -> ()
+}
+
+// -----
+
+// Check the combining of transposes into an identity transpose, which in turns is removed
+// CHECK-LABEL: func @test_transpose_fusion_removal(%arg0: tensor<10x11x12x13xf32>) -> tensor<10x11x12x13xf32> {
+func @test_transpose_fusion_removal(%arg0: tensor<10x11x12x13xf32>) -> tensor<10x11x12x13xf32> {
+  %0 = "onnx.Transpose"(%arg0)  {perm = [3, 2, 1, 0]} : (tensor<10x11x12x13xf32>) -> tensor<13x12x11x10xf32>
+  %1 = "onnx.Transpose"(%0)  {perm = [3, 2, 1, 0]} : (tensor<13x12x11x10xf32>) -> tensor<10x11x12x13xf32>
+  // CHECK-NEXT: return %arg0 : tensor<10x11x12x13xf32>
+  "std.return"(%1) : (tensor<10x11x12x13xf32>) -> ()
+}