--- conflicted
+++ resolved
@@ -516,7 +516,6 @@
 // CHECK:         }
 }
 
-<<<<<<< HEAD
 // -----
 
 // Test gather along axis 0, first example in ONNX for Gather. Positive indices, so no select.
@@ -565,7 +564,31 @@
 //CHECK:             affine.store [[VAR_8_]], [[RES_]][symbol([[I_0_]]), symbol([[I_1_]]), symbol([[I_2_]])] : memref<2x2x2xf32>
 //CHECK:           }
 //CHECK:           return [[RES_]] : memref<2x2x2xf32>
-=======
+//CHECK:         }
+}
+
+// -----
+
+// Test gather along axis 1, second example in ONNX for Gather.
+func @test_gather_axis1(%arg0 : tensor<3x3xf32>) -> tensor<3x1x2xf32> {
+  %indices = "onnx.Constant"() {value = dense<[[0, 2]]> : tensor<1x2xi64>} : () -> tensor<1x2xi64>
+  %0 = "onnx.Gather"(%arg0, %indices) {axis = 1 : si64} : (tensor<3x3xf32>, tensor<1x2xi64>) -> tensor<3x1x2xf32>
+  "std.return"(%0) : (tensor<3x1x2xf32>) -> ()
+
+//CHECK-LABEL:  func @test_gather_axis1
+//CHECK-SAME:   ([[DATA_:%.+]]: memref<3x3xf32>) -> memref<3x1x2xf32> {
+//CHECK:           [[RES_:%.+]] = alloc() : memref<3x1x2xf32>
+//CHECK:           [[INDICES_:%.+]] = "krnl.global"() {name = "constant_0", shape = [1, 2], value = dense<{{.}}[0, 2]{{.}}> : tensor<1x2xi64>} : () -> memref<1x2xi64>
+//CHECK:           [[LOOP_0_:%.+]]:3 = krnl.define_loops 3
+//CHECK:           krnl.iterate([[LOOP_0_]]#0, [[LOOP_0_]]#1, [[LOOP_0_]]#2) with ([[LOOP_0_]]#0 -> [[I_0_:%.+]] = 0 to 3, [[LOOP_0_]]#1 -> [[I_1_:%.+]] = 0 to 1, [[LOOP_0_]]#2 -> [[I_2_:%.+]] = 0 to 2) {
+//CHECK:             [[LOAD_INDICES_MEM_:%.+]] = affine.load [[INDICES_]][symbol([[I_1_]]), symbol([[I_2_]])] : memref<1x2xi64>
+//CHECK:             [[VAR_4_:%.+]] = index_cast [[LOAD_INDICES_MEM_]] : i64 to index
+//CHECK:             [[VAR_5_:%.+]] = load [[DATA_]]{{.}}[[I_0_]], [[VAR_4_]]{{.}} : memref<3x3xf32>
+//CHECK:             affine.store [[VAR_5_]], [[RES_]][symbol([[I_0_]]), symbol([[I_1_]]), symbol([[I_2_]])] : memref<3x1x2xf32>
+//CHECK:           }
+//CHECK:           return [[RES_]] : memref<3x1x2xf32>
+//CHECK:         }
+}
 
 // -----
 
@@ -592,32 +615,11 @@
 //CHECK:             affine.store [[LOAD_PARAM_0_MEM_1_]], [[RES_1_]][symbol([[I_3_]]), symbol([[I_4_]]), symbol([[I_5_]])] : memref<?x30x64xf32>
 //CHECK:           }
 //CHECK:           return [[RES_]], [[RES_1_]] : memref<?x2x64xf32>, memref<?x30x64xf32>
->>>>>>> 6cf98dc2
 //CHECK:         }
 }
 
 // -----
 
-<<<<<<< HEAD
-// Test gather along axis 1, second example in ONNX for Gather.
-func @test_gather_axis1(%arg0 : tensor<3x3xf32>) -> tensor<3x1x2xf32> {
-  %indices = "onnx.Constant"() {value = dense<[[0, 2]]> : tensor<1x2xi64>} : () -> tensor<1x2xi64>
-  %0 = "onnx.Gather"(%arg0, %indices) {axis = 1 : si64} : (tensor<3x3xf32>, tensor<1x2xi64>) -> tensor<3x1x2xf32>
-  "std.return"(%0) : (tensor<3x1x2xf32>) -> ()
-
-//CHECK-LABEL:  func @test_gather_axis1
-//CHECK-SAME:   ([[DATA_:%.+]]: memref<3x3xf32>) -> memref<3x1x2xf32> {
-//CHECK:           [[RES_:%.+]] = alloc() : memref<3x1x2xf32>
-//CHECK:           [[INDICES_:%.+]] = "krnl.global"() {name = "constant_0", shape = [1, 2], value = dense<{{.}}[0, 2]{{.}}> : tensor<1x2xi64>} : () -> memref<1x2xi64>
-//CHECK:           [[LOOP_0_:%.+]]:3 = krnl.define_loops 3
-//CHECK:           krnl.iterate([[LOOP_0_]]#0, [[LOOP_0_]]#1, [[LOOP_0_]]#2) with ([[LOOP_0_]]#0 -> [[I_0_:%.+]] = 0 to 3, [[LOOP_0_]]#1 -> [[I_1_:%.+]] = 0 to 1, [[LOOP_0_]]#2 -> [[I_2_:%.+]] = 0 to 2) {
-//CHECK:             [[LOAD_INDICES_MEM_:%.+]] = affine.load [[INDICES_]][symbol([[I_1_]]), symbol([[I_2_]])] : memref<1x2xi64>
-//CHECK:             [[VAR_4_:%.+]] = index_cast [[LOAD_INDICES_MEM_]] : i64 to index
-//CHECK:             [[VAR_5_:%.+]] = load [[DATA_]]{{.}}[[I_0_]], [[VAR_4_]]{{.}} : memref<3x3xf32>
-//CHECK:             affine.store [[VAR_5_]], [[RES_]][symbol([[I_0_]]), symbol([[I_1_]]), symbol([[I_2_]])] : memref<3x1x2xf32>
-//CHECK:           }
-//CHECK:           return [[RES_]] : memref<3x1x2xf32>
-=======
 // COM: test split with unknown dimensions and default split.
 func @test_split_unknown_dimension_equal_split(%arg0 : tensor<?x?x64xf32>) -> (tensor<*xf32>, tensor<*xf32>) {
   %0, %1 = "onnx.Split"(%arg0) { axis = 1 : si64 } : (tensor<?x?x64xf32>) -> (tensor<*xf32>, tensor<*xf32>)
@@ -645,6 +647,5 @@
 //CHECK:             affine.store [[LOAD_PARAM_0_MEM_1_]], [[RES_1_]][symbol([[I_3_]]), symbol([[I_4_]]), symbol([[I_5_]])] : memref<?x?x64xf32>
 //CHECK:           }
 //CHECK:           return [[RES_]], [[RES_1_]] : memref<?x?x64xf32>, memref<?x?x64xf32>
->>>>>>> 6cf98dc2
 //CHECK:         }
 }
