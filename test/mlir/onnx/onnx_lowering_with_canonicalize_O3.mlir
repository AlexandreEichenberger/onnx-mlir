--- conflicted
+++ resolved
@@ -5340,7 +5340,7 @@
 // CHECK:             vector.store [[VAR_6_]], [[VAR_reshape_3_]]{{.}}[[VAR_4_]]{{.}} : memref<?xf32>, vector<32xf32>
 // CHECK:           }
 // CHECK:           return [[VAR_view_]] : memref<?x10xf32>
-<<<<<<< HEAD
+// CHECK:         }
 }
 
 // -----
@@ -6250,7 +6250,3 @@
 // CHECK:           return [[VAR_view_]] : memref<?x10xf32>
 // CHECK:         }
 }
-=======
-// CHECK:         }
-}
->>>>>>> b19c3255
