// RUN: onnx-mlir-opt -O3 -mcpu=z16 --shape-inference --convert-onnx-to-krnl=enable-parallel --canonicalize %s -split-input-file | FileCheck %s

// Adding canonicalize is important here as this is the only way to check the values of the map,
// which are otherwise before the function, and thus are hard to test.

// -----


func.func @test_dynamic_quantize_linear_simd_only(%arg0: tensor<256x16xf32>) -> (tensor<256x16xui8>, tensor<f32>, tensor<ui8>) {
  %y, %y_scale, %y_zero_point = "onnx.DynamicQuantizeLinear"(%arg0) : (tensor<256x16xf32>) -> (tensor<256x16xui8>, tensor<f32>, tensor<ui8>)
  return %y, %y_scale, %y_zero_point:  tensor<256x16xui8>, tensor<f32>, tensor<ui8>

// mlir2FileCheck.py
// CHECK-DAG:   [[MAP_0_:#.+]] = affine_map<(d0) -> (d0 * 512)>
// CHECK-DAG:   [[MAP_1_:#.+]] = affine_map<(d0) -> (4096, d0 * 512 + 512)>
// CHECK-DAG:   [[MAP_2_:#.+]] = affine_map<(d0) -> (d0 * 32)>
// CHECK-DAG:   [[MAP_3_:#.+]] = affine_map<(d0) -> (4065, d0 * 512 + 481)>
// CHECK-DAG:   [[MAP_4_:#.+]] = affine_map<(d0) -> (d0 * -512 + 4096, 512)>
// CHECK-LABEL:  func.func @test_dynamic_quantize_linear_simd_only
// CHECK-SAME:   ([[PARAM_0_:%.+]]: memref<256x16xf32>) -> (memref<256x16xui8>, memref<f32>, memref<ui8>) {
// CHECK-DAG:       [[VAR_cst_:%.+]] = arith.constant dense<2.550000e+02> : vector<16xf32>
// CHECK-DAG:       [[VAR_cst_0_:%.+]] = arith.constant dense<0.000000e+00> : vector<16xf32>
// CHECK-DAG:       [[VAR_cst_1_:%.+]] = arith.constant dense<0xFF800000> : vector<1xf32>
// CHECK-DAG:       [[VAR_cst_2_:%.+]] = arith.constant dense<0x7F800000> : vector<1xf32>
// CHECK-DAG:       [[VAR_cst_3_:%.+]] = arith.constant dense<0xFF800000> : vector<32xf32>
// CHECK-DAG:       [[VAR_cst_4_:%.+]] = arith.constant dense<0x7F800000> : vector<32xf32>
// CHECK-DAG:       [[CST_32_:%.+]] = arith.constant 32 : index
// CHECK-DAG:       [[CST_0_:%.+]] = arith.constant 0 : index
// CHECK-DAG:       [[CST_4096_:%.+]] = arith.constant 4096 : index
// CHECK-DAG:       [[CST_1_:%.+]] = arith.constant 1 : index
// CHECK-DAG:       [[CST_0_dot_000000_:%.+]] = arith.constant 0.000000e+00 : f32
// CHECK-DAG:       [[CST_2_dot_550000_:%.+]] = arith.constant 2.550000e+02 : f32
// CHECK-DAG:       [[RES_:%.+]] = memref.alloc() {{.*}}: memref<256x16xui8>
// CHECK-DAG:       [[RES_1_:%.+]] = memref.alloc() : memref<f32>
// CHECK-DAG:       [[RES_2_:%.+]] = memref.alloc() : memref<ui8>
// CHECK-DAG:       [[RES_3_:%.+]] = memref.alloc() {{.*}}: memref<1xindex>
// CHECK:           affine.store [[CST_4096_]], [[RES_3_]][0] : memref<1xindex>
// CHECK-DAG:       [[VAR_reshape_:%.+]] = memref.reshape [[PARAM_0_]]([[RES_3_]]) : (memref<256x16xf32>, memref<1xindex>) -> memref<4096xf32>
// CHECK-DAG:       [[RES_4_:%.+]] = memref.alloc() {{.*}}: memref<256xf32>
// CHECK-DAG:       [[RES_5_:%.+]] = memref.alloc() : memref<8xf32>
// CHECK-DAG:       [[RES_6_:%.+]] = memref.alloc() {{.*}}: memref<256xf32>
// CHECK-DAG:       [[RES_7_:%.+]] = memref.alloc() : memref<8xf32>
// CHECK-DAG:       [[LOOP_0_:%.+]] = krnl.define_loops 1
// CHECK:           krnl.parallel([[LOOP_0_]]) : !krnl.loop
// CHECK:           krnl.iterate([[LOOP_0_]]) with ([[LOOP_0_]] -> [[I_0_:%.+]] = 0 to 8){
<<<<<<< HEAD
// CHECK:             [[VAR_35_:%.+]] = krnl.get_induction_var_value([[LOOP_0_]]) : (!krnl.loop) -> index
// CHECK-DAG:         [[VAR_36_:%.+]] = affine.apply [[MAP_0_]]([[VAR_35_]])
// CHECK-DAG:         [[VAR_37_:%.+]] = affine.min [[MAP_1_]]([[VAR_35_]])
// CHECK-DAG:         [[VAR_38_:%.+]] = affine.apply [[MAP_2_]]([[VAR_35_]])
// CHECK:             vector.store [[VAR_cst_7_]], [[RES_4_]]{{.}}[[VAR_38_]]{{.}} : memref<256xf32>, vector<32xf32>
// CHECK:             vector.store [[VAR_cst_6_]], [[RES_6_]]{{.}}[[VAR_38_]]{{.}} : memref<256xf32>, vector<32xf32>
// CHECK:             [[VAR_39_:%.+]] = affine.min [[MAP_3_]]([[VAR_35_]])
// CHECK:             scf.for [[I_1_:%.+]] = [[VAR_36_]] to [[VAR_39_]] step [[CST_32_]] {
// CHECK-DAG:           [[LOAD_VAR_reshape_MEM_:%.+]] = vector.load [[VAR_reshape_]]{{.}}[[I_1_]]{{.}} : memref<4096xf32>, vector<32xf32>
// CHECK-DAG:           [[LOAD_VAR_reshape_MEM_1_:%.+]] = vector.load [[VAR_reshape_]]{{.}}[[I_1_]]{{.}} : memref<4096xf32>, vector<32xf32>
// CHECK-DAG:           [[LOAD_RES_4_MEM_:%.+]] = vector.load [[RES_4_]]{{.}}[[VAR_38_]]{{.}} : memref<256xf32>, vector<32xf32>
// CHECK-DAG:           [[LOAD_RES_6_MEM_:%.+]] = vector.load [[RES_6_]]{{.}}[[VAR_38_]]{{.}} : memref<256xf32>, vector<32xf32>
// CHECK-NOT: separator of consecutive DAGs
// CHECK-DAG:           [[VAR_52_:%.+]] = arith.minnumf [[LOAD_RES_4_MEM_]], [[LOAD_VAR_reshape_MEM_]] : vector<32xf32>
// CHECK-DAG:           [[VAR_53_:%.+]] = arith.maxnumf [[LOAD_RES_6_MEM_]], [[LOAD_VAR_reshape_MEM_1_]] : vector<32xf32>
// CHECK:               vector.store [[VAR_52_]], [[RES_4_]]{{.}}[[VAR_38_]]{{.}} : memref<256xf32>, vector<32xf32>
// CHECK:               vector.store [[VAR_53_]], [[RES_6_]]{{.}}[[VAR_38_]]{{.}} : memref<256xf32>, vector<32xf32>
// CHECK:             }
// CHECK:             [[VAR_40_:%.+]] = affine.min [[MAP_4_]]([[VAR_35_]])
// CHECK:             [[VAR_41_:%.+]] = arith.remsi [[VAR_40_]], [[CST_32_]] : index
// CHECK:             [[VAR_42_:%.+]] = arith.subi [[VAR_40_]], [[VAR_41_]] : index
// CHECK:             [[VAR_43_:%.+]] = arith.addi [[VAR_36_]], [[VAR_42_]] : index
// CHECK:             scf.for [[I_2_:%.+]] = [[VAR_43_]] to [[VAR_37_]] step [[CST_1_]] {
// CHECK-DAG:           [[LOAD_VAR_reshape_MEM_2_:%.+]] = memref.load [[VAR_reshape_]]{{.}}[[I_2_]]{{.}} : memref<4096xf32>
// CHECK-DAG:           [[LOAD_VAR_reshape_MEM_3_:%.+]] = memref.load [[VAR_reshape_]]{{.}}[[I_2_]]{{.}} : memref<4096xf32>
// CHECK-DAG:           [[LOAD_RES_4_MEM_1_:%.+]] = memref.load [[RES_4_]]{{.}}[[VAR_38_]]{{.}} : memref<256xf32>
// CHECK-DAG:           [[LOAD_RES_6_MEM_1_:%.+]] = memref.load [[RES_6_]]{{.}}[[VAR_38_]]{{.}} : memref<256xf32>
// CHECK-NOT: separator of consecutive DAGs
// CHECK-DAG:           [[VAR_52_1_:%.+]] = arith.minnumf [[LOAD_RES_4_MEM_1_]], [[LOAD_VAR_reshape_MEM_2_]] : f32
// CHECK-DAG:           [[VAR_53_1_:%.+]] = arith.maxnumf [[LOAD_RES_6_MEM_1_]], [[LOAD_VAR_reshape_MEM_3_]] : f32
// CHECK:               memref.store [[VAR_52_1_]], [[RES_4_]]{{.}}[[VAR_38_]]{{.}} : memref<256xf32>
// CHECK:               memref.store [[VAR_53_1_]], [[RES_6_]]{{.}}[[VAR_38_]]{{.}} : memref<256xf32>
// CHECK:             }
// CHECK-DAG:         [[LOAD_RES_4_MEM_2_:%.+]] = vector.load [[RES_4_]]{{.}}[[VAR_38_]]{{.}} : memref<256xf32>, vector<32xf32>
// CHECK-DAG:         [[LOAD_RES_6_MEM_2_:%.+]] = vector.load [[RES_6_]]{{.}}[[VAR_38_]]{{.}} : memref<256xf32>, vector<32xf32>
// CHECK-NOT: separator of consecutive DAGs
// CHECK-DAG:         [[VAR_46_:%.+]] = vector.reduction <minnumf>, [[LOAD_RES_4_MEM_2_]] : vector<32xf32> into f32
// CHECK-DAG:         [[VAR_47_:%.+]] = vector.reduction <maxnumf>, [[LOAD_RES_6_MEM_2_]] : vector<32xf32> into f32
// CHECK:             memref.store [[VAR_46_]], [[RES_5_]]{{.}}[[VAR_35_]]{{.}} : memref<8xf32>
// CHECK:             memref.store [[VAR_47_]], [[RES_7_]]{{.}}[[VAR_35_]]{{.}} : memref<8xf32>
=======
// CHECK:             [[VAR_21_:%.+]] = krnl.get_induction_var_value([[LOOP_0_]]) : (!krnl.loop) -> index
// CHECK-DAG:         [[VAR_22_:%.+]] = affine.apply [[MAP_0_]]([[VAR_21_]])
// CHECK-DAG:         [[VAR_23_:%.+]] = affine.min [[MAP_1_]]([[VAR_21_]])
// CHECK-DAG:         [[VAR_24_:%.+]] = affine.apply [[MAP_2_]]([[VAR_21_]])
// CHECK:             vector.store [[VAR_cst_4_]], [[RES_4_]]{{.}}[[VAR_24_]]{{.}} : memref<256xf32>, vector<32xf32>
// CHECK:             vector.store [[VAR_cst_3_]], [[RES_6_]]{{.}}[[VAR_24_]]{{.}} : memref<256xf32>, vector<32xf32>
// CHECK:             [[VAR_25_:%.+]] = affine.min [[MAP_3_]]([[VAR_21_]])
// CHECK:             scf.for [[I_1_:%.+]] = [[VAR_22_]] to [[VAR_25_]] step [[CST_32_]] {
// CHECK-DAG:           [[LOAD_VAR_reshape_MEM_:%.+]] = vector.load [[VAR_reshape_]]{{.}}[[I_1_]]{{.}} : memref<4096xf32>, vector<32xf32>
// CHECK-DAG:           [[LOAD_VAR_reshape_MEM_1_:%.+]] = vector.load [[VAR_reshape_]]{{.}}[[I_1_]]{{.}} : memref<4096xf32>, vector<32xf32>
// CHECK-DAG:           [[LOAD_RES_4_MEM_:%.+]] = vector.load [[RES_4_]]{{.}}[[VAR_24_]]{{.}} : memref<256xf32>, vector<32xf32>
// CHECK-DAG:           [[LOAD_RES_6_MEM_:%.+]] = vector.load [[RES_6_]]{{.}}[[VAR_24_]]{{.}} : memref<256xf32>, vector<32xf32>
// CHECK-NOT: separator of consecutive DAGs
// CHECK-DAG:           [[VAR_38_:%.+]] = arith.minnumf [[LOAD_RES_4_MEM_]], [[LOAD_VAR_reshape_MEM_]] : vector<32xf32>
// CHECK-DAG:           [[VAR_39_:%.+]] = arith.maxnumf [[LOAD_RES_6_MEM_]], [[LOAD_VAR_reshape_MEM_1_]] : vector<32xf32>
// CHECK:               vector.store [[VAR_38_]], [[RES_4_]]{{.}}[[VAR_24_]]{{.}} : memref<256xf32>, vector<32xf32>
// CHECK:               vector.store [[VAR_39_]], [[RES_6_]]{{.}}[[VAR_24_]]{{.}} : memref<256xf32>, vector<32xf32>
// CHECK:             }
// CHECK:             [[VAR_26_:%.+]] = affine.min [[MAP_4_]]([[VAR_21_]])
// CHECK:             [[VAR_27_:%.+]] = arith.remsi [[VAR_26_]], [[CST_32_]] : index
// CHECK:             [[VAR_28_:%.+]] = arith.subi [[VAR_26_]], [[VAR_27_]] : index
// CHECK:             [[VAR_29_:%.+]] = arith.addi [[VAR_22_]], [[VAR_28_]] : index
// CHECK:             scf.for [[I_2_:%.+]] = [[VAR_29_]] to [[VAR_23_]] step [[CST_1_]] {
// CHECK-DAG:           [[LOAD_VAR_reshape_MEM_2_:%.+]] = memref.load [[VAR_reshape_]]{{.}}[[I_2_]]{{.}} : memref<4096xf32>
// CHECK-DAG:           [[LOAD_VAR_reshape_MEM_3_:%.+]] = memref.load [[VAR_reshape_]]{{.}}[[I_2_]]{{.}} : memref<4096xf32>
// CHECK-DAG:           [[LOAD_RES_4_MEM_1_:%.+]] = memref.load [[RES_4_]]{{.}}[[VAR_24_]]{{.}} : memref<256xf32>
// CHECK-DAG:           [[LOAD_RES_6_MEM_1_:%.+]] = memref.load [[RES_6_]]{{.}}[[VAR_24_]]{{.}} : memref<256xf32>
// CHECK-NOT: separator of consecutive DAGs
// CHECK-DAG:           [[VAR_38_1_:%.+]] = arith.minnumf [[LOAD_RES_4_MEM_1_]], [[LOAD_VAR_reshape_MEM_2_]] : f32
// CHECK-DAG:           [[VAR_39_1_:%.+]] = arith.maxnumf [[LOAD_RES_6_MEM_1_]], [[LOAD_VAR_reshape_MEM_3_]] : f32
// CHECK:               memref.store [[VAR_38_1_]], [[RES_4_]]{{.}}[[VAR_24_]]{{.}} : memref<256xf32>
// CHECK:               memref.store [[VAR_39_1_]], [[RES_6_]]{{.}}[[VAR_24_]]{{.}} : memref<256xf32>
// CHECK:             }
// CHECK-DAG:         [[LOAD_RES_4_MEM_2_:%.+]] = vector.load [[RES_4_]]{{.}}[[VAR_24_]]{{.}} : memref<256xf32>, vector<32xf32>
// CHECK-DAG:         [[LOAD_RES_6_MEM_2_:%.+]] = vector.load [[RES_6_]]{{.}}[[VAR_24_]]{{.}} : memref<256xf32>, vector<32xf32>
// CHECK-NOT: separator of consecutive DAGs
// CHECK-DAG:         [[VAR_32_:%.+]] = vector.reduction <minnumf>, [[LOAD_RES_4_MEM_2_]] : vector<32xf32> into f32
// CHECK-DAG:         [[VAR_33_:%.+]] = vector.reduction <maxnumf>, [[LOAD_RES_6_MEM_2_]] : vector<32xf32> into f32
// CHECK:             memref.store [[VAR_32_]], [[RES_5_]]{{.}}[[VAR_21_]]{{.}} : memref<8xf32>
// CHECK:             memref.store [[VAR_33_]], [[RES_7_]]{{.}}[[VAR_21_]]{{.}} : memref<8xf32>
>>>>>>> 9622cee3
// CHECK:           }
// CHECK-DAG:       [[RES_8_:%.+]] = memref.alloc() : memref<f32>
// CHECK-DAG:       [[RES_9_:%.+]] = memref.alloc() : memref<f32>
// CHECK:           vector.store [[VAR_cst_2_]], [[RES_4_]]{{.}}[[CST_0_]]{{.}} : memref<256xf32>, vector<1xf32>
// CHECK:           vector.store [[VAR_cst_1_]], [[RES_6_]]{{.}}[[CST_0_]]{{.}} : memref<256xf32>, vector<1xf32>
// CHECK:           [[LOOP_1_:%.+]] = krnl.define_loops 1
// CHECK:           krnl.iterate([[LOOP_1_]]) with ([[LOOP_1_]] -> [[I_3_:%.+]] = 0 to 8){
<<<<<<< HEAD
// CHECK:             [[VAR_35_1_:%.+]] = krnl.get_induction_var_value([[LOOP_1_]]) : (!krnl.loop) -> index
// CHECK-DAG:         [[VAR_36_1_:%.+]] = krnl.load [[RES_5_]]{{.}}[[VAR_35_1_]]{{.}} : memref<8xf32>
// CHECK-DAG:         [[VAR_37_1_:%.+]] = krnl.load [[RES_7_]]{{.}}[[VAR_35_1_]]{{.}} : memref<8xf32>
// CHECK-DAG:         [[LOAD_RES_4_MEM_3_:%.+]] = krnl.load [[RES_4_]]{{.}}[[CST_0_]]{{.}} : memref<256xf32>
// CHECK-DAG:         [[LOAD_RES_6_MEM_3_:%.+]] = krnl.load [[RES_6_]]{{.}}[[CST_0_]]{{.}} : memref<256xf32>
// CHECK-NOT: separator of consecutive DAGs
// CHECK-DAG:         [[VAR_40_1_:%.+]] = arith.minnumf [[LOAD_RES_4_MEM_3_]], [[VAR_36_1_]] : f32
// CHECK-DAG:         [[VAR_41_1_:%.+]] = arith.maxnumf [[LOAD_RES_6_MEM_3_]], [[VAR_37_1_]] : f32
// CHECK:             krnl.store [[VAR_40_1_]], [[RES_4_]]{{.}}[[CST_0_]]{{.}} : memref<256xf32>
// CHECK:             krnl.store [[VAR_41_1_]], [[RES_6_]]{{.}}[[CST_0_]]{{.}} : memref<256xf32>
=======
// CHECK:             [[VAR_21_1_:%.+]] = krnl.get_induction_var_value([[LOOP_1_]]) : (!krnl.loop) -> index
// CHECK-DAG:         [[VAR_22_1_:%.+]] = krnl.load [[RES_5_]]{{.}}[[VAR_21_1_]]{{.}} : memref<8xf32>
// CHECK-DAG:         [[VAR_23_1_:%.+]] = krnl.load [[RES_7_]]{{.}}[[VAR_21_1_]]{{.}} : memref<8xf32>
// CHECK-DAG:         [[LOAD_RES_4_MEM_3_:%.+]] = krnl.load [[RES_4_]]{{.}}[[CST_0_]]{{.}} : memref<256xf32>
// CHECK-DAG:         [[LOAD_RES_6_MEM_3_:%.+]] = krnl.load [[RES_6_]]{{.}}[[CST_0_]]{{.}} : memref<256xf32>
// CHECK-NOT: separator of consecutive DAGs
// CHECK-DAG:         [[VAR_26_1_:%.+]] = arith.minnumf [[LOAD_RES_4_MEM_3_]], [[VAR_22_1_]] : f32
// CHECK-DAG:         [[VAR_27_1_:%.+]] = arith.maxnumf [[LOAD_RES_6_MEM_3_]], [[VAR_23_1_]] : f32
// CHECK:             krnl.store [[VAR_26_1_]], [[RES_4_]]{{.}}[[CST_0_]]{{.}} : memref<256xf32>
// CHECK:             krnl.store [[VAR_27_1_]], [[RES_6_]]{{.}}[[CST_0_]]{{.}} : memref<256xf32>
>>>>>>> 9622cee3
// CHECK:           }
// CHECK-DAG:       [[LOAD_RES_4_MEM_4_:%.+]] = vector.load [[RES_4_]]{{.}}[[CST_0_]]{{.}} : memref<256xf32>, vector<1xf32>
// CHECK-DAG:       [[LOAD_RES_6_MEM_4_:%.+]] = vector.load [[RES_6_]]{{.}}[[CST_0_]]{{.}} : memref<256xf32>, vector<1xf32>
// CHECK-NOT: separator of consecutive DAGs
// CHECK-DAG:       [[VAR_4_:%.+]] = vector.extract [[LOAD_RES_4_MEM_4_]][0] : f32 from vector<1xf32>
// CHECK-DAG:       [[VAR_5_:%.+]] = vector.extract [[LOAD_RES_6_MEM_4_]][0] : f32 from vector<1xf32>
// CHECK:           krnl.store [[VAR_4_]], [[RES_8_]][] : memref<f32>
// CHECK:           krnl.store [[VAR_5_]], [[RES_9_]][] : memref<f32>
// CHECK-DAG:       [[LOAD_RES_8_MEM_:%.+]] = krnl.load [[RES_8_]][] : memref<f32>
// CHECK-DAG:       [[LOAD_RES_9_MEM_:%.+]] = krnl.load [[RES_9_]][] : memref<f32>
// CHECK-NOT: separator of consecutive DAGs
// CHECK-DAG:       [[VAR_8_:%.+]] = arith.maxnumf [[LOAD_RES_9_MEM_]], [[CST_0_dot_000000_]] : f32
// CHECK-DAG:       [[VAR_9_:%.+]] = arith.minnumf [[LOAD_RES_8_MEM_]], [[CST_0_dot_000000_]] : f32
// CHECK:           [[VAR_10_:%.+]] = arith.subf [[VAR_8_]], [[VAR_9_]] : f32
// CHECK:           [[VAR_11_:%.+]] = arith.divf [[VAR_10_]], [[CST_2_dot_550000_]] : f32
// CHECK:           [[VAR_12_:%.+]] = arith.divf [[VAR_9_]], [[VAR_11_]] : f32
// CHECK:           [[VAR_13_:%.+]] = arith.subf [[CST_0_dot_000000_]], [[VAR_12_]] : f32
// CHECK:           [[VAR_14_:%.+]] = arith.maxnumf [[VAR_13_]], [[CST_0_dot_000000_]] : f32
// CHECK:           [[VAR_15_:%.+]] = arith.minnumf [[VAR_14_]], [[CST_2_dot_550000_]] : f32
// CHECK:           [[VAR_16_:%.+]] = "krnl.round_even"([[VAR_15_]]) : (f32) -> f32
// CHECK:           [[VAR_17_:%.+]] = arith.fptoui [[VAR_16_]] : f32 to i32
// CHECK:           [[VAR_18_:%.+]] = arith.trunci [[VAR_17_]] : i32 to i8
// CHECK:           [[VAR_19_:%.+]] = builtin.unrealized_conversion_cast [[VAR_18_]] : i8 to ui8
// CHECK:           krnl.store [[VAR_11_]], [[RES_1_]][] : memref<f32>
// CHECK:           krnl.store [[VAR_19_]], [[RES_2_]][] : memref<ui8>
// CHECK:           [[RES_10_:%.+]] = memref.alloc() {{.*}}: memref<1xindex>
// CHECK:           affine.store [[CST_4096_]], [[RES_10_]][0] : memref<1xindex>
// CHECK-DAG:       [[VAR_reshape_17_:%.+]] = memref.reshape [[PARAM_0_]]([[RES_10_]]) : (memref<256x16xf32>, memref<1xindex>) -> memref<4096xf32>
// CHECK-DAG:       [[RES_11_:%.+]] = memref.alloc() {{.*}}: memref<1xindex>
// CHECK:           affine.store [[CST_4096_]], [[RES_11_]][0] : memref<1xindex>
<<<<<<< HEAD
// CHECK-DAG:       [[VAR_reshape_25_:%.+]] = memref.reshape [[RES_]]([[RES_]]_24) : (memref<256x16xui8>, memref<1xindex>) -> memref<4096xui8>
// CHECK-DAG:       [[VAR_33_:%.+]] = arith.divf [[CST_1_dot_000000_]], [[VAR_11_]] : f32
=======
// CHECK-DAG:       [[VAR_reshape_19_:%.+]] = memref.reshape [[RES_]]([[RES_]]_18) : (memref<256x16xui8>, memref<1xindex>) -> memref<4096xui8>
>>>>>>> 9622cee3
// CHECK-DAG:       [[LOOP_2_:%.+]] = krnl.define_loops 1
// CHECK:           [[BLOCK_TILE__0_:%.+]], [[BLOCK_IN__0_:%.+]] = krnl.block [[LOOP_2_]] 16 : (!krnl.loop) -> (!krnl.loop, !krnl.loop)
// CHECK:           krnl.parallel([[BLOCK_TILE__0_]]) : !krnl.loop
// CHECK:           krnl.iterate([[BLOCK_TILE__0_]]) with ([[LOOP_2_]] -> [[I_4_:%.+]] = 0 to 4096){
<<<<<<< HEAD
// CHECK:             [[VAR_35_2_:%.+]] = krnl.get_induction_var_value([[BLOCK_TILE__0_]]) : (!krnl.loop) -> index
// CHECK-DAG:         [[VAR_36_1_:%.+]] = vector.load [[VAR_reshape_23_]]{{.}}[[VAR_35_2_]]{{.}} : memref<4096xf32>, vector<16xf32>
// CHECK-DAG:         [[VAR_37_2_:%.+]] = vector.splat [[VAR_33_]] : vector<16xf32>
// CHECK:             [[VAR_38_1_:%.+]] = arith.mulf [[VAR_36_1_]], [[VAR_37_2_]] : vector<16xf32>
// CHECK:             [[VAR_39_1_:%.+]] = math.floor [[VAR_38_1_]] : vector<16xf32>
// CHECK:             [[VAR_40_2_:%.+]] = arith.subf [[VAR_38_1_]], [[VAR_39_1_]] : vector<16xf32>
// CHECK-DAG:         [[VAR_41_2_:%.+]] = arith.cmpf ogt, [[VAR_40_2_]], [[VAR_cst_1_]] : vector<16xf32>
// CHECK-DAG:         [[VAR_42_1_:%.+]] = arith.addf [[VAR_39_1_]], [[VAR_cst_3_]] : vector<16xf32>
// CHECK-NOT: separator of consecutive DAGs
// CHECK-DAG:         [[VAR_43_1_:%.+]] = arith.select [[VAR_41_2_]], [[VAR_42_1_]], [[VAR_39_1_]] : vector<16xi1>, vector<16xf32>
// CHECK-DAG:         [[LOAD_RES_4_MEM_2_:%.+]] = arith.mulf [[VAR_39_1_]], [[VAR_cst_1_]] : vector<16xf32>
// CHECK:             [[LOAD_RES_6_MEM_2_:%.+]] = math.floor [[LOAD_RES_4_MEM_2_]] : vector<16xf32>
// CHECK:             [[VAR_46_1_:%.+]] = arith.mulf [[LOAD_RES_6_MEM_2_]], [[VAR_cst_2_]] : vector<16xf32>
// CHECK:             [[VAR_47_1_:%.+]] = arith.subf [[VAR_39_1_]], [[VAR_46_1_]] : vector<16xf32>
// CHECK-DAG:         [[LOAD_VAR_reshape_MEM_2_:%.+]] = arith.cmpf oeq, [[VAR_47_1_]], [[VAR_cst_3_]] : vector<16xf32>
// CHECK-DAG:         [[LOAD_VAR_reshape_MEM_3_:%.+]] = arith.addf [[VAR_39_1_]], [[VAR_cst_3_]] : vector<16xf32>
// CHECK-NOT: separator of consecutive DAGs
// CHECK-DAG:         [[LOAD_RES_4_MEM_1_:%.+]] = arith.select [[LOAD_VAR_reshape_MEM_2_]], [[LOAD_VAR_reshape_MEM_3_]], [[VAR_39_1_]] : vector<16xi1>, vector<16xf32>
// CHECK-DAG:         [[LOAD_RES_6_MEM_1_:%.+]] = arith.cmpf oeq, [[VAR_40_2_]], [[VAR_cst_1_]] : vector<16xf32>
// CHECK-NOT: separator of consecutive DAGs
// CHECK-DAG:         [[VAR_52_2_:%.+]] = arith.select [[LOAD_RES_6_MEM_1_]], [[LOAD_RES_4_MEM_1_]], [[VAR_43_1_]] : vector<16xi1>, vector<16xf32>
// CHECK-DAG:         [[VAR_53_2_:%.+]] = vector.splat [[VAR_29_]] : vector<16xf32>
// CHECK:             [[VAR_54_:%.+]] = arith.addf [[VAR_52_2_]], [[VAR_53_2_]] : vector<16xf32>
// CHECK:             [[VAR_55_:%.+]] = arith.maxnumf [[VAR_54_]], [[VAR_cst_0_]] : vector<16xf32>
// CHECK:             [[VAR_56_:%.+]] = arith.minnumf [[VAR_55_]], [[VAR_cst_]] : vector<16xf32>
// CHECK:             [[VAR_57_:%.+]] = arith.fptoui [[VAR_56_]] : vector<16xf32> to vector<16xi32>
// CHECK:             [[VAR_58_:%.+]] = arith.trunci [[VAR_57_]] : vector<16xi32> to vector<16xi8>
// CHECK:             [[VAR_59_:%.+]] = builtin.unrealized_conversion_cast [[VAR_58_]] : vector<16xi8> to vector<16xui8>
// CHECK:             vector.store [[VAR_59_]], [[VAR_reshape_25_]]{{.}}[[VAR_35_2_]]{{.}} : memref<4096xui8>, vector<16xui8>
=======
// CHECK:             [[VAR_21_2_:%.+]] = krnl.get_induction_var_value([[BLOCK_TILE__0_]]) : (!krnl.loop) -> index
// CHECK-DAG:         [[VAR_22_1_:%.+]] = vector.load [[VAR_reshape_17_]]{{.}}[[VAR_21_2_]]{{.}} : memref<4096xf32>, vector<16xf32>
// CHECK-DAG:         [[VAR_23_2_:%.+]] = vector.splat [[VAR_11_]] : vector<16xf32>
// CHECK:             [[VAR_24_1_:%.+]] = arith.divf [[VAR_22_1_]], [[VAR_23_2_]] : vector<16xf32>
// CHECK:             [[VAR_25_1_:%.+]] = vector.shape_cast [[VAR_24_1_]] : vector<16xf32> to vector<4x4xf32>
// CHECK:             [[VAR_26_2_:%.+]] = vector.extract [[VAR_25_1_]][0] : vector<4xf32> from vector<4x4xf32>
// CHECK:             [[VAR_27_2_:%.+]] = "krnl.round_even"([[VAR_26_2_]]) : (vector<4xf32>) -> vector<4xf32>
// CHECK-DAG:         [[VAR_28_1_:%.+]] = vector.insert [[VAR_27_2_]], [[VAR_25_1_]] [0] : vector<4xf32> into vector<4x4xf32>
// CHECK-DAG:         [[VAR_29_1_:%.+]] = vector.extract [[VAR_25_1_]][1] : vector<4xf32> from vector<4x4xf32>
// CHECK:             [[LOAD_RES_4_MEM_2_:%.+]] = "krnl.round_even"([[VAR_29_1_]]) : (vector<4xf32>) -> vector<4xf32>
// CHECK-DAG:         [[LOAD_RES_6_MEM_2_:%.+]] = vector.insert [[LOAD_RES_4_MEM_2_]], [[VAR_28_1_]] [1] : vector<4xf32> into vector<4x4xf32>
// CHECK-DAG:         [[VAR_32_1_:%.+]] = vector.extract [[VAR_25_1_]][2] : vector<4xf32> from vector<4x4xf32>
// CHECK:             [[VAR_33_1_:%.+]] = "krnl.round_even"([[VAR_32_1_]]) : (vector<4xf32>) -> vector<4xf32>
// CHECK-DAG:         [[LOAD_VAR_reshape_MEM_2_:%.+]] = vector.insert [[VAR_33_1_]], [[LOAD_RES_6_MEM_2_]] [2] : vector<4xf32> into vector<4x4xf32>
// CHECK-DAG:         [[LOAD_VAR_reshape_MEM_3_:%.+]] = vector.extract [[VAR_25_1_]][3] : vector<4xf32> from vector<4x4xf32>
// CHECK:             [[LOAD_RES_4_MEM_1_:%.+]] = "krnl.round_even"([[LOAD_VAR_reshape_MEM_3_]]) : (vector<4xf32>) -> vector<4xf32>
// CHECK:             [[LOAD_RES_6_MEM_1_:%.+]] = vector.insert [[LOAD_RES_4_MEM_1_]], [[LOAD_VAR_reshape_MEM_2_]] [3] : vector<4xf32> into vector<4x4xf32>
// CHECK-DAG:         [[VAR_38_2_:%.+]] = vector.shape_cast [[LOAD_RES_6_MEM_1_]] : vector<4x4xf32> to vector<16xf32>
// CHECK-DAG:         [[VAR_39_2_:%.+]] = vector.splat [[VAR_16_]] : vector<16xf32>
// CHECK:             [[VAR_40_:%.+]] = arith.addf [[VAR_38_2_]], [[VAR_39_2_]] : vector<16xf32>
// CHECK:             [[VAR_41_:%.+]] = arith.maxnumf [[VAR_40_]], [[VAR_cst_0_]] : vector<16xf32>
// CHECK:             [[VAR_42_:%.+]] = arith.minnumf [[VAR_41_]], [[VAR_cst_]] : vector<16xf32>
// CHECK:             [[VAR_43_:%.+]] = arith.fptoui [[VAR_42_]] : vector<16xf32> to vector<16xi32>
// CHECK:             [[VAR_44_:%.+]] = arith.trunci [[VAR_43_]] : vector<16xi32> to vector<16xi8>
// CHECK:             [[VAR_45_:%.+]] = builtin.unrealized_conversion_cast [[VAR_44_]] : vector<16xi8> to vector<16xui8>
// CHECK:             vector.store [[VAR_45_]], [[VAR_reshape_19_]]{{.}}[[VAR_21_2_]]{{.}} : memref<4096xui8>, vector<16xui8>
>>>>>>> 9622cee3
// CHECK:           }
// CHECK:           return [[RES_]], [[RES_]]_7, [[RES_]]_8 : memref<256x16xui8>, memref<f32>, memref<ui8>
// CHECK:         }
}

// -----


func.func @test_dynamic_quantize_linear_simd_and_scalar(%arg0: tensor<255x17xf32>) -> (tensor<255x17xui8>, tensor<f32>, tensor<ui8>) {
  %y, %y_scale, %y_zero_point = "onnx.DynamicQuantizeLinear"(%arg0) : (tensor<255x17xf32>) -> (tensor<255x17xui8>, tensor<f32>, tensor<ui8>)
  return %y, %y_scale, %y_zero_point:  tensor<255x17xui8>, tensor<f32>, tensor<ui8>

// mlir2FileCheck.py
// CHECK-DAG:   [[MAP_0_:#.+]] = affine_map<(d0) -> (d0 * 542)>
// CHECK-DAG:   [[MAP_1_:#.+]] = affine_map<(d0) -> (4335, d0 * 542 + 542)>
// CHECK-DAG:   [[MAP_2_:#.+]] = affine_map<(d0) -> (d0 * 32)>
// CHECK-DAG:   [[MAP_3_:#.+]] = affine_map<(d0) -> (4304, d0 * 542 + 511)>
// CHECK-DAG:   [[MAP_4_:#.+]] = affine_map<(d0) -> (d0 * -542 + 4335, 542)>
// CHECK-LABEL:  func.func @test_dynamic_quantize_linear_simd_and_scalar
// CHECK-SAME:   ([[PARAM_0_:%.+]]: memref<255x17xf32>) -> (memref<255x17xui8>, memref<f32>, memref<ui8>) {
// CHECK-DAG:       [[VAR_cst_:%.+]] = arith.constant dense<2.550000e+02> : vector<16xf32>
// CHECK-DAG:       [[VAR_cst_0_:%.+]] = arith.constant dense<0.000000e+00> : vector<16xf32>
// CHECK-DAG:       [[VAR_cst_1_:%.+]] = arith.constant dense<0xFF800000> : vector<1xf32>
// CHECK-DAG:       [[VAR_cst_2_:%.+]] = arith.constant dense<0x7F800000> : vector<1xf32>
// CHECK-DAG:       [[VAR_cst_3_:%.+]] = arith.constant dense<0xFF800000> : vector<32xf32>
// CHECK-DAG:       [[VAR_cst_4_:%.+]] = arith.constant dense<0x7F800000> : vector<32xf32>
// CHECK-DAG:       [[CST_32_:%.+]] = arith.constant 32 : index
// CHECK-DAG:       [[CST_0_:%.+]] = arith.constant 0 : index
// CHECK-DAG:       [[CST_4335_:%.+]] = arith.constant 4335 : index
// CHECK-DAG:       [[CST_1_:%.+]] = arith.constant 1 : index
// CHECK-DAG:       [[CST_0_dot_000000_:%.+]] = arith.constant 0.000000e+00 : f32
// CHECK-DAG:       [[CST_2_dot_550000_:%.+]] = arith.constant 2.550000e+02 : f32
// CHECK-DAG:       [[RES_:%.+]] = memref.alloc() {{.*}}: memref<255x17xui8>
// CHECK-DAG:       [[RES_1_:%.+]] = memref.alloc() : memref<f32>
// CHECK-DAG:       [[RES_2_:%.+]] = memref.alloc() : memref<ui8>
// CHECK-DAG:       [[RES_3_:%.+]] = memref.alloc() {{.*}}: memref<1xindex>
// CHECK:           affine.store [[CST_4335_]], [[RES_3_]][0] : memref<1xindex>
// CHECK-DAG:       [[VAR_reshape_:%.+]] = memref.reshape [[PARAM_0_]]([[RES_3_]]) : (memref<255x17xf32>, memref<1xindex>) -> memref<4335xf32>
// CHECK-DAG:       [[RES_4_:%.+]] = memref.alloc() {{.*}}: memref<256xf32>
// CHECK-DAG:       [[RES_5_:%.+]] = memref.alloc() : memref<8xf32>
// CHECK-DAG:       [[RES_6_:%.+]] = memref.alloc() {{.*}}: memref<256xf32>
// CHECK-DAG:       [[RES_7_:%.+]] = memref.alloc() : memref<8xf32>
// CHECK-DAG:       [[LOOP_0_:%.+]] = krnl.define_loops 1
// CHECK:           krnl.parallel([[LOOP_0_]]) : !krnl.loop
// CHECK:           krnl.iterate([[LOOP_0_]]) with ([[LOOP_0_]] -> [[I_0_:%.+]] = 0 to 8){
<<<<<<< HEAD
// CHECK:             [[VAR_36_:%.+]] = krnl.get_induction_var_value([[LOOP_0_]]) : (!krnl.loop) -> index
// CHECK-DAG:         [[VAR_37_:%.+]] = affine.apply [[MAP_0_]]([[VAR_36_]])
// CHECK-DAG:         [[VAR_38_:%.+]] = affine.min [[MAP_1_]]([[VAR_36_]])
// CHECK-DAG:         [[VAR_39_:%.+]] = affine.apply [[MAP_2_]]([[VAR_36_]])
// CHECK:             vector.store [[VAR_cst_7_]], [[RES_4_]]{{.}}[[VAR_39_]]{{.}} : memref<256xf32>, vector<32xf32>
// CHECK:             vector.store [[VAR_cst_6_]], [[RES_6_]]{{.}}[[VAR_39_]]{{.}} : memref<256xf32>, vector<32xf32>
// CHECK:             [[VAR_40_:%.+]] = affine.min [[MAP_3_]]([[VAR_36_]])
// CHECK:             scf.for [[I_1_:%.+]] = [[VAR_37_]] to [[VAR_40_]] step [[CST_32_]] {
// CHECK-DAG:           [[LOAD_VAR_reshape_MEM_:%.+]] = vector.load [[VAR_reshape_]]{{.}}[[I_1_]]{{.}} : memref<4335xf32>, vector<32xf32>
// CHECK-DAG:           [[LOAD_VAR_reshape_MEM_1_:%.+]] = vector.load [[VAR_reshape_]]{{.}}[[I_1_]]{{.}} : memref<4335xf32>, vector<32xf32>
// CHECK-DAG:           [[LOAD_RES_4_MEM_:%.+]] = vector.load [[RES_4_]]{{.}}[[VAR_39_]]{{.}} : memref<256xf32>, vector<32xf32>
// CHECK-DAG:           [[LOAD_RES_6_MEM_:%.+]] = vector.load [[RES_6_]]{{.}}[[VAR_39_]]{{.}} : memref<256xf32>, vector<32xf32>
// CHECK-NOT: separator of consecutive DAGs
// CHECK-DAG:           [[VAR_53_:%.+]] = arith.minnumf [[LOAD_RES_4_MEM_]], [[LOAD_VAR_reshape_MEM_]] : vector<32xf32>
// CHECK-DAG:           [[VAR_54_:%.+]] = arith.maxnumf [[LOAD_RES_6_MEM_]], [[LOAD_VAR_reshape_MEM_1_]] : vector<32xf32>
// CHECK:               vector.store [[VAR_53_]], [[RES_4_]]{{.}}[[VAR_39_]]{{.}} : memref<256xf32>, vector<32xf32>
// CHECK:               vector.store [[VAR_54_]], [[RES_6_]]{{.}}[[VAR_39_]]{{.}} : memref<256xf32>, vector<32xf32>
// CHECK:             }
// CHECK:             [[VAR_41_:%.+]] = affine.min [[MAP_4_]]([[VAR_36_]])
// CHECK:             [[VAR_42_:%.+]] = arith.remsi [[VAR_41_]], [[CST_32_]] : index
// CHECK:             [[VAR_43_:%.+]] = arith.subi [[VAR_41_]], [[VAR_42_]] : index
// CHECK:             [[VAR_44_:%.+]] = arith.addi [[VAR_37_]], [[VAR_43_]] : index
// CHECK:             scf.for [[I_2_:%.+]] = [[VAR_44_]] to [[VAR_38_]] step [[CST_1_]] {
// CHECK-DAG:           [[LOAD_VAR_reshape_MEM_2_:%.+]] = memref.load [[VAR_reshape_]]{{.}}[[I_2_]]{{.}} : memref<4335xf32>
// CHECK-DAG:           [[LOAD_VAR_reshape_MEM_3_:%.+]] = memref.load [[VAR_reshape_]]{{.}}[[I_2_]]{{.}} : memref<4335xf32>
// CHECK-DAG:           [[LOAD_RES_4_MEM_1_:%.+]] = memref.load [[RES_4_]]{{.}}[[VAR_39_]]{{.}} : memref<256xf32>
// CHECK-DAG:           [[LOAD_RES_6_MEM_1_:%.+]] = memref.load [[RES_6_]]{{.}}[[VAR_39_]]{{.}} : memref<256xf32>
// CHECK-NOT: separator of consecutive DAGs
// CHECK-DAG:           [[VAR_53_1_:%.+]] = arith.minnumf [[LOAD_RES_4_MEM_1_]], [[LOAD_VAR_reshape_MEM_2_]] : f32
// CHECK-DAG:           [[VAR_54_1_:%.+]] = arith.maxnumf [[LOAD_RES_6_MEM_1_]], [[LOAD_VAR_reshape_MEM_3_]] : f32
// CHECK:               memref.store [[VAR_53_1_]], [[RES_4_]]{{.}}[[VAR_39_]]{{.}} : memref<256xf32>
// CHECK:               memref.store [[VAR_54_1_]], [[RES_6_]]{{.}}[[VAR_39_]]{{.}} : memref<256xf32>
// CHECK:             }
// CHECK-DAG:         [[LOAD_RES_4_MEM_2_:%.+]] = vector.load [[RES_4_]]{{.}}[[VAR_39_]]{{.}} : memref<256xf32>, vector<32xf32>
// CHECK-DAG:         [[LOAD_RES_6_MEM_2_:%.+]] = vector.load [[RES_6_]]{{.}}[[VAR_39_]]{{.}} : memref<256xf32>, vector<32xf32>
// CHECK-NOT: separator of consecutive DAGs
// CHECK-DAG:         [[VAR_47_:%.+]] = vector.reduction <minnumf>, [[LOAD_RES_4_MEM_2_]] : vector<32xf32> into f32
// CHECK-DAG:         [[VAR_48_:%.+]] = vector.reduction <maxnumf>, [[LOAD_RES_6_MEM_2_]] : vector<32xf32> into f32
// CHECK:             memref.store [[VAR_47_]], [[RES_5_]]{{.}}[[VAR_36_]]{{.}} : memref<8xf32>
// CHECK:             memref.store [[VAR_48_]], [[RES_7_]]{{.}}[[VAR_36_]]{{.}} : memref<8xf32>
=======
// CHECK:             [[VAR_22_:%.+]] = krnl.get_induction_var_value([[LOOP_0_]]) : (!krnl.loop) -> index
// CHECK-DAG:         [[VAR_23_:%.+]] = affine.apply [[MAP_0_]]([[VAR_22_]])
// CHECK-DAG:         [[VAR_24_:%.+]] = affine.min [[MAP_1_]]([[VAR_22_]])
// CHECK-DAG:         [[VAR_25_:%.+]] = affine.apply [[MAP_2_]]([[VAR_22_]])
// CHECK:             vector.store [[VAR_cst_4_]], [[RES_4_]]{{.}}[[VAR_25_]]{{.}} : memref<256xf32>, vector<32xf32>
// CHECK:             vector.store [[VAR_cst_3_]], [[RES_6_]]{{.}}[[VAR_25_]]{{.}} : memref<256xf32>, vector<32xf32>
// CHECK:             [[VAR_26_:%.+]] = affine.min [[MAP_3_]]([[VAR_22_]])
// CHECK:             scf.for [[I_1_:%.+]] = [[VAR_23_]] to [[VAR_26_]] step [[CST_32_]] {
// CHECK-DAG:           [[LOAD_VAR_reshape_MEM_:%.+]] = vector.load [[VAR_reshape_]]{{.}}[[I_1_]]{{.}} : memref<4335xf32>, vector<32xf32>
// CHECK-DAG:           [[LOAD_VAR_reshape_MEM_1_:%.+]] = vector.load [[VAR_reshape_]]{{.}}[[I_1_]]{{.}} : memref<4335xf32>, vector<32xf32>
// CHECK-DAG:           [[LOAD_RES_4_MEM_:%.+]] = vector.load [[RES_4_]]{{.}}[[VAR_25_]]{{.}} : memref<256xf32>, vector<32xf32>
// CHECK-DAG:           [[LOAD_RES_6_MEM_:%.+]] = vector.load [[RES_6_]]{{.}}[[VAR_25_]]{{.}} : memref<256xf32>, vector<32xf32>
// CHECK-NOT: separator of consecutive DAGs
// CHECK-DAG:           [[VAR_39_:%.+]] = arith.minnumf [[LOAD_RES_4_MEM_]], [[LOAD_VAR_reshape_MEM_]] : vector<32xf32>
// CHECK-DAG:           [[VAR_40_:%.+]] = arith.maxnumf [[LOAD_RES_6_MEM_]], [[LOAD_VAR_reshape_MEM_1_]] : vector<32xf32>
// CHECK:               vector.store [[VAR_39_]], [[RES_4_]]{{.}}[[VAR_25_]]{{.}} : memref<256xf32>, vector<32xf32>
// CHECK:               vector.store [[VAR_40_]], [[RES_6_]]{{.}}[[VAR_25_]]{{.}} : memref<256xf32>, vector<32xf32>
// CHECK:             }
// CHECK:             [[VAR_27_:%.+]] = affine.min [[MAP_4_]]([[VAR_22_]])
// CHECK:             [[VAR_28_:%.+]] = arith.remsi [[VAR_27_]], [[CST_32_]] : index
// CHECK:             [[VAR_29_:%.+]] = arith.subi [[VAR_27_]], [[VAR_28_]] : index
// CHECK:             [[VAR_30_:%.+]] = arith.addi [[VAR_23_]], [[VAR_29_]] : index
// CHECK:             scf.for [[I_2_:%.+]] = [[VAR_30_]] to [[VAR_24_]] step [[CST_1_]] {
// CHECK-DAG:           [[LOAD_VAR_reshape_MEM_2_:%.+]] = memref.load [[VAR_reshape_]]{{.}}[[I_2_]]{{.}} : memref<4335xf32>
// CHECK-DAG:           [[LOAD_VAR_reshape_MEM_3_:%.+]] = memref.load [[VAR_reshape_]]{{.}}[[I_2_]]{{.}} : memref<4335xf32>
// CHECK-DAG:           [[LOAD_RES_4_MEM_1_:%.+]] = memref.load [[RES_4_]]{{.}}[[VAR_25_]]{{.}} : memref<256xf32>
// CHECK-DAG:           [[LOAD_RES_6_MEM_1_:%.+]] = memref.load [[RES_6_]]{{.}}[[VAR_25_]]{{.}} : memref<256xf32>
// CHECK-NOT: separator of consecutive DAGs
// CHECK-DAG:           [[VAR_39_1_:%.+]] = arith.minnumf [[LOAD_RES_4_MEM_1_]], [[LOAD_VAR_reshape_MEM_2_]] : f32
// CHECK-DAG:           [[VAR_40_1_:%.+]] = arith.maxnumf [[LOAD_RES_6_MEM_1_]], [[LOAD_VAR_reshape_MEM_3_]] : f32
// CHECK:               memref.store [[VAR_39_1_]], [[RES_4_]]{{.}}[[VAR_25_]]{{.}} : memref<256xf32>
// CHECK:               memref.store [[VAR_40_1_]], [[RES_6_]]{{.}}[[VAR_25_]]{{.}} : memref<256xf32>
// CHECK:             }
// CHECK-DAG:         [[LOAD_RES_4_MEM_2_:%.+]] = vector.load [[RES_4_]]{{.}}[[VAR_25_]]{{.}} : memref<256xf32>, vector<32xf32>
// CHECK-DAG:         [[LOAD_RES_6_MEM_2_:%.+]] = vector.load [[RES_6_]]{{.}}[[VAR_25_]]{{.}} : memref<256xf32>, vector<32xf32>
// CHECK-NOT: separator of consecutive DAGs
// CHECK-DAG:         [[VAR_33_:%.+]] = vector.reduction <minnumf>, [[LOAD_RES_4_MEM_2_]] : vector<32xf32> into f32
// CHECK-DAG:         [[VAR_34_:%.+]] = vector.reduction <maxnumf>, [[LOAD_RES_6_MEM_2_]] : vector<32xf32> into f32
// CHECK:             memref.store [[VAR_33_]], [[RES_5_]]{{.}}[[VAR_22_]]{{.}} : memref<8xf32>
// CHECK:             memref.store [[VAR_34_]], [[RES_7_]]{{.}}[[VAR_22_]]{{.}} : memref<8xf32>
>>>>>>> 9622cee3
// CHECK:           }
// CHECK-DAG:       [[RES_8_:%.+]] = memref.alloc() : memref<f32>
// CHECK-DAG:       [[RES_9_:%.+]] = memref.alloc() : memref<f32>
// CHECK:           vector.store [[VAR_cst_2_]], [[RES_4_]]{{.}}[[CST_0_]]{{.}} : memref<256xf32>, vector<1xf32>
// CHECK:           vector.store [[VAR_cst_1_]], [[RES_6_]]{{.}}[[CST_0_]]{{.}} : memref<256xf32>, vector<1xf32>
// CHECK:           [[LOOP_1_:%.+]] = krnl.define_loops 1
// CHECK:           krnl.iterate([[LOOP_1_]]) with ([[LOOP_1_]] -> [[I_3_:%.+]] = 0 to 8){
<<<<<<< HEAD
// CHECK:             [[VAR_36_1_:%.+]] = krnl.get_induction_var_value([[LOOP_1_]]) : (!krnl.loop) -> index
// CHECK-DAG:         [[VAR_37_1_:%.+]] = krnl.load [[RES_5_]]{{.}}[[VAR_36_1_]]{{.}} : memref<8xf32>
// CHECK-DAG:         [[VAR_38_1_:%.+]] = krnl.load [[RES_7_]]{{.}}[[VAR_36_1_]]{{.}} : memref<8xf32>
// CHECK-DAG:         [[LOAD_RES_4_MEM_3_:%.+]] = krnl.load [[RES_4_]]{{.}}[[CST_0_]]{{.}} : memref<256xf32>
// CHECK-DAG:         [[LOAD_RES_6_MEM_3_:%.+]] = krnl.load [[RES_6_]]{{.}}[[CST_0_]]{{.}} : memref<256xf32>
// CHECK-NOT: separator of consecutive DAGs
// CHECK-DAG:         [[VAR_41_1_:%.+]] = arith.minnumf [[LOAD_RES_4_MEM_3_]], [[VAR_37_1_]] : f32
// CHECK-DAG:         [[VAR_42_1_:%.+]] = arith.maxnumf [[LOAD_RES_6_MEM_3_]], [[VAR_38_1_]] : f32
// CHECK:             krnl.store [[VAR_41_1_]], [[RES_4_]]{{.}}[[CST_0_]]{{.}} : memref<256xf32>
// CHECK:             krnl.store [[VAR_42_1_]], [[RES_6_]]{{.}}[[CST_0_]]{{.}} : memref<256xf32>
=======
// CHECK:             [[VAR_22_1_:%.+]] = krnl.get_induction_var_value([[LOOP_1_]]) : (!krnl.loop) -> index
// CHECK-DAG:         [[VAR_23_1_:%.+]] = krnl.load [[RES_5_]]{{.}}[[VAR_22_1_]]{{.}} : memref<8xf32>
// CHECK-DAG:         [[VAR_24_1_:%.+]] = krnl.load [[RES_7_]]{{.}}[[VAR_22_1_]]{{.}} : memref<8xf32>
// CHECK-DAG:         [[LOAD_RES_4_MEM_3_:%.+]] = krnl.load [[RES_4_]]{{.}}[[CST_0_]]{{.}} : memref<256xf32>
// CHECK-DAG:         [[LOAD_RES_6_MEM_3_:%.+]] = krnl.load [[RES_6_]]{{.}}[[CST_0_]]{{.}} : memref<256xf32>
// CHECK-NOT: separator of consecutive DAGs
// CHECK-DAG:         [[VAR_27_1_:%.+]] = arith.minnumf [[LOAD_RES_4_MEM_3_]], [[VAR_23_1_]] : f32
// CHECK-DAG:         [[VAR_28_1_:%.+]] = arith.maxnumf [[LOAD_RES_6_MEM_3_]], [[VAR_24_1_]] : f32
// CHECK:             krnl.store [[VAR_27_1_]], [[RES_4_]]{{.}}[[CST_0_]]{{.}} : memref<256xf32>
// CHECK:             krnl.store [[VAR_28_1_]], [[RES_6_]]{{.}}[[CST_0_]]{{.}} : memref<256xf32>
>>>>>>> 9622cee3
// CHECK:           }
// CHECK-DAG:       [[LOAD_RES_4_MEM_4_:%.+]] = vector.load [[RES_4_]]{{.}}[[CST_0_]]{{.}} : memref<256xf32>, vector<1xf32>
// CHECK-DAG:       [[LOAD_RES_6_MEM_4_:%.+]] = vector.load [[RES_6_]]{{.}}[[CST_0_]]{{.}} : memref<256xf32>, vector<1xf32>
// CHECK-NOT: separator of consecutive DAGs
// CHECK-DAG:       [[VAR_4_:%.+]] = vector.extract [[LOAD_RES_4_MEM_4_]][0] : f32 from vector<1xf32>
// CHECK-DAG:       [[VAR_5_:%.+]] = vector.extract [[LOAD_RES_6_MEM_4_]][0] : f32 from vector<1xf32>
// CHECK:           krnl.store [[VAR_4_]], [[RES_8_]][] : memref<f32>
// CHECK:           krnl.store [[VAR_5_]], [[RES_9_]][] : memref<f32>
// CHECK-DAG:       [[LOAD_RES_8_MEM_:%.+]] = krnl.load [[RES_8_]][] : memref<f32>
// CHECK-DAG:       [[LOAD_RES_9_MEM_:%.+]] = krnl.load [[RES_9_]][] : memref<f32>
// CHECK-NOT: separator of consecutive DAGs
// CHECK-DAG:       [[VAR_8_:%.+]] = arith.maxnumf [[LOAD_RES_9_MEM_]], [[CST_0_dot_000000_]] : f32
// CHECK-DAG:       [[VAR_9_:%.+]] = arith.minnumf [[LOAD_RES_8_MEM_]], [[CST_0_dot_000000_]] : f32
// CHECK:           [[VAR_10_:%.+]] = arith.subf [[VAR_8_]], [[VAR_9_]] : f32
// CHECK:           [[VAR_11_:%.+]] = arith.divf [[VAR_10_]], [[CST_2_dot_550000_]] : f32
// CHECK:           [[VAR_12_:%.+]] = arith.divf [[VAR_9_]], [[VAR_11_]] : f32
// CHECK:           [[VAR_13_:%.+]] = arith.subf [[CST_0_dot_000000_]], [[VAR_12_]] : f32
// CHECK:           [[VAR_14_:%.+]] = arith.maxnumf [[VAR_13_]], [[CST_0_dot_000000_]] : f32
// CHECK:           [[VAR_15_:%.+]] = arith.minnumf [[VAR_14_]], [[CST_2_dot_550000_]] : f32
// CHECK:           [[VAR_16_:%.+]] = "krnl.round_even"([[VAR_15_]]) : (f32) -> f32
// CHECK:           [[VAR_17_:%.+]] = arith.fptoui [[VAR_16_]] : f32 to i32
// CHECK:           [[VAR_18_:%.+]] = arith.trunci [[VAR_17_]] : i32 to i8
// CHECK:           [[VAR_19_:%.+]] = builtin.unrealized_conversion_cast [[VAR_18_]] : i8 to ui8
// CHECK:           krnl.store [[VAR_11_]], [[RES_1_]][] : memref<f32>
// CHECK:           krnl.store [[VAR_19_]], [[RES_2_]][] : memref<ui8>
// CHECK:           [[RES_10_:%.+]] = memref.alloc() {{.*}}: memref<1xindex>
// CHECK:           affine.store [[CST_4335_]], [[RES_10_]][0] : memref<1xindex>
// CHECK-DAG:       [[VAR_reshape_17_:%.+]] = memref.reshape [[PARAM_0_]]([[RES_10_]]) : (memref<255x17xf32>, memref<1xindex>) -> memref<4335xf32>
// CHECK-DAG:       [[RES_11_:%.+]] = memref.alloc() {{.*}}: memref<1xindex>
// CHECK:           affine.store [[CST_4335_]], [[RES_11_]][0] : memref<1xindex>
<<<<<<< HEAD
// CHECK-DAG:       [[VAR_reshape_25_:%.+]] = memref.reshape [[RES_]]([[RES_]]_24) : (memref<255x17xui8>, memref<1xindex>) -> memref<4335xui8>
// CHECK-DAG:       [[VAR_33_:%.+]] = arith.divf [[CST_1_dot_000000_]], [[VAR_11_]] : f32
=======
// CHECK-DAG:       [[VAR_reshape_19_:%.+]] = memref.reshape [[RES_]]([[RES_]]_18) : (memref<255x17xui8>, memref<1xindex>) -> memref<4335xui8>
>>>>>>> 9622cee3
// CHECK-DAG:       [[LOOP_2_:%.+]] = krnl.define_loops 1
// CHECK:           [[BLOCK_TILE__0_:%.+]], [[BLOCK_IN__0_:%.+]] = krnl.block [[LOOP_2_]] 16 : (!krnl.loop) -> (!krnl.loop, !krnl.loop)
// CHECK:           krnl.parallel([[BLOCK_TILE__0_]]) : !krnl.loop
// CHECK:           krnl.iterate([[BLOCK_TILE__0_]]) with ([[LOOP_2_]] -> [[I_4_:%.+]] = 0 to 4320){
<<<<<<< HEAD
// CHECK:             [[VAR_36_2_:%.+]] = krnl.get_induction_var_value([[BLOCK_TILE__0_]]) : (!krnl.loop) -> index
// CHECK-DAG:         [[VAR_37_1_:%.+]] = vector.load [[VAR_reshape_23_]]{{.}}[[VAR_36_2_]]{{.}} : memref<4335xf32>, vector<16xf32>
// CHECK-DAG:         [[VAR_38_2_:%.+]] = vector.splat [[VAR_33_]] : vector<16xf32>
// CHECK:             [[VAR_39_1_:%.+]] = arith.mulf [[VAR_37_1_]], [[VAR_38_2_]] : vector<16xf32>
// CHECK:             [[VAR_40_1_:%.+]] = math.floor [[VAR_39_1_]] : vector<16xf32>
// CHECK:             [[VAR_41_2_:%.+]] = arith.subf [[VAR_39_1_]], [[VAR_40_1_]] : vector<16xf32>
// CHECK-DAG:         [[VAR_42_2_:%.+]] = arith.cmpf ogt, [[VAR_41_2_]], [[VAR_cst_1_]] : vector<16xf32>
// CHECK-DAG:         [[VAR_43_1_:%.+]] = arith.addf [[VAR_40_1_]], [[VAR_cst_3_]] : vector<16xf32>
// CHECK-NOT: separator of consecutive DAGs
// CHECK-DAG:         [[VAR_44_1_:%.+]] = arith.select [[VAR_42_2_]], [[VAR_43_1_]], [[VAR_40_1_]] : vector<16xi1>, vector<16xf32>
// CHECK-DAG:         [[LOAD_RES_4_MEM_2_:%.+]] = arith.mulf [[VAR_40_1_]], [[VAR_cst_1_]] : vector<16xf32>
// CHECK:             [[LOAD_RES_6_MEM_2_:%.+]] = math.floor [[LOAD_RES_4_MEM_2_]] : vector<16xf32>
// CHECK:             [[VAR_47_1_:%.+]] = arith.mulf [[LOAD_RES_6_MEM_2_]], [[VAR_cst_2_]] : vector<16xf32>
// CHECK:             [[VAR_48_1_:%.+]] = arith.subf [[VAR_40_1_]], [[VAR_47_1_]] : vector<16xf32>
// CHECK-DAG:         [[LOAD_VAR_reshape_MEM_2_:%.+]] = arith.cmpf oeq, [[VAR_48_1_]], [[VAR_cst_3_]] : vector<16xf32>
// CHECK-DAG:         [[LOAD_VAR_reshape_MEM_3_:%.+]] = arith.addf [[VAR_40_1_]], [[VAR_cst_3_]] : vector<16xf32>
// CHECK-NOT: separator of consecutive DAGs
// CHECK-DAG:         [[LOAD_RES_4_MEM_1_:%.+]] = arith.select [[LOAD_VAR_reshape_MEM_2_]], [[LOAD_VAR_reshape_MEM_3_]], [[VAR_40_1_]] : vector<16xi1>, vector<16xf32>
// CHECK-DAG:         [[LOAD_RES_6_MEM_1_:%.+]] = arith.cmpf oeq, [[VAR_41_2_]], [[VAR_cst_1_]] : vector<16xf32>
// CHECK-NOT: separator of consecutive DAGs
// CHECK-DAG:         [[VAR_53_2_:%.+]] = arith.select [[LOAD_RES_6_MEM_1_]], [[LOAD_RES_4_MEM_1_]], [[VAR_44_1_]] : vector<16xi1>, vector<16xf32>
// CHECK-DAG:         [[VAR_54_2_:%.+]] = vector.splat [[VAR_29_]] : vector<16xf32>
// CHECK:             [[VAR_55_:%.+]] = arith.addf [[VAR_53_2_]], [[VAR_54_2_]] : vector<16xf32>
// CHECK:             [[VAR_56_:%.+]] = arith.maxnumf [[VAR_55_]], [[VAR_cst_0_]] : vector<16xf32>
// CHECK:             [[VAR_57_:%.+]] = arith.minnumf [[VAR_56_]], [[VAR_cst_]] : vector<16xf32>
// CHECK:             [[VAR_58_:%.+]] = arith.fptoui [[VAR_57_]] : vector<16xf32> to vector<16xi32>
// CHECK:             [[VAR_59_:%.+]] = arith.trunci [[VAR_58_]] : vector<16xi32> to vector<16xi8>
// CHECK:             [[VAR_60_:%.+]] = builtin.unrealized_conversion_cast [[VAR_59_]] : vector<16xi8> to vector<16xui8>
// CHECK:             vector.store [[VAR_60_]], [[VAR_reshape_25_]]{{.}}[[VAR_36_2_]]{{.}} : memref<4335xui8>, vector<16xui8>
// CHECK:           }
// CHECK:           [[LOOP_3_:%.+]] = krnl.define_loops 1
// CHECK:           krnl.iterate([[LOOP_3_]]) with ([[LOOP_3_]] -> [[I_5_:%.+]] = 4320 to 4335){
// CHECK:             [[VAR_36_3_:%.+]] = krnl.get_induction_var_value([[LOOP_3_]]) : (!krnl.loop) -> index
// CHECK:             [[VAR_37_1_1_:%.+]] = krnl.load [[VAR_reshape_23_]]{{.}}[[VAR_36_3_]]{{.}} : memref<4335xf32>
// CHECK:             [[VAR_38_3_:%.+]] = arith.mulf [[VAR_37_1_1_]], [[VAR_33_]] : f32
// CHECK:             [[VAR_39_2_:%.+]] = math.floor [[VAR_38_3_]] : f32
// CHECK:             [[VAR_40_2_:%.+]] = arith.subf [[VAR_38_3_]], [[VAR_39_2_]] : f32
// CHECK-DAG:         [[VAR_41_3_:%.+]] = arith.cmpf ogt, [[VAR_40_2_]], [[CST_5_dot_000000_]] : f32
// CHECK-DAG:         [[VAR_42_3_:%.+]] = arith.addf [[VAR_39_2_]], [[CST_1_dot_000000_]] : f32
// CHECK-NOT: separator of consecutive DAGs
// CHECK-DAG:         [[VAR_43_2_:%.+]] = arith.select [[VAR_41_3_]], [[VAR_42_3_]], [[VAR_39_2_]] : f32
// CHECK-DAG:         [[VAR_44_2_:%.+]] = arith.mulf [[VAR_39_2_]], [[CST_5_dot_000000_]] : f32
// CHECK:             [[LOAD_RES_4_MEM_2_1_:%.+]] = math.floor [[VAR_44_2_]] : f32
// CHECK:             [[LOAD_RES_6_MEM_2_1_:%.+]] = arith.mulf [[LOAD_RES_4_MEM_2_1_]], [[CST_2_dot_000000_]] : f32
// CHECK:             [[VAR_47_2_:%.+]] = arith.subf [[VAR_39_2_]], [[LOAD_RES_6_MEM_2_1_]] : f32
// CHECK-DAG:         [[VAR_48_2_:%.+]] = arith.cmpf oeq, [[VAR_47_2_]], [[CST_1_dot_000000_]] : f32
// CHECK-DAG:         [[LOAD_VAR_reshape_MEM_2_1_:%.+]] = arith.addf [[VAR_39_2_]], [[CST_1_dot_000000_]] : f32
// CHECK-NOT: separator of consecutive DAGs
// CHECK-DAG:         [[LOAD_VAR_reshape_MEM_3_1_:%.+]] = arith.select [[VAR_48_2_]], [[LOAD_VAR_reshape_MEM_2_1_]], [[VAR_39_2_]] : f32
// CHECK-DAG:         [[LOAD_RES_4_MEM_1_1_:%.+]] = arith.cmpf oeq, [[VAR_40_2_]], [[CST_5_dot_000000_]] : f32
// CHECK:             [[LOAD_RES_6_MEM_1_1_:%.+]] = arith.select [[LOAD_RES_4_MEM_1_1_]], [[LOAD_VAR_reshape_MEM_3_1_]], [[VAR_43_2_]] : f32
// CHECK:             [[VAR_53_3_:%.+]] = arith.addf [[LOAD_RES_6_MEM_1_1_]], [[VAR_29_]] : f32
// CHECK:             [[VAR_54_3_:%.+]] = arith.maxnumf [[VAR_53_3_]], [[CST_0_dot_000000_]] : f32
// CHECK:             [[VAR_55_1_:%.+]] = arith.minnumf [[VAR_54_3_]], [[CST_2_dot_550000_]] : f32
// CHECK:             [[VAR_56_1_:%.+]] = arith.fptoui [[VAR_55_1_]] : f32 to i32
// CHECK:             [[VAR_57_1_:%.+]] = arith.trunci [[VAR_56_1_]] : i32 to i8
// CHECK:             [[VAR_58_1_:%.+]] = builtin.unrealized_conversion_cast [[VAR_57_1_]] : i8 to ui8
// CHECK:             krnl.store [[VAR_58_1_]], [[VAR_reshape_25_]]{{.}}[[VAR_36_3_]]{{.}} : memref<4335xui8>
=======
// CHECK:             [[VAR_22_2_:%.+]] = krnl.get_induction_var_value([[BLOCK_TILE__0_]]) : (!krnl.loop) -> index
// CHECK-DAG:         [[VAR_23_1_:%.+]] = vector.load [[VAR_reshape_17_]]{{.}}[[VAR_22_2_]]{{.}} : memref<4335xf32>, vector<16xf32>
// CHECK-DAG:         [[VAR_24_2_:%.+]] = vector.splat [[VAR_11_]] : vector<16xf32>
// CHECK:             [[VAR_25_1_:%.+]] = arith.divf [[VAR_23_1_]], [[VAR_24_2_]] : vector<16xf32>
// CHECK:             [[VAR_26_1_:%.+]] = vector.shape_cast [[VAR_25_1_]] : vector<16xf32> to vector<4x4xf32>
// CHECK:             [[VAR_27_2_:%.+]] = vector.extract [[VAR_26_1_]][0] : vector<4xf32> from vector<4x4xf32>
// CHECK:             [[VAR_28_2_:%.+]] = "krnl.round_even"([[VAR_27_2_]]) : (vector<4xf32>) -> vector<4xf32>
// CHECK-DAG:         [[VAR_29_1_:%.+]] = vector.insert [[VAR_28_2_]], [[VAR_26_1_]] [0] : vector<4xf32> into vector<4x4xf32>
// CHECK-DAG:         [[VAR_30_1_:%.+]] = vector.extract [[VAR_26_1_]][1] : vector<4xf32> from vector<4x4xf32>
// CHECK:             [[LOAD_RES_4_MEM_2_:%.+]] = "krnl.round_even"([[VAR_30_1_]]) : (vector<4xf32>) -> vector<4xf32>
// CHECK-DAG:         [[LOAD_RES_6_MEM_2_:%.+]] = vector.insert [[LOAD_RES_4_MEM_2_]], [[VAR_29_1_]] [1] : vector<4xf32> into vector<4x4xf32>
// CHECK-DAG:         [[VAR_33_1_:%.+]] = vector.extract [[VAR_26_1_]][2] : vector<4xf32> from vector<4x4xf32>
// CHECK:             [[VAR_34_1_:%.+]] = "krnl.round_even"([[VAR_33_1_]]) : (vector<4xf32>) -> vector<4xf32>
// CHECK-DAG:         [[LOAD_VAR_reshape_MEM_2_:%.+]] = vector.insert [[VAR_34_1_]], [[LOAD_RES_6_MEM_2_]] [2] : vector<4xf32> into vector<4x4xf32>
// CHECK-DAG:         [[LOAD_VAR_reshape_MEM_3_:%.+]] = vector.extract [[VAR_26_1_]][3] : vector<4xf32> from vector<4x4xf32>
// CHECK:             [[LOAD_RES_4_MEM_1_:%.+]] = "krnl.round_even"([[LOAD_VAR_reshape_MEM_3_]]) : (vector<4xf32>) -> vector<4xf32>
// CHECK:             [[LOAD_RES_6_MEM_1_:%.+]] = vector.insert [[LOAD_RES_4_MEM_1_]], [[LOAD_VAR_reshape_MEM_2_]] [3] : vector<4xf32> into vector<4x4xf32>
// CHECK-DAG:         [[VAR_39_2_:%.+]] = vector.shape_cast [[LOAD_RES_6_MEM_1_]] : vector<4x4xf32> to vector<16xf32>
// CHECK-DAG:         [[VAR_40_2_:%.+]] = vector.splat [[VAR_16_]] : vector<16xf32>
// CHECK:             [[VAR_41_:%.+]] = arith.addf [[VAR_39_2_]], [[VAR_40_2_]] : vector<16xf32>
// CHECK:             [[VAR_42_:%.+]] = arith.maxnumf [[VAR_41_]], [[VAR_cst_0_]] : vector<16xf32>
// CHECK:             [[VAR_43_:%.+]] = arith.minnumf [[VAR_42_]], [[VAR_cst_]] : vector<16xf32>
// CHECK:             [[VAR_44_:%.+]] = arith.fptoui [[VAR_43_]] : vector<16xf32> to vector<16xi32>
// CHECK:             [[VAR_45_:%.+]] = arith.trunci [[VAR_44_]] : vector<16xi32> to vector<16xi8>
// CHECK:             [[VAR_46_:%.+]] = builtin.unrealized_conversion_cast [[VAR_45_]] : vector<16xi8> to vector<16xui8>
// CHECK:             vector.store [[VAR_46_]], [[VAR_reshape_19_]]{{.}}[[VAR_22_2_]]{{.}} : memref<4335xui8>, vector<16xui8>
// CHECK:           }
// CHECK:           [[LOOP_3_:%.+]] = krnl.define_loops 1
// CHECK:           krnl.iterate([[LOOP_3_]]) with ([[LOOP_3_]] -> [[I_5_:%.+]] = 4320 to 4335){
// CHECK:             [[VAR_22_3_:%.+]] = krnl.get_induction_var_value([[LOOP_3_]]) : (!krnl.loop) -> index
// CHECK:             [[VAR_23_1_1_:%.+]] = krnl.load [[VAR_reshape_17_]]{{.}}[[VAR_22_3_]]{{.}} : memref<4335xf32>
// CHECK:             [[VAR_24_3_:%.+]] = arith.divf [[VAR_23_1_1_]], [[VAR_11_]] : f32
// CHECK:             [[VAR_25_2_:%.+]] = "krnl.round_even"([[VAR_24_3_]]) : (f32) -> f32
// CHECK:             [[VAR_26_2_:%.+]] = arith.addf [[VAR_25_2_]], [[VAR_16_]] : f32
// CHECK:             [[VAR_27_3_:%.+]] = arith.maxnumf [[VAR_26_2_]], [[CST_0_dot_000000_]] : f32
// CHECK:             [[VAR_28_3_:%.+]] = arith.minnumf [[VAR_27_3_]], [[CST_2_dot_550000_]] : f32
// CHECK:             [[VAR_29_2_:%.+]] = arith.fptoui [[VAR_28_3_]] : f32 to i32
// CHECK:             [[VAR_30_2_:%.+]] = arith.trunci [[VAR_29_2_]] : i32 to i8
// CHECK:             [[LOAD_RES_4_MEM_2_1_:%.+]] = builtin.unrealized_conversion_cast [[VAR_30_2_]] : i8 to ui8
// CHECK:             krnl.store [[LOAD_RES_4_MEM_2_1_]], [[VAR_reshape_19_]]{{.}}[[VAR_22_3_]]{{.}} : memref<4335xui8>
>>>>>>> 9622cee3
// CHECK:           }
// CHECK:           return [[RES_]], [[RES_]]_7, [[RES_]]_8 : memref<255x17xui8>, memref<f32>, memref<ui8>
// CHECK:         }
}

// -----


func.func @test_dynamic_quantize_linear_reduced_simd_only(%arg0: tensor<1x8xf32>) -> (tensor<1x8xui8>, tensor<f32>, tensor<ui8>) {
  %y, %y_scale, %y_zero_point = "onnx.DynamicQuantizeLinear"(%arg0) : (tensor<1x8xf32>) -> (tensor<1x8xui8>, tensor<f32>, tensor<ui8>)
  return %y, %y_scale, %y_zero_point:  tensor<1x8xui8>, tensor<f32>, tensor<ui8>

// mlir2FileCheck.py
// CHECK-LABEL:  func.func @test_dynamic_quantize_linear_reduced_simd_only
// CHECK-SAME:   ([[PARAM_0_:%.+]]: memref<1x8xf32>) -> (memref<1x8xui8>, memref<f32>, memref<ui8>) {
// CHECK-DAG:       [[VAR_cst_:%.+]] = arith.constant dense<2.550000e+02> : vector<8xf32>
// CHECK-DAG:       [[VAR_cst_0_:%.+]] = arith.constant dense<0.000000e+00> : vector<8xf32>
// CHECK-DAG:       [[VAR_cst_1_:%.+]] = arith.constant dense<0xFF800000> : vector<8xf32>
// CHECK-DAG:       [[VAR_cst_2_:%.+]] = arith.constant dense<0x7F800000> : vector<8xf32>
// CHECK-DAG:       [[CST_0_:%.+]] = arith.constant 0 : index
// CHECK-DAG:       [[CST_0_dot_000000_:%.+]] = arith.constant 0.000000e+00 : f32
// CHECK-DAG:       [[CST_2_dot_550000_:%.+]] = arith.constant 2.550000e+02 : f32
// CHECK-DAG:       [[CST_8_:%.+]] = arith.constant 8 : index
// CHECK-DAG:       [[RES_:%.+]] = memref.alloc() {{.*}}: memref<1x8xui8>
// CHECK-DAG:       [[RES_1_:%.+]] = memref.alloc() : memref<f32>
// CHECK-DAG:       [[RES_2_:%.+]] = memref.alloc() : memref<ui8>
// CHECK-DAG:       [[RES_3_:%.+]] = memref.alloc() {{.*}}: memref<1xindex>
// CHECK:           affine.store [[CST_8_]], [[RES_3_]][0] : memref<1xindex>
// CHECK-DAG:       [[VAR_reshape_:%.+]] = memref.reshape [[PARAM_0_]]([[RES_3_]]) : (memref<1x8xf32>, memref<1xindex>) -> memref<8xf32>
// CHECK-DAG:       [[RES_4_:%.+]] = memref.alloc() {{.*}}: memref<8xf32>
// CHECK-DAG:       [[RES_5_:%.+]] = memref.alloc() : memref<f32>
// CHECK-DAG:       [[RES_6_:%.+]] = memref.alloc() {{.*}}: memref<8xf32>
// CHECK-DAG:       [[RES_7_:%.+]] = memref.alloc() : memref<f32>
// CHECK:           vector.store [[VAR_cst_2_]], [[RES_4_]]{{.}}[[CST_0_]]{{.}} : memref<8xf32>, vector<8xf32>
// CHECK:           vector.store [[VAR_cst_1_]], [[RES_6_]]{{.}}[[CST_0_]]{{.}} : memref<8xf32>, vector<8xf32>
// CHECK:           [[LOOP_0_:%.+]] = krnl.define_loops 1
// CHECK:           [[BLOCK_TILE__0_:%.+]], [[BLOCK_IN__0_:%.+]] = krnl.block [[LOOP_0_]] 8 : (!krnl.loop) -> (!krnl.loop, !krnl.loop)
// CHECK:           krnl.iterate([[BLOCK_TILE__0_]]) with ([[LOOP_0_]] -> [[I_0_:%.+]] = 0 to 8){
<<<<<<< HEAD
// CHECK:             [[VAR_34_:%.+]] = krnl.get_induction_var_value([[BLOCK_TILE__0_]]) : (!krnl.loop) -> index
// CHECK-DAG:         [[LOAD_VAR_reshape_MEM_:%.+]] = vector.load [[VAR_reshape_]]{{.}}[[VAR_34_]]{{.}} : memref<8xf32>, vector<8xf32>
// CHECK-DAG:         [[LOAD_VAR_reshape_MEM_1_:%.+]] = vector.load [[VAR_reshape_]]{{.}}[[VAR_34_]]{{.}} : memref<8xf32>, vector<8xf32>
// CHECK-DAG:         [[LOAD_RES_4_MEM_:%.+]] = vector.load [[RES_4_]]{{.}}[[CST_0_]]{{.}} : memref<8xf32>, vector<8xf32>
// CHECK-DAG:         [[LOAD_RES_6_MEM_:%.+]] = vector.load [[RES_6_]]{{.}}[[CST_0_]]{{.}} : memref<8xf32>, vector<8xf32>
// CHECK-NOT: separator of consecutive DAGs
// CHECK-DAG:         [[VAR_39_:%.+]] = arith.minnumf [[LOAD_RES_4_MEM_]], [[LOAD_VAR_reshape_MEM_]] : vector<8xf32>
// CHECK-DAG:         [[VAR_40_:%.+]] = arith.maxnumf [[LOAD_RES_6_MEM_]], [[LOAD_VAR_reshape_MEM_1_]] : vector<8xf32>
// CHECK:             vector.store [[VAR_39_]], [[RES_4_]]{{.}}[[CST_0_]]{{.}} : memref<8xf32>, vector<8xf32>
// CHECK:             vector.store [[VAR_40_]], [[RES_6_]]{{.}}[[CST_0_]]{{.}} : memref<8xf32>, vector<8xf32>
=======
// CHECK:             [[VAR_20_:%.+]] = krnl.get_induction_var_value([[BLOCK_TILE__0_]]) : (!krnl.loop) -> index
// CHECK-DAG:         [[LOAD_VAR_reshape_MEM_:%.+]] = vector.load [[VAR_reshape_]]{{.}}[[VAR_20_]]{{.}} : memref<8xf32>, vector<8xf32>
// CHECK-DAG:         [[LOAD_VAR_reshape_MEM_1_:%.+]] = vector.load [[VAR_reshape_]]{{.}}[[VAR_20_]]{{.}} : memref<8xf32>, vector<8xf32>
// CHECK-DAG:         [[LOAD_RES_4_MEM_:%.+]] = vector.load [[RES_4_]]{{.}}[[CST_0_]]{{.}} : memref<8xf32>, vector<8xf32>
// CHECK-DAG:         [[LOAD_RES_6_MEM_:%.+]] = vector.load [[RES_6_]]{{.}}[[CST_0_]]{{.}} : memref<8xf32>, vector<8xf32>
// CHECK-NOT: separator of consecutive DAGs
// CHECK-DAG:         [[VAR_25_:%.+]] = arith.minnumf [[LOAD_RES_4_MEM_]], [[LOAD_VAR_reshape_MEM_]] : vector<8xf32>
// CHECK-DAG:         [[VAR_26_:%.+]] = arith.maxnumf [[LOAD_RES_6_MEM_]], [[LOAD_VAR_reshape_MEM_1_]] : vector<8xf32>
// CHECK:             vector.store [[VAR_25_]], [[RES_4_]]{{.}}[[CST_0_]]{{.}} : memref<8xf32>, vector<8xf32>
// CHECK:             vector.store [[VAR_26_]], [[RES_6_]]{{.}}[[CST_0_]]{{.}} : memref<8xf32>, vector<8xf32>
>>>>>>> 9622cee3
// CHECK:           }
// CHECK-DAG:       [[LOAD_RES_4_MEM_1_:%.+]] = vector.load [[RES_4_]]{{.}}[[CST_0_]]{{.}} : memref<8xf32>, vector<8xf32>
// CHECK-DAG:       [[LOAD_RES_6_MEM_1_:%.+]] = vector.load [[RES_6_]]{{.}}[[CST_0_]]{{.}} : memref<8xf32>, vector<8xf32>
// CHECK-NOT: separator of consecutive DAGs
// CHECK-DAG:       [[VAR_3_:%.+]] = vector.reduction <minnumf>, [[LOAD_RES_4_MEM_1_]] : vector<8xf32> into f32
// CHECK-DAG:       [[VAR_4_:%.+]] = vector.reduction <maxnumf>, [[LOAD_RES_6_MEM_1_]] : vector<8xf32> into f32
// CHECK:           krnl.store [[VAR_3_]], [[RES_5_]][] : memref<f32>
// CHECK:           krnl.store [[VAR_4_]], [[RES_7_]][] : memref<f32>
// CHECK-DAG:       [[LOAD_RES_5_MEM_:%.+]] = krnl.load [[RES_5_]][] : memref<f32>
// CHECK-DAG:       [[LOAD_RES_7_MEM_:%.+]] = krnl.load [[RES_7_]][] : memref<f32>
// CHECK-NOT: separator of consecutive DAGs
// CHECK-DAG:       [[VAR_7_:%.+]] = arith.maxnumf [[LOAD_RES_7_MEM_]], [[CST_0_dot_000000_]] : f32
// CHECK-DAG:       [[VAR_8_:%.+]] = arith.minnumf [[LOAD_RES_5_MEM_]], [[CST_0_dot_000000_]] : f32
// CHECK:           [[VAR_9_:%.+]] = arith.subf [[VAR_7_]], [[VAR_8_]] : f32
// CHECK:           [[VAR_10_:%.+]] = arith.divf [[VAR_9_]], [[CST_2_dot_550000_]] : f32
// CHECK:           [[VAR_11_:%.+]] = arith.divf [[VAR_8_]], [[VAR_10_]] : f32
// CHECK:           [[VAR_12_:%.+]] = arith.subf [[CST_0_dot_000000_]], [[VAR_11_]] : f32
// CHECK:           [[VAR_13_:%.+]] = arith.maxnumf [[VAR_12_]], [[CST_0_dot_000000_]] : f32
// CHECK:           [[VAR_14_:%.+]] = arith.minnumf [[VAR_13_]], [[CST_2_dot_550000_]] : f32
// CHECK:           [[VAR_15_:%.+]] = "krnl.round_even"([[VAR_14_]]) : (f32) -> f32
// CHECK:           [[VAR_16_:%.+]] = arith.fptoui [[VAR_15_]] : f32 to i32
// CHECK:           [[VAR_17_:%.+]] = arith.trunci [[VAR_16_]] : i32 to i8
// CHECK:           [[VAR_18_:%.+]] = builtin.unrealized_conversion_cast [[VAR_17_]] : i8 to ui8
// CHECK:           krnl.store [[VAR_10_]], [[RES_1_]][] : memref<f32>
// CHECK:           krnl.store [[VAR_18_]], [[RES_2_]][] : memref<ui8>
// CHECK:           [[RES_8_:%.+]] = memref.alloc() {{.*}}: memref<1xindex>
// CHECK:           affine.store [[CST_8_]], [[RES_8_]][0] : memref<1xindex>
// CHECK-DAG:       [[VAR_reshape_13_:%.+]] = memref.reshape [[PARAM_0_]]([[RES_8_]]) : (memref<1x8xf32>, memref<1xindex>) -> memref<8xf32>
// CHECK-DAG:       [[RES_9_:%.+]] = memref.alloc() {{.*}}: memref<1xindex>
// CHECK:           affine.store [[CST_8_]], [[RES_9_]][0] : memref<1xindex>
<<<<<<< HEAD
// CHECK-DAG:       [[VAR_reshape_21_:%.+]] = memref.reshape [[RES_]]([[RES_]]_20) : (memref<1x8xui8>, memref<1xindex>) -> memref<8xui8>
// CHECK-DAG:       [[VAR_32_:%.+]] = arith.divf [[CST_1_dot_000000_]], [[VAR_10_]] : f32
=======
// CHECK-DAG:       [[VAR_reshape_15_:%.+]] = memref.reshape [[RES_]]([[RES_]]_14) : (memref<1x8xui8>, memref<1xindex>) -> memref<8xui8>
>>>>>>> 9622cee3
// CHECK-DAG:       [[LOOP_1_:%.+]] = krnl.define_loops 1
// CHECK:           [[BLOCK_TILE__1_:%.+]], [[BLOCK_IN__1_:%.+]] = krnl.block [[LOOP_1_]] 8 : (!krnl.loop) -> (!krnl.loop, !krnl.loop)
// CHECK:           krnl.parallel([[BLOCK_TILE__1_]]) : !krnl.loop
// CHECK:           krnl.iterate([[BLOCK_TILE__1_]]) with ([[LOOP_1_]] -> [[I_1_:%.+]] = 0 to 8){
<<<<<<< HEAD
// CHECK:             [[VAR_34_1_:%.+]] = krnl.get_induction_var_value([[BLOCK_TILE__1_]]) : (!krnl.loop) -> index
// CHECK-DAG:         [[LOAD_VAR_reshape_MEM_2_:%.+]] = vector.load [[VAR_reshape_19_]]{{.}}[[VAR_34_1_]]{{.}} : memref<8xf32>, vector<8xf32>
// CHECK-DAG:         [[LOAD_VAR_reshape_MEM_1_:%.+]] = vector.splat [[VAR_32_]] : vector<8xf32>
// CHECK:             [[LOAD_RES_4_MEM_2_:%.+]] = arith.mulf [[LOAD_VAR_reshape_MEM_2_]], [[LOAD_VAR_reshape_MEM_1_]] : vector<8xf32>
// CHECK:             [[LOAD_RES_6_MEM_2_:%.+]] = math.floor [[LOAD_RES_4_MEM_2_]] : vector<8xf32>
// CHECK:             [[VAR_39_1_:%.+]] = arith.subf [[LOAD_RES_4_MEM_2_]], [[LOAD_RES_6_MEM_2_]] : vector<8xf32>
// CHECK-DAG:         [[VAR_40_1_:%.+]] = arith.cmpf ogt, [[VAR_39_1_]], [[VAR_cst_1_]] : vector<8xf32>
// CHECK-DAG:         [[VAR_41_:%.+]] = arith.addf [[LOAD_RES_6_MEM_2_]], [[VAR_cst_3_]] : vector<8xf32>
// CHECK-NOT: separator of consecutive DAGs
// CHECK-DAG:         [[VAR_42_:%.+]] = arith.select [[VAR_40_1_]], [[VAR_41_]], [[LOAD_RES_6_MEM_2_]] : vector<8xi1>, vector<8xf32>
// CHECK-DAG:         [[VAR_43_:%.+]] = arith.mulf [[LOAD_RES_6_MEM_2_]], [[VAR_cst_1_]] : vector<8xf32>
// CHECK:             [[VAR_44_:%.+]] = math.floor [[VAR_43_]] : vector<8xf32>
// CHECK:             [[VAR_45_:%.+]] = arith.mulf [[VAR_44_]], [[VAR_cst_2_]] : vector<8xf32>
// CHECK:             [[VAR_46_:%.+]] = arith.subf [[LOAD_RES_6_MEM_2_]], [[VAR_45_]] : vector<8xf32>
// CHECK-DAG:         [[VAR_47_:%.+]] = arith.cmpf oeq, [[VAR_46_]], [[VAR_cst_3_]] : vector<8xf32>
// CHECK-DAG:         [[VAR_48_:%.+]] = arith.addf [[LOAD_RES_6_MEM_2_]], [[VAR_cst_3_]] : vector<8xf32>
// CHECK-NOT: separator of consecutive DAGs
// CHECK-DAG:         [[VAR_49_:%.+]] = arith.select [[VAR_47_]], [[VAR_48_]], [[LOAD_RES_6_MEM_2_]] : vector<8xi1>, vector<8xf32>
// CHECK-DAG:         [[VAR_50_:%.+]] = arith.cmpf oeq, [[VAR_39_1_]], [[VAR_cst_1_]] : vector<8xf32>
// CHECK-NOT: separator of consecutive DAGs
// CHECK-DAG:         [[VAR_51_:%.+]] = arith.select [[VAR_50_]], [[VAR_49_]], [[VAR_42_]] : vector<8xi1>, vector<8xf32>
// CHECK-DAG:         [[VAR_52_:%.+]] = vector.splat [[VAR_28_]] : vector<8xf32>
// CHECK:             [[VAR_53_:%.+]] = arith.addf [[VAR_51_]], [[VAR_52_]] : vector<8xf32>
// CHECK:             [[VAR_54_:%.+]] = arith.maxnumf [[VAR_53_]], [[VAR_cst_0_]] : vector<8xf32>
// CHECK:             [[VAR_55_:%.+]] = arith.minnumf [[VAR_54_]], [[VAR_cst_]] : vector<8xf32>
// CHECK:             [[VAR_56_:%.+]] = arith.fptoui [[VAR_55_]] : vector<8xf32> to vector<8xi32>
// CHECK:             [[VAR_57_:%.+]] = arith.trunci [[VAR_56_]] : vector<8xi32> to vector<8xi8>
// CHECK:             [[VAR_58_:%.+]] = builtin.unrealized_conversion_cast [[VAR_57_]] : vector<8xi8> to vector<8xui8>
// CHECK:             vector.store [[VAR_58_]], [[VAR_reshape_21_]]{{.}}[[VAR_34_1_]]{{.}} : memref<8xui8>, vector<8xui8>
=======
// CHECK:             [[VAR_20_1_:%.+]] = krnl.get_induction_var_value([[BLOCK_TILE__1_]]) : (!krnl.loop) -> index
// CHECK-DAG:         [[LOAD_VAR_reshape_MEM_2_:%.+]] = vector.load [[VAR_reshape_13_]]{{.}}[[VAR_20_1_]]{{.}} : memref<8xf32>, vector<8xf32>
// CHECK-DAG:         [[LOAD_VAR_reshape_MEM_1_:%.+]] = vector.splat [[VAR_10_]] : vector<8xf32>
// CHECK:             [[LOAD_RES_4_MEM_2_:%.+]] = arith.divf [[LOAD_VAR_reshape_MEM_2_]], [[LOAD_VAR_reshape_MEM_1_]] : vector<8xf32>
// CHECK:             [[LOAD_RES_6_MEM_2_:%.+]] = vector.shape_cast [[LOAD_RES_4_MEM_2_]] : vector<8xf32> to vector<2x4xf32>
// CHECK:             [[VAR_25_1_:%.+]] = vector.extract [[LOAD_RES_6_MEM_2_]][0] : vector<4xf32> from vector<2x4xf32>
// CHECK:             [[VAR_26_1_:%.+]] = "krnl.round_even"([[VAR_25_1_]]) : (vector<4xf32>) -> vector<4xf32>
// CHECK-DAG:         [[VAR_27_:%.+]] = vector.insert [[VAR_26_1_]], [[LOAD_RES_6_MEM_2_]] [0] : vector<4xf32> into vector<2x4xf32>
// CHECK-DAG:         [[VAR_28_:%.+]] = vector.extract [[LOAD_RES_6_MEM_2_]][1] : vector<4xf32> from vector<2x4xf32>
// CHECK:             [[VAR_29_:%.+]] = "krnl.round_even"([[VAR_28_]]) : (vector<4xf32>) -> vector<4xf32>
// CHECK:             [[VAR_30_:%.+]] = vector.insert [[VAR_29_]], [[VAR_27_]] [1] : vector<4xf32> into vector<2x4xf32>
// CHECK-DAG:         [[VAR_31_:%.+]] = vector.shape_cast [[VAR_30_]] : vector<2x4xf32> to vector<8xf32>
// CHECK-DAG:         [[VAR_32_:%.+]] = vector.splat [[VAR_15_]] : vector<8xf32>
// CHECK:             [[VAR_33_:%.+]] = arith.addf [[VAR_31_]], [[VAR_32_]] : vector<8xf32>
// CHECK:             [[VAR_34_:%.+]] = arith.maxnumf [[VAR_33_]], [[VAR_cst_0_]] : vector<8xf32>
// CHECK:             [[VAR_35_:%.+]] = arith.minnumf [[VAR_34_]], [[VAR_cst_]] : vector<8xf32>
// CHECK:             [[VAR_36_:%.+]] = arith.fptoui [[VAR_35_]] : vector<8xf32> to vector<8xi32>
// CHECK:             [[VAR_37_:%.+]] = arith.trunci [[VAR_36_]] : vector<8xi32> to vector<8xi8>
// CHECK:             [[VAR_38_:%.+]] = builtin.unrealized_conversion_cast [[VAR_37_]] : vector<8xi8> to vector<8xui8>
// CHECK:             vector.store [[VAR_38_]], [[VAR_reshape_15_]]{{.}}[[VAR_20_1_]]{{.}} : memref<8xui8>, vector<8xui8>
>>>>>>> 9622cee3
// CHECK:           }
// CHECK:           return [[RES_]], [[RES_]]_5, [[RES_]]_6 : memref<1x8xui8>, memref<f32>, memref<ui8>
// CHECK:         }
}
<|MERGE_RESOLUTION|>--- conflicted
+++ resolved
@@ -43,48 +43,6 @@
 // CHECK-DAG:       [[LOOP_0_:%.+]] = krnl.define_loops 1
 // CHECK:           krnl.parallel([[LOOP_0_]]) : !krnl.loop
 // CHECK:           krnl.iterate([[LOOP_0_]]) with ([[LOOP_0_]] -> [[I_0_:%.+]] = 0 to 8){
-<<<<<<< HEAD
-// CHECK:             [[VAR_35_:%.+]] = krnl.get_induction_var_value([[LOOP_0_]]) : (!krnl.loop) -> index
-// CHECK-DAG:         [[VAR_36_:%.+]] = affine.apply [[MAP_0_]]([[VAR_35_]])
-// CHECK-DAG:         [[VAR_37_:%.+]] = affine.min [[MAP_1_]]([[VAR_35_]])
-// CHECK-DAG:         [[VAR_38_:%.+]] = affine.apply [[MAP_2_]]([[VAR_35_]])
-// CHECK:             vector.store [[VAR_cst_7_]], [[RES_4_]]{{.}}[[VAR_38_]]{{.}} : memref<256xf32>, vector<32xf32>
-// CHECK:             vector.store [[VAR_cst_6_]], [[RES_6_]]{{.}}[[VAR_38_]]{{.}} : memref<256xf32>, vector<32xf32>
-// CHECK:             [[VAR_39_:%.+]] = affine.min [[MAP_3_]]([[VAR_35_]])
-// CHECK:             scf.for [[I_1_:%.+]] = [[VAR_36_]] to [[VAR_39_]] step [[CST_32_]] {
-// CHECK-DAG:           [[LOAD_VAR_reshape_MEM_:%.+]] = vector.load [[VAR_reshape_]]{{.}}[[I_1_]]{{.}} : memref<4096xf32>, vector<32xf32>
-// CHECK-DAG:           [[LOAD_VAR_reshape_MEM_1_:%.+]] = vector.load [[VAR_reshape_]]{{.}}[[I_1_]]{{.}} : memref<4096xf32>, vector<32xf32>
-// CHECK-DAG:           [[LOAD_RES_4_MEM_:%.+]] = vector.load [[RES_4_]]{{.}}[[VAR_38_]]{{.}} : memref<256xf32>, vector<32xf32>
-// CHECK-DAG:           [[LOAD_RES_6_MEM_:%.+]] = vector.load [[RES_6_]]{{.}}[[VAR_38_]]{{.}} : memref<256xf32>, vector<32xf32>
-// CHECK-NOT: separator of consecutive DAGs
-// CHECK-DAG:           [[VAR_52_:%.+]] = arith.minnumf [[LOAD_RES_4_MEM_]], [[LOAD_VAR_reshape_MEM_]] : vector<32xf32>
-// CHECK-DAG:           [[VAR_53_:%.+]] = arith.maxnumf [[LOAD_RES_6_MEM_]], [[LOAD_VAR_reshape_MEM_1_]] : vector<32xf32>
-// CHECK:               vector.store [[VAR_52_]], [[RES_4_]]{{.}}[[VAR_38_]]{{.}} : memref<256xf32>, vector<32xf32>
-// CHECK:               vector.store [[VAR_53_]], [[RES_6_]]{{.}}[[VAR_38_]]{{.}} : memref<256xf32>, vector<32xf32>
-// CHECK:             }
-// CHECK:             [[VAR_40_:%.+]] = affine.min [[MAP_4_]]([[VAR_35_]])
-// CHECK:             [[VAR_41_:%.+]] = arith.remsi [[VAR_40_]], [[CST_32_]] : index
-// CHECK:             [[VAR_42_:%.+]] = arith.subi [[VAR_40_]], [[VAR_41_]] : index
-// CHECK:             [[VAR_43_:%.+]] = arith.addi [[VAR_36_]], [[VAR_42_]] : index
-// CHECK:             scf.for [[I_2_:%.+]] = [[VAR_43_]] to [[VAR_37_]] step [[CST_1_]] {
-// CHECK-DAG:           [[LOAD_VAR_reshape_MEM_2_:%.+]] = memref.load [[VAR_reshape_]]{{.}}[[I_2_]]{{.}} : memref<4096xf32>
-// CHECK-DAG:           [[LOAD_VAR_reshape_MEM_3_:%.+]] = memref.load [[VAR_reshape_]]{{.}}[[I_2_]]{{.}} : memref<4096xf32>
-// CHECK-DAG:           [[LOAD_RES_4_MEM_1_:%.+]] = memref.load [[RES_4_]]{{.}}[[VAR_38_]]{{.}} : memref<256xf32>
-// CHECK-DAG:           [[LOAD_RES_6_MEM_1_:%.+]] = memref.load [[RES_6_]]{{.}}[[VAR_38_]]{{.}} : memref<256xf32>
-// CHECK-NOT: separator of consecutive DAGs
-// CHECK-DAG:           [[VAR_52_1_:%.+]] = arith.minnumf [[LOAD_RES_4_MEM_1_]], [[LOAD_VAR_reshape_MEM_2_]] : f32
-// CHECK-DAG:           [[VAR_53_1_:%.+]] = arith.maxnumf [[LOAD_RES_6_MEM_1_]], [[LOAD_VAR_reshape_MEM_3_]] : f32
-// CHECK:               memref.store [[VAR_52_1_]], [[RES_4_]]{{.}}[[VAR_38_]]{{.}} : memref<256xf32>
-// CHECK:               memref.store [[VAR_53_1_]], [[RES_6_]]{{.}}[[VAR_38_]]{{.}} : memref<256xf32>
-// CHECK:             }
-// CHECK-DAG:         [[LOAD_RES_4_MEM_2_:%.+]] = vector.load [[RES_4_]]{{.}}[[VAR_38_]]{{.}} : memref<256xf32>, vector<32xf32>
-// CHECK-DAG:         [[LOAD_RES_6_MEM_2_:%.+]] = vector.load [[RES_6_]]{{.}}[[VAR_38_]]{{.}} : memref<256xf32>, vector<32xf32>
-// CHECK-NOT: separator of consecutive DAGs
-// CHECK-DAG:         [[VAR_46_:%.+]] = vector.reduction <minnumf>, [[LOAD_RES_4_MEM_2_]] : vector<32xf32> into f32
-// CHECK-DAG:         [[VAR_47_:%.+]] = vector.reduction <maxnumf>, [[LOAD_RES_6_MEM_2_]] : vector<32xf32> into f32
-// CHECK:             memref.store [[VAR_46_]], [[RES_5_]]{{.}}[[VAR_35_]]{{.}} : memref<8xf32>
-// CHECK:             memref.store [[VAR_47_]], [[RES_7_]]{{.}}[[VAR_35_]]{{.}} : memref<8xf32>
-=======
 // CHECK:             [[VAR_21_:%.+]] = krnl.get_induction_var_value([[LOOP_0_]]) : (!krnl.loop) -> index
 // CHECK-DAG:         [[VAR_22_:%.+]] = affine.apply [[MAP_0_]]([[VAR_21_]])
 // CHECK-DAG:         [[VAR_23_:%.+]] = affine.min [[MAP_1_]]([[VAR_21_]])
@@ -125,7 +83,6 @@
 // CHECK-DAG:         [[VAR_33_:%.+]] = vector.reduction <maxnumf>, [[LOAD_RES_6_MEM_2_]] : vector<32xf32> into f32
 // CHECK:             memref.store [[VAR_32_]], [[RES_5_]]{{.}}[[VAR_21_]]{{.}} : memref<8xf32>
 // CHECK:             memref.store [[VAR_33_]], [[RES_7_]]{{.}}[[VAR_21_]]{{.}} : memref<8xf32>
->>>>>>> 9622cee3
 // CHECK:           }
 // CHECK-DAG:       [[RES_8_:%.+]] = memref.alloc() : memref<f32>
 // CHECK-DAG:       [[RES_9_:%.+]] = memref.alloc() : memref<f32>
@@ -133,18 +90,6 @@
 // CHECK:           vector.store [[VAR_cst_1_]], [[RES_6_]]{{.}}[[CST_0_]]{{.}} : memref<256xf32>, vector<1xf32>
 // CHECK:           [[LOOP_1_:%.+]] = krnl.define_loops 1
 // CHECK:           krnl.iterate([[LOOP_1_]]) with ([[LOOP_1_]] -> [[I_3_:%.+]] = 0 to 8){
-<<<<<<< HEAD
-// CHECK:             [[VAR_35_1_:%.+]] = krnl.get_induction_var_value([[LOOP_1_]]) : (!krnl.loop) -> index
-// CHECK-DAG:         [[VAR_36_1_:%.+]] = krnl.load [[RES_5_]]{{.}}[[VAR_35_1_]]{{.}} : memref<8xf32>
-// CHECK-DAG:         [[VAR_37_1_:%.+]] = krnl.load [[RES_7_]]{{.}}[[VAR_35_1_]]{{.}} : memref<8xf32>
-// CHECK-DAG:         [[LOAD_RES_4_MEM_3_:%.+]] = krnl.load [[RES_4_]]{{.}}[[CST_0_]]{{.}} : memref<256xf32>
-// CHECK-DAG:         [[LOAD_RES_6_MEM_3_:%.+]] = krnl.load [[RES_6_]]{{.}}[[CST_0_]]{{.}} : memref<256xf32>
-// CHECK-NOT: separator of consecutive DAGs
-// CHECK-DAG:         [[VAR_40_1_:%.+]] = arith.minnumf [[LOAD_RES_4_MEM_3_]], [[VAR_36_1_]] : f32
-// CHECK-DAG:         [[VAR_41_1_:%.+]] = arith.maxnumf [[LOAD_RES_6_MEM_3_]], [[VAR_37_1_]] : f32
-// CHECK:             krnl.store [[VAR_40_1_]], [[RES_4_]]{{.}}[[CST_0_]]{{.}} : memref<256xf32>
-// CHECK:             krnl.store [[VAR_41_1_]], [[RES_6_]]{{.}}[[CST_0_]]{{.}} : memref<256xf32>
-=======
 // CHECK:             [[VAR_21_1_:%.+]] = krnl.get_induction_var_value([[LOOP_1_]]) : (!krnl.loop) -> index
 // CHECK-DAG:         [[VAR_22_1_:%.+]] = krnl.load [[RES_5_]]{{.}}[[VAR_21_1_]]{{.}} : memref<8xf32>
 // CHECK-DAG:         [[VAR_23_1_:%.+]] = krnl.load [[RES_7_]]{{.}}[[VAR_21_1_]]{{.}} : memref<8xf32>
@@ -155,7 +100,6 @@
 // CHECK-DAG:         [[VAR_27_1_:%.+]] = arith.maxnumf [[LOAD_RES_6_MEM_3_]], [[VAR_23_1_]] : f32
 // CHECK:             krnl.store [[VAR_26_1_]], [[RES_4_]]{{.}}[[CST_0_]]{{.}} : memref<256xf32>
 // CHECK:             krnl.store [[VAR_27_1_]], [[RES_6_]]{{.}}[[CST_0_]]{{.}} : memref<256xf32>
->>>>>>> 9622cee3
 // CHECK:           }
 // CHECK-DAG:       [[LOAD_RES_4_MEM_4_:%.+]] = vector.load [[RES_4_]]{{.}}[[CST_0_]]{{.}} : memref<256xf32>, vector<1xf32>
 // CHECK-DAG:       [[LOAD_RES_6_MEM_4_:%.+]] = vector.load [[RES_6_]]{{.}}[[CST_0_]]{{.}} : memref<256xf32>, vector<1xf32>
@@ -186,47 +130,11 @@
 // CHECK-DAG:       [[VAR_reshape_17_:%.+]] = memref.reshape [[PARAM_0_]]([[RES_10_]]) : (memref<256x16xf32>, memref<1xindex>) -> memref<4096xf32>
 // CHECK-DAG:       [[RES_11_:%.+]] = memref.alloc() {{.*}}: memref<1xindex>
 // CHECK:           affine.store [[CST_4096_]], [[RES_11_]][0] : memref<1xindex>
-<<<<<<< HEAD
-// CHECK-DAG:       [[VAR_reshape_25_:%.+]] = memref.reshape [[RES_]]([[RES_]]_24) : (memref<256x16xui8>, memref<1xindex>) -> memref<4096xui8>
-// CHECK-DAG:       [[VAR_33_:%.+]] = arith.divf [[CST_1_dot_000000_]], [[VAR_11_]] : f32
-=======
 // CHECK-DAG:       [[VAR_reshape_19_:%.+]] = memref.reshape [[RES_]]([[RES_]]_18) : (memref<256x16xui8>, memref<1xindex>) -> memref<4096xui8>
->>>>>>> 9622cee3
 // CHECK-DAG:       [[LOOP_2_:%.+]] = krnl.define_loops 1
 // CHECK:           [[BLOCK_TILE__0_:%.+]], [[BLOCK_IN__0_:%.+]] = krnl.block [[LOOP_2_]] 16 : (!krnl.loop) -> (!krnl.loop, !krnl.loop)
 // CHECK:           krnl.parallel([[BLOCK_TILE__0_]]) : !krnl.loop
 // CHECK:           krnl.iterate([[BLOCK_TILE__0_]]) with ([[LOOP_2_]] -> [[I_4_:%.+]] = 0 to 4096){
-<<<<<<< HEAD
-// CHECK:             [[VAR_35_2_:%.+]] = krnl.get_induction_var_value([[BLOCK_TILE__0_]]) : (!krnl.loop) -> index
-// CHECK-DAG:         [[VAR_36_1_:%.+]] = vector.load [[VAR_reshape_23_]]{{.}}[[VAR_35_2_]]{{.}} : memref<4096xf32>, vector<16xf32>
-// CHECK-DAG:         [[VAR_37_2_:%.+]] = vector.splat [[VAR_33_]] : vector<16xf32>
-// CHECK:             [[VAR_38_1_:%.+]] = arith.mulf [[VAR_36_1_]], [[VAR_37_2_]] : vector<16xf32>
-// CHECK:             [[VAR_39_1_:%.+]] = math.floor [[VAR_38_1_]] : vector<16xf32>
-// CHECK:             [[VAR_40_2_:%.+]] = arith.subf [[VAR_38_1_]], [[VAR_39_1_]] : vector<16xf32>
-// CHECK-DAG:         [[VAR_41_2_:%.+]] = arith.cmpf ogt, [[VAR_40_2_]], [[VAR_cst_1_]] : vector<16xf32>
-// CHECK-DAG:         [[VAR_42_1_:%.+]] = arith.addf [[VAR_39_1_]], [[VAR_cst_3_]] : vector<16xf32>
-// CHECK-NOT: separator of consecutive DAGs
-// CHECK-DAG:         [[VAR_43_1_:%.+]] = arith.select [[VAR_41_2_]], [[VAR_42_1_]], [[VAR_39_1_]] : vector<16xi1>, vector<16xf32>
-// CHECK-DAG:         [[LOAD_RES_4_MEM_2_:%.+]] = arith.mulf [[VAR_39_1_]], [[VAR_cst_1_]] : vector<16xf32>
-// CHECK:             [[LOAD_RES_6_MEM_2_:%.+]] = math.floor [[LOAD_RES_4_MEM_2_]] : vector<16xf32>
-// CHECK:             [[VAR_46_1_:%.+]] = arith.mulf [[LOAD_RES_6_MEM_2_]], [[VAR_cst_2_]] : vector<16xf32>
-// CHECK:             [[VAR_47_1_:%.+]] = arith.subf [[VAR_39_1_]], [[VAR_46_1_]] : vector<16xf32>
-// CHECK-DAG:         [[LOAD_VAR_reshape_MEM_2_:%.+]] = arith.cmpf oeq, [[VAR_47_1_]], [[VAR_cst_3_]] : vector<16xf32>
-// CHECK-DAG:         [[LOAD_VAR_reshape_MEM_3_:%.+]] = arith.addf [[VAR_39_1_]], [[VAR_cst_3_]] : vector<16xf32>
-// CHECK-NOT: separator of consecutive DAGs
-// CHECK-DAG:         [[LOAD_RES_4_MEM_1_:%.+]] = arith.select [[LOAD_VAR_reshape_MEM_2_]], [[LOAD_VAR_reshape_MEM_3_]], [[VAR_39_1_]] : vector<16xi1>, vector<16xf32>
-// CHECK-DAG:         [[LOAD_RES_6_MEM_1_:%.+]] = arith.cmpf oeq, [[VAR_40_2_]], [[VAR_cst_1_]] : vector<16xf32>
-// CHECK-NOT: separator of consecutive DAGs
-// CHECK-DAG:         [[VAR_52_2_:%.+]] = arith.select [[LOAD_RES_6_MEM_1_]], [[LOAD_RES_4_MEM_1_]], [[VAR_43_1_]] : vector<16xi1>, vector<16xf32>
-// CHECK-DAG:         [[VAR_53_2_:%.+]] = vector.splat [[VAR_29_]] : vector<16xf32>
-// CHECK:             [[VAR_54_:%.+]] = arith.addf [[VAR_52_2_]], [[VAR_53_2_]] : vector<16xf32>
-// CHECK:             [[VAR_55_:%.+]] = arith.maxnumf [[VAR_54_]], [[VAR_cst_0_]] : vector<16xf32>
-// CHECK:             [[VAR_56_:%.+]] = arith.minnumf [[VAR_55_]], [[VAR_cst_]] : vector<16xf32>
-// CHECK:             [[VAR_57_:%.+]] = arith.fptoui [[VAR_56_]] : vector<16xf32> to vector<16xi32>
-// CHECK:             [[VAR_58_:%.+]] = arith.trunci [[VAR_57_]] : vector<16xi32> to vector<16xi8>
-// CHECK:             [[VAR_59_:%.+]] = builtin.unrealized_conversion_cast [[VAR_58_]] : vector<16xi8> to vector<16xui8>
-// CHECK:             vector.store [[VAR_59_]], [[VAR_reshape_25_]]{{.}}[[VAR_35_2_]]{{.}} : memref<4096xui8>, vector<16xui8>
-=======
 // CHECK:             [[VAR_21_2_:%.+]] = krnl.get_induction_var_value([[BLOCK_TILE__0_]]) : (!krnl.loop) -> index
 // CHECK-DAG:         [[VAR_22_1_:%.+]] = vector.load [[VAR_reshape_17_]]{{.}}[[VAR_21_2_]]{{.}} : memref<4096xf32>, vector<16xf32>
 // CHECK-DAG:         [[VAR_23_2_:%.+]] = vector.splat [[VAR_11_]] : vector<16xf32>
@@ -253,7 +161,6 @@
 // CHECK:             [[VAR_44_:%.+]] = arith.trunci [[VAR_43_]] : vector<16xi32> to vector<16xi8>
 // CHECK:             [[VAR_45_:%.+]] = builtin.unrealized_conversion_cast [[VAR_44_]] : vector<16xi8> to vector<16xui8>
 // CHECK:             vector.store [[VAR_45_]], [[VAR_reshape_19_]]{{.}}[[VAR_21_2_]]{{.}} : memref<4096xui8>, vector<16xui8>
->>>>>>> 9622cee3
 // CHECK:           }
 // CHECK:           return [[RES_]], [[RES_]]_7, [[RES_]]_8 : memref<256x16xui8>, memref<f32>, memref<ui8>
 // CHECK:         }
@@ -299,48 +206,6 @@
 // CHECK-DAG:       [[LOOP_0_:%.+]] = krnl.define_loops 1
 // CHECK:           krnl.parallel([[LOOP_0_]]) : !krnl.loop
 // CHECK:           krnl.iterate([[LOOP_0_]]) with ([[LOOP_0_]] -> [[I_0_:%.+]] = 0 to 8){
-<<<<<<< HEAD
-// CHECK:             [[VAR_36_:%.+]] = krnl.get_induction_var_value([[LOOP_0_]]) : (!krnl.loop) -> index
-// CHECK-DAG:         [[VAR_37_:%.+]] = affine.apply [[MAP_0_]]([[VAR_36_]])
-// CHECK-DAG:         [[VAR_38_:%.+]] = affine.min [[MAP_1_]]([[VAR_36_]])
-// CHECK-DAG:         [[VAR_39_:%.+]] = affine.apply [[MAP_2_]]([[VAR_36_]])
-// CHECK:             vector.store [[VAR_cst_7_]], [[RES_4_]]{{.}}[[VAR_39_]]{{.}} : memref<256xf32>, vector<32xf32>
-// CHECK:             vector.store [[VAR_cst_6_]], [[RES_6_]]{{.}}[[VAR_39_]]{{.}} : memref<256xf32>, vector<32xf32>
-// CHECK:             [[VAR_40_:%.+]] = affine.min [[MAP_3_]]([[VAR_36_]])
-// CHECK:             scf.for [[I_1_:%.+]] = [[VAR_37_]] to [[VAR_40_]] step [[CST_32_]] {
-// CHECK-DAG:           [[LOAD_VAR_reshape_MEM_:%.+]] = vector.load [[VAR_reshape_]]{{.}}[[I_1_]]{{.}} : memref<4335xf32>, vector<32xf32>
-// CHECK-DAG:           [[LOAD_VAR_reshape_MEM_1_:%.+]] = vector.load [[VAR_reshape_]]{{.}}[[I_1_]]{{.}} : memref<4335xf32>, vector<32xf32>
-// CHECK-DAG:           [[LOAD_RES_4_MEM_:%.+]] = vector.load [[RES_4_]]{{.}}[[VAR_39_]]{{.}} : memref<256xf32>, vector<32xf32>
-// CHECK-DAG:           [[LOAD_RES_6_MEM_:%.+]] = vector.load [[RES_6_]]{{.}}[[VAR_39_]]{{.}} : memref<256xf32>, vector<32xf32>
-// CHECK-NOT: separator of consecutive DAGs
-// CHECK-DAG:           [[VAR_53_:%.+]] = arith.minnumf [[LOAD_RES_4_MEM_]], [[LOAD_VAR_reshape_MEM_]] : vector<32xf32>
-// CHECK-DAG:           [[VAR_54_:%.+]] = arith.maxnumf [[LOAD_RES_6_MEM_]], [[LOAD_VAR_reshape_MEM_1_]] : vector<32xf32>
-// CHECK:               vector.store [[VAR_53_]], [[RES_4_]]{{.}}[[VAR_39_]]{{.}} : memref<256xf32>, vector<32xf32>
-// CHECK:               vector.store [[VAR_54_]], [[RES_6_]]{{.}}[[VAR_39_]]{{.}} : memref<256xf32>, vector<32xf32>
-// CHECK:             }
-// CHECK:             [[VAR_41_:%.+]] = affine.min [[MAP_4_]]([[VAR_36_]])
-// CHECK:             [[VAR_42_:%.+]] = arith.remsi [[VAR_41_]], [[CST_32_]] : index
-// CHECK:             [[VAR_43_:%.+]] = arith.subi [[VAR_41_]], [[VAR_42_]] : index
-// CHECK:             [[VAR_44_:%.+]] = arith.addi [[VAR_37_]], [[VAR_43_]] : index
-// CHECK:             scf.for [[I_2_:%.+]] = [[VAR_44_]] to [[VAR_38_]] step [[CST_1_]] {
-// CHECK-DAG:           [[LOAD_VAR_reshape_MEM_2_:%.+]] = memref.load [[VAR_reshape_]]{{.}}[[I_2_]]{{.}} : memref<4335xf32>
-// CHECK-DAG:           [[LOAD_VAR_reshape_MEM_3_:%.+]] = memref.load [[VAR_reshape_]]{{.}}[[I_2_]]{{.}} : memref<4335xf32>
-// CHECK-DAG:           [[LOAD_RES_4_MEM_1_:%.+]] = memref.load [[RES_4_]]{{.}}[[VAR_39_]]{{.}} : memref<256xf32>
-// CHECK-DAG:           [[LOAD_RES_6_MEM_1_:%.+]] = memref.load [[RES_6_]]{{.}}[[VAR_39_]]{{.}} : memref<256xf32>
-// CHECK-NOT: separator of consecutive DAGs
-// CHECK-DAG:           [[VAR_53_1_:%.+]] = arith.minnumf [[LOAD_RES_4_MEM_1_]], [[LOAD_VAR_reshape_MEM_2_]] : f32
-// CHECK-DAG:           [[VAR_54_1_:%.+]] = arith.maxnumf [[LOAD_RES_6_MEM_1_]], [[LOAD_VAR_reshape_MEM_3_]] : f32
-// CHECK:               memref.store [[VAR_53_1_]], [[RES_4_]]{{.}}[[VAR_39_]]{{.}} : memref<256xf32>
-// CHECK:               memref.store [[VAR_54_1_]], [[RES_6_]]{{.}}[[VAR_39_]]{{.}} : memref<256xf32>
-// CHECK:             }
-// CHECK-DAG:         [[LOAD_RES_4_MEM_2_:%.+]] = vector.load [[RES_4_]]{{.}}[[VAR_39_]]{{.}} : memref<256xf32>, vector<32xf32>
-// CHECK-DAG:         [[LOAD_RES_6_MEM_2_:%.+]] = vector.load [[RES_6_]]{{.}}[[VAR_39_]]{{.}} : memref<256xf32>, vector<32xf32>
-// CHECK-NOT: separator of consecutive DAGs
-// CHECK-DAG:         [[VAR_47_:%.+]] = vector.reduction <minnumf>, [[LOAD_RES_4_MEM_2_]] : vector<32xf32> into f32
-// CHECK-DAG:         [[VAR_48_:%.+]] = vector.reduction <maxnumf>, [[LOAD_RES_6_MEM_2_]] : vector<32xf32> into f32
-// CHECK:             memref.store [[VAR_47_]], [[RES_5_]]{{.}}[[VAR_36_]]{{.}} : memref<8xf32>
-// CHECK:             memref.store [[VAR_48_]], [[RES_7_]]{{.}}[[VAR_36_]]{{.}} : memref<8xf32>
-=======
 // CHECK:             [[VAR_22_:%.+]] = krnl.get_induction_var_value([[LOOP_0_]]) : (!krnl.loop) -> index
 // CHECK-DAG:         [[VAR_23_:%.+]] = affine.apply [[MAP_0_]]([[VAR_22_]])
 // CHECK-DAG:         [[VAR_24_:%.+]] = affine.min [[MAP_1_]]([[VAR_22_]])
@@ -381,7 +246,6 @@
 // CHECK-DAG:         [[VAR_34_:%.+]] = vector.reduction <maxnumf>, [[LOAD_RES_6_MEM_2_]] : vector<32xf32> into f32
 // CHECK:             memref.store [[VAR_33_]], [[RES_5_]]{{.}}[[VAR_22_]]{{.}} : memref<8xf32>
 // CHECK:             memref.store [[VAR_34_]], [[RES_7_]]{{.}}[[VAR_22_]]{{.}} : memref<8xf32>
->>>>>>> 9622cee3
 // CHECK:           }
 // CHECK-DAG:       [[RES_8_:%.+]] = memref.alloc() : memref<f32>
 // CHECK-DAG:       [[RES_9_:%.+]] = memref.alloc() : memref<f32>
@@ -389,18 +253,6 @@
 // CHECK:           vector.store [[VAR_cst_1_]], [[RES_6_]]{{.}}[[CST_0_]]{{.}} : memref<256xf32>, vector<1xf32>
 // CHECK:           [[LOOP_1_:%.+]] = krnl.define_loops 1
 // CHECK:           krnl.iterate([[LOOP_1_]]) with ([[LOOP_1_]] -> [[I_3_:%.+]] = 0 to 8){
-<<<<<<< HEAD
-// CHECK:             [[VAR_36_1_:%.+]] = krnl.get_induction_var_value([[LOOP_1_]]) : (!krnl.loop) -> index
-// CHECK-DAG:         [[VAR_37_1_:%.+]] = krnl.load [[RES_5_]]{{.}}[[VAR_36_1_]]{{.}} : memref<8xf32>
-// CHECK-DAG:         [[VAR_38_1_:%.+]] = krnl.load [[RES_7_]]{{.}}[[VAR_36_1_]]{{.}} : memref<8xf32>
-// CHECK-DAG:         [[LOAD_RES_4_MEM_3_:%.+]] = krnl.load [[RES_4_]]{{.}}[[CST_0_]]{{.}} : memref<256xf32>
-// CHECK-DAG:         [[LOAD_RES_6_MEM_3_:%.+]] = krnl.load [[RES_6_]]{{.}}[[CST_0_]]{{.}} : memref<256xf32>
-// CHECK-NOT: separator of consecutive DAGs
-// CHECK-DAG:         [[VAR_41_1_:%.+]] = arith.minnumf [[LOAD_RES_4_MEM_3_]], [[VAR_37_1_]] : f32
-// CHECK-DAG:         [[VAR_42_1_:%.+]] = arith.maxnumf [[LOAD_RES_6_MEM_3_]], [[VAR_38_1_]] : f32
-// CHECK:             krnl.store [[VAR_41_1_]], [[RES_4_]]{{.}}[[CST_0_]]{{.}} : memref<256xf32>
-// CHECK:             krnl.store [[VAR_42_1_]], [[RES_6_]]{{.}}[[CST_0_]]{{.}} : memref<256xf32>
-=======
 // CHECK:             [[VAR_22_1_:%.+]] = krnl.get_induction_var_value([[LOOP_1_]]) : (!krnl.loop) -> index
 // CHECK-DAG:         [[VAR_23_1_:%.+]] = krnl.load [[RES_5_]]{{.}}[[VAR_22_1_]]{{.}} : memref<8xf32>
 // CHECK-DAG:         [[VAR_24_1_:%.+]] = krnl.load [[RES_7_]]{{.}}[[VAR_22_1_]]{{.}} : memref<8xf32>
@@ -411,7 +263,6 @@
 // CHECK-DAG:         [[VAR_28_1_:%.+]] = arith.maxnumf [[LOAD_RES_6_MEM_3_]], [[VAR_24_1_]] : f32
 // CHECK:             krnl.store [[VAR_27_1_]], [[RES_4_]]{{.}}[[CST_0_]]{{.}} : memref<256xf32>
 // CHECK:             krnl.store [[VAR_28_1_]], [[RES_6_]]{{.}}[[CST_0_]]{{.}} : memref<256xf32>
->>>>>>> 9622cee3
 // CHECK:           }
 // CHECK-DAG:       [[LOAD_RES_4_MEM_4_:%.+]] = vector.load [[RES_4_]]{{.}}[[CST_0_]]{{.}} : memref<256xf32>, vector<1xf32>
 // CHECK-DAG:       [[LOAD_RES_6_MEM_4_:%.+]] = vector.load [[RES_6_]]{{.}}[[CST_0_]]{{.}} : memref<256xf32>, vector<1xf32>
@@ -442,76 +293,11 @@
 // CHECK-DAG:       [[VAR_reshape_17_:%.+]] = memref.reshape [[PARAM_0_]]([[RES_10_]]) : (memref<255x17xf32>, memref<1xindex>) -> memref<4335xf32>
 // CHECK-DAG:       [[RES_11_:%.+]] = memref.alloc() {{.*}}: memref<1xindex>
 // CHECK:           affine.store [[CST_4335_]], [[RES_11_]][0] : memref<1xindex>
-<<<<<<< HEAD
-// CHECK-DAG:       [[VAR_reshape_25_:%.+]] = memref.reshape [[RES_]]([[RES_]]_24) : (memref<255x17xui8>, memref<1xindex>) -> memref<4335xui8>
-// CHECK-DAG:       [[VAR_33_:%.+]] = arith.divf [[CST_1_dot_000000_]], [[VAR_11_]] : f32
-=======
 // CHECK-DAG:       [[VAR_reshape_19_:%.+]] = memref.reshape [[RES_]]([[RES_]]_18) : (memref<255x17xui8>, memref<1xindex>) -> memref<4335xui8>
->>>>>>> 9622cee3
 // CHECK-DAG:       [[LOOP_2_:%.+]] = krnl.define_loops 1
 // CHECK:           [[BLOCK_TILE__0_:%.+]], [[BLOCK_IN__0_:%.+]] = krnl.block [[LOOP_2_]] 16 : (!krnl.loop) -> (!krnl.loop, !krnl.loop)
 // CHECK:           krnl.parallel([[BLOCK_TILE__0_]]) : !krnl.loop
 // CHECK:           krnl.iterate([[BLOCK_TILE__0_]]) with ([[LOOP_2_]] -> [[I_4_:%.+]] = 0 to 4320){
-<<<<<<< HEAD
-// CHECK:             [[VAR_36_2_:%.+]] = krnl.get_induction_var_value([[BLOCK_TILE__0_]]) : (!krnl.loop) -> index
-// CHECK-DAG:         [[VAR_37_1_:%.+]] = vector.load [[VAR_reshape_23_]]{{.}}[[VAR_36_2_]]{{.}} : memref<4335xf32>, vector<16xf32>
-// CHECK-DAG:         [[VAR_38_2_:%.+]] = vector.splat [[VAR_33_]] : vector<16xf32>
-// CHECK:             [[VAR_39_1_:%.+]] = arith.mulf [[VAR_37_1_]], [[VAR_38_2_]] : vector<16xf32>
-// CHECK:             [[VAR_40_1_:%.+]] = math.floor [[VAR_39_1_]] : vector<16xf32>
-// CHECK:             [[VAR_41_2_:%.+]] = arith.subf [[VAR_39_1_]], [[VAR_40_1_]] : vector<16xf32>
-// CHECK-DAG:         [[VAR_42_2_:%.+]] = arith.cmpf ogt, [[VAR_41_2_]], [[VAR_cst_1_]] : vector<16xf32>
-// CHECK-DAG:         [[VAR_43_1_:%.+]] = arith.addf [[VAR_40_1_]], [[VAR_cst_3_]] : vector<16xf32>
-// CHECK-NOT: separator of consecutive DAGs
-// CHECK-DAG:         [[VAR_44_1_:%.+]] = arith.select [[VAR_42_2_]], [[VAR_43_1_]], [[VAR_40_1_]] : vector<16xi1>, vector<16xf32>
-// CHECK-DAG:         [[LOAD_RES_4_MEM_2_:%.+]] = arith.mulf [[VAR_40_1_]], [[VAR_cst_1_]] : vector<16xf32>
-// CHECK:             [[LOAD_RES_6_MEM_2_:%.+]] = math.floor [[LOAD_RES_4_MEM_2_]] : vector<16xf32>
-// CHECK:             [[VAR_47_1_:%.+]] = arith.mulf [[LOAD_RES_6_MEM_2_]], [[VAR_cst_2_]] : vector<16xf32>
-// CHECK:             [[VAR_48_1_:%.+]] = arith.subf [[VAR_40_1_]], [[VAR_47_1_]] : vector<16xf32>
-// CHECK-DAG:         [[LOAD_VAR_reshape_MEM_2_:%.+]] = arith.cmpf oeq, [[VAR_48_1_]], [[VAR_cst_3_]] : vector<16xf32>
-// CHECK-DAG:         [[LOAD_VAR_reshape_MEM_3_:%.+]] = arith.addf [[VAR_40_1_]], [[VAR_cst_3_]] : vector<16xf32>
-// CHECK-NOT: separator of consecutive DAGs
-// CHECK-DAG:         [[LOAD_RES_4_MEM_1_:%.+]] = arith.select [[LOAD_VAR_reshape_MEM_2_]], [[LOAD_VAR_reshape_MEM_3_]], [[VAR_40_1_]] : vector<16xi1>, vector<16xf32>
-// CHECK-DAG:         [[LOAD_RES_6_MEM_1_:%.+]] = arith.cmpf oeq, [[VAR_41_2_]], [[VAR_cst_1_]] : vector<16xf32>
-// CHECK-NOT: separator of consecutive DAGs
-// CHECK-DAG:         [[VAR_53_2_:%.+]] = arith.select [[LOAD_RES_6_MEM_1_]], [[LOAD_RES_4_MEM_1_]], [[VAR_44_1_]] : vector<16xi1>, vector<16xf32>
-// CHECK-DAG:         [[VAR_54_2_:%.+]] = vector.splat [[VAR_29_]] : vector<16xf32>
-// CHECK:             [[VAR_55_:%.+]] = arith.addf [[VAR_53_2_]], [[VAR_54_2_]] : vector<16xf32>
-// CHECK:             [[VAR_56_:%.+]] = arith.maxnumf [[VAR_55_]], [[VAR_cst_0_]] : vector<16xf32>
-// CHECK:             [[VAR_57_:%.+]] = arith.minnumf [[VAR_56_]], [[VAR_cst_]] : vector<16xf32>
-// CHECK:             [[VAR_58_:%.+]] = arith.fptoui [[VAR_57_]] : vector<16xf32> to vector<16xi32>
-// CHECK:             [[VAR_59_:%.+]] = arith.trunci [[VAR_58_]] : vector<16xi32> to vector<16xi8>
-// CHECK:             [[VAR_60_:%.+]] = builtin.unrealized_conversion_cast [[VAR_59_]] : vector<16xi8> to vector<16xui8>
-// CHECK:             vector.store [[VAR_60_]], [[VAR_reshape_25_]]{{.}}[[VAR_36_2_]]{{.}} : memref<4335xui8>, vector<16xui8>
-// CHECK:           }
-// CHECK:           [[LOOP_3_:%.+]] = krnl.define_loops 1
-// CHECK:           krnl.iterate([[LOOP_3_]]) with ([[LOOP_3_]] -> [[I_5_:%.+]] = 4320 to 4335){
-// CHECK:             [[VAR_36_3_:%.+]] = krnl.get_induction_var_value([[LOOP_3_]]) : (!krnl.loop) -> index
-// CHECK:             [[VAR_37_1_1_:%.+]] = krnl.load [[VAR_reshape_23_]]{{.}}[[VAR_36_3_]]{{.}} : memref<4335xf32>
-// CHECK:             [[VAR_38_3_:%.+]] = arith.mulf [[VAR_37_1_1_]], [[VAR_33_]] : f32
-// CHECK:             [[VAR_39_2_:%.+]] = math.floor [[VAR_38_3_]] : f32
-// CHECK:             [[VAR_40_2_:%.+]] = arith.subf [[VAR_38_3_]], [[VAR_39_2_]] : f32
-// CHECK-DAG:         [[VAR_41_3_:%.+]] = arith.cmpf ogt, [[VAR_40_2_]], [[CST_5_dot_000000_]] : f32
-// CHECK-DAG:         [[VAR_42_3_:%.+]] = arith.addf [[VAR_39_2_]], [[CST_1_dot_000000_]] : f32
-// CHECK-NOT: separator of consecutive DAGs
-// CHECK-DAG:         [[VAR_43_2_:%.+]] = arith.select [[VAR_41_3_]], [[VAR_42_3_]], [[VAR_39_2_]] : f32
-// CHECK-DAG:         [[VAR_44_2_:%.+]] = arith.mulf [[VAR_39_2_]], [[CST_5_dot_000000_]] : f32
-// CHECK:             [[LOAD_RES_4_MEM_2_1_:%.+]] = math.floor [[VAR_44_2_]] : f32
-// CHECK:             [[LOAD_RES_6_MEM_2_1_:%.+]] = arith.mulf [[LOAD_RES_4_MEM_2_1_]], [[CST_2_dot_000000_]] : f32
-// CHECK:             [[VAR_47_2_:%.+]] = arith.subf [[VAR_39_2_]], [[LOAD_RES_6_MEM_2_1_]] : f32
-// CHECK-DAG:         [[VAR_48_2_:%.+]] = arith.cmpf oeq, [[VAR_47_2_]], [[CST_1_dot_000000_]] : f32
-// CHECK-DAG:         [[LOAD_VAR_reshape_MEM_2_1_:%.+]] = arith.addf [[VAR_39_2_]], [[CST_1_dot_000000_]] : f32
-// CHECK-NOT: separator of consecutive DAGs
-// CHECK-DAG:         [[LOAD_VAR_reshape_MEM_3_1_:%.+]] = arith.select [[VAR_48_2_]], [[LOAD_VAR_reshape_MEM_2_1_]], [[VAR_39_2_]] : f32
-// CHECK-DAG:         [[LOAD_RES_4_MEM_1_1_:%.+]] = arith.cmpf oeq, [[VAR_40_2_]], [[CST_5_dot_000000_]] : f32
-// CHECK:             [[LOAD_RES_6_MEM_1_1_:%.+]] = arith.select [[LOAD_RES_4_MEM_1_1_]], [[LOAD_VAR_reshape_MEM_3_1_]], [[VAR_43_2_]] : f32
-// CHECK:             [[VAR_53_3_:%.+]] = arith.addf [[LOAD_RES_6_MEM_1_1_]], [[VAR_29_]] : f32
-// CHECK:             [[VAR_54_3_:%.+]] = arith.maxnumf [[VAR_53_3_]], [[CST_0_dot_000000_]] : f32
-// CHECK:             [[VAR_55_1_:%.+]] = arith.minnumf [[VAR_54_3_]], [[CST_2_dot_550000_]] : f32
-// CHECK:             [[VAR_56_1_:%.+]] = arith.fptoui [[VAR_55_1_]] : f32 to i32
-// CHECK:             [[VAR_57_1_:%.+]] = arith.trunci [[VAR_56_1_]] : i32 to i8
-// CHECK:             [[VAR_58_1_:%.+]] = builtin.unrealized_conversion_cast [[VAR_57_1_]] : i8 to ui8
-// CHECK:             krnl.store [[VAR_58_1_]], [[VAR_reshape_25_]]{{.}}[[VAR_36_3_]]{{.}} : memref<4335xui8>
-=======
 // CHECK:             [[VAR_22_2_:%.+]] = krnl.get_induction_var_value([[BLOCK_TILE__0_]]) : (!krnl.loop) -> index
 // CHECK-DAG:         [[VAR_23_1_:%.+]] = vector.load [[VAR_reshape_17_]]{{.}}[[VAR_22_2_]]{{.}} : memref<4335xf32>, vector<16xf32>
 // CHECK-DAG:         [[VAR_24_2_:%.+]] = vector.splat [[VAR_11_]] : vector<16xf32>
@@ -552,7 +338,6 @@
 // CHECK:             [[VAR_30_2_:%.+]] = arith.trunci [[VAR_29_2_]] : i32 to i8
 // CHECK:             [[LOAD_RES_4_MEM_2_1_:%.+]] = builtin.unrealized_conversion_cast [[VAR_30_2_]] : i8 to ui8
 // CHECK:             krnl.store [[LOAD_RES_4_MEM_2_1_]], [[VAR_reshape_19_]]{{.}}[[VAR_22_3_]]{{.}} : memref<4335xui8>
->>>>>>> 9622cee3
 // CHECK:           }
 // CHECK:           return [[RES_]], [[RES_]]_7, [[RES_]]_8 : memref<255x17xui8>, memref<f32>, memref<ui8>
 // CHECK:         }
@@ -591,18 +376,6 @@
 // CHECK:           [[LOOP_0_:%.+]] = krnl.define_loops 1
 // CHECK:           [[BLOCK_TILE__0_:%.+]], [[BLOCK_IN__0_:%.+]] = krnl.block [[LOOP_0_]] 8 : (!krnl.loop) -> (!krnl.loop, !krnl.loop)
 // CHECK:           krnl.iterate([[BLOCK_TILE__0_]]) with ([[LOOP_0_]] -> [[I_0_:%.+]] = 0 to 8){
-<<<<<<< HEAD
-// CHECK:             [[VAR_34_:%.+]] = krnl.get_induction_var_value([[BLOCK_TILE__0_]]) : (!krnl.loop) -> index
-// CHECK-DAG:         [[LOAD_VAR_reshape_MEM_:%.+]] = vector.load [[VAR_reshape_]]{{.}}[[VAR_34_]]{{.}} : memref<8xf32>, vector<8xf32>
-// CHECK-DAG:         [[LOAD_VAR_reshape_MEM_1_:%.+]] = vector.load [[VAR_reshape_]]{{.}}[[VAR_34_]]{{.}} : memref<8xf32>, vector<8xf32>
-// CHECK-DAG:         [[LOAD_RES_4_MEM_:%.+]] = vector.load [[RES_4_]]{{.}}[[CST_0_]]{{.}} : memref<8xf32>, vector<8xf32>
-// CHECK-DAG:         [[LOAD_RES_6_MEM_:%.+]] = vector.load [[RES_6_]]{{.}}[[CST_0_]]{{.}} : memref<8xf32>, vector<8xf32>
-// CHECK-NOT: separator of consecutive DAGs
-// CHECK-DAG:         [[VAR_39_:%.+]] = arith.minnumf [[LOAD_RES_4_MEM_]], [[LOAD_VAR_reshape_MEM_]] : vector<8xf32>
-// CHECK-DAG:         [[VAR_40_:%.+]] = arith.maxnumf [[LOAD_RES_6_MEM_]], [[LOAD_VAR_reshape_MEM_1_]] : vector<8xf32>
-// CHECK:             vector.store [[VAR_39_]], [[RES_4_]]{{.}}[[CST_0_]]{{.}} : memref<8xf32>, vector<8xf32>
-// CHECK:             vector.store [[VAR_40_]], [[RES_6_]]{{.}}[[CST_0_]]{{.}} : memref<8xf32>, vector<8xf32>
-=======
 // CHECK:             [[VAR_20_:%.+]] = krnl.get_induction_var_value([[BLOCK_TILE__0_]]) : (!krnl.loop) -> index
 // CHECK-DAG:         [[LOAD_VAR_reshape_MEM_:%.+]] = vector.load [[VAR_reshape_]]{{.}}[[VAR_20_]]{{.}} : memref<8xf32>, vector<8xf32>
 // CHECK-DAG:         [[LOAD_VAR_reshape_MEM_1_:%.+]] = vector.load [[VAR_reshape_]]{{.}}[[VAR_20_]]{{.}} : memref<8xf32>, vector<8xf32>
@@ -613,7 +386,6 @@
 // CHECK-DAG:         [[VAR_26_:%.+]] = arith.maxnumf [[LOAD_RES_6_MEM_]], [[LOAD_VAR_reshape_MEM_1_]] : vector<8xf32>
 // CHECK:             vector.store [[VAR_25_]], [[RES_4_]]{{.}}[[CST_0_]]{{.}} : memref<8xf32>, vector<8xf32>
 // CHECK:             vector.store [[VAR_26_]], [[RES_6_]]{{.}}[[CST_0_]]{{.}} : memref<8xf32>, vector<8xf32>
->>>>>>> 9622cee3
 // CHECK:           }
 // CHECK-DAG:       [[LOAD_RES_4_MEM_1_:%.+]] = vector.load [[RES_4_]]{{.}}[[CST_0_]]{{.}} : memref<8xf32>, vector<8xf32>
 // CHECK-DAG:       [[LOAD_RES_6_MEM_1_:%.+]] = vector.load [[RES_6_]]{{.}}[[CST_0_]]{{.}} : memref<8xf32>, vector<8xf32>
@@ -644,47 +416,11 @@
 // CHECK-DAG:       [[VAR_reshape_13_:%.+]] = memref.reshape [[PARAM_0_]]([[RES_8_]]) : (memref<1x8xf32>, memref<1xindex>) -> memref<8xf32>
 // CHECK-DAG:       [[RES_9_:%.+]] = memref.alloc() {{.*}}: memref<1xindex>
 // CHECK:           affine.store [[CST_8_]], [[RES_9_]][0] : memref<1xindex>
-<<<<<<< HEAD
-// CHECK-DAG:       [[VAR_reshape_21_:%.+]] = memref.reshape [[RES_]]([[RES_]]_20) : (memref<1x8xui8>, memref<1xindex>) -> memref<8xui8>
-// CHECK-DAG:       [[VAR_32_:%.+]] = arith.divf [[CST_1_dot_000000_]], [[VAR_10_]] : f32
-=======
 // CHECK-DAG:       [[VAR_reshape_15_:%.+]] = memref.reshape [[RES_]]([[RES_]]_14) : (memref<1x8xui8>, memref<1xindex>) -> memref<8xui8>
->>>>>>> 9622cee3
 // CHECK-DAG:       [[LOOP_1_:%.+]] = krnl.define_loops 1
 // CHECK:           [[BLOCK_TILE__1_:%.+]], [[BLOCK_IN__1_:%.+]] = krnl.block [[LOOP_1_]] 8 : (!krnl.loop) -> (!krnl.loop, !krnl.loop)
 // CHECK:           krnl.parallel([[BLOCK_TILE__1_]]) : !krnl.loop
 // CHECK:           krnl.iterate([[BLOCK_TILE__1_]]) with ([[LOOP_1_]] -> [[I_1_:%.+]] = 0 to 8){
-<<<<<<< HEAD
-// CHECK:             [[VAR_34_1_:%.+]] = krnl.get_induction_var_value([[BLOCK_TILE__1_]]) : (!krnl.loop) -> index
-// CHECK-DAG:         [[LOAD_VAR_reshape_MEM_2_:%.+]] = vector.load [[VAR_reshape_19_]]{{.}}[[VAR_34_1_]]{{.}} : memref<8xf32>, vector<8xf32>
-// CHECK-DAG:         [[LOAD_VAR_reshape_MEM_1_:%.+]] = vector.splat [[VAR_32_]] : vector<8xf32>
-// CHECK:             [[LOAD_RES_4_MEM_2_:%.+]] = arith.mulf [[LOAD_VAR_reshape_MEM_2_]], [[LOAD_VAR_reshape_MEM_1_]] : vector<8xf32>
-// CHECK:             [[LOAD_RES_6_MEM_2_:%.+]] = math.floor [[LOAD_RES_4_MEM_2_]] : vector<8xf32>
-// CHECK:             [[VAR_39_1_:%.+]] = arith.subf [[LOAD_RES_4_MEM_2_]], [[LOAD_RES_6_MEM_2_]] : vector<8xf32>
-// CHECK-DAG:         [[VAR_40_1_:%.+]] = arith.cmpf ogt, [[VAR_39_1_]], [[VAR_cst_1_]] : vector<8xf32>
-// CHECK-DAG:         [[VAR_41_:%.+]] = arith.addf [[LOAD_RES_6_MEM_2_]], [[VAR_cst_3_]] : vector<8xf32>
-// CHECK-NOT: separator of consecutive DAGs
-// CHECK-DAG:         [[VAR_42_:%.+]] = arith.select [[VAR_40_1_]], [[VAR_41_]], [[LOAD_RES_6_MEM_2_]] : vector<8xi1>, vector<8xf32>
-// CHECK-DAG:         [[VAR_43_:%.+]] = arith.mulf [[LOAD_RES_6_MEM_2_]], [[VAR_cst_1_]] : vector<8xf32>
-// CHECK:             [[VAR_44_:%.+]] = math.floor [[VAR_43_]] : vector<8xf32>
-// CHECK:             [[VAR_45_:%.+]] = arith.mulf [[VAR_44_]], [[VAR_cst_2_]] : vector<8xf32>
-// CHECK:             [[VAR_46_:%.+]] = arith.subf [[LOAD_RES_6_MEM_2_]], [[VAR_45_]] : vector<8xf32>
-// CHECK-DAG:         [[VAR_47_:%.+]] = arith.cmpf oeq, [[VAR_46_]], [[VAR_cst_3_]] : vector<8xf32>
-// CHECK-DAG:         [[VAR_48_:%.+]] = arith.addf [[LOAD_RES_6_MEM_2_]], [[VAR_cst_3_]] : vector<8xf32>
-// CHECK-NOT: separator of consecutive DAGs
-// CHECK-DAG:         [[VAR_49_:%.+]] = arith.select [[VAR_47_]], [[VAR_48_]], [[LOAD_RES_6_MEM_2_]] : vector<8xi1>, vector<8xf32>
-// CHECK-DAG:         [[VAR_50_:%.+]] = arith.cmpf oeq, [[VAR_39_1_]], [[VAR_cst_1_]] : vector<8xf32>
-// CHECK-NOT: separator of consecutive DAGs
-// CHECK-DAG:         [[VAR_51_:%.+]] = arith.select [[VAR_50_]], [[VAR_49_]], [[VAR_42_]] : vector<8xi1>, vector<8xf32>
-// CHECK-DAG:         [[VAR_52_:%.+]] = vector.splat [[VAR_28_]] : vector<8xf32>
-// CHECK:             [[VAR_53_:%.+]] = arith.addf [[VAR_51_]], [[VAR_52_]] : vector<8xf32>
-// CHECK:             [[VAR_54_:%.+]] = arith.maxnumf [[VAR_53_]], [[VAR_cst_0_]] : vector<8xf32>
-// CHECK:             [[VAR_55_:%.+]] = arith.minnumf [[VAR_54_]], [[VAR_cst_]] : vector<8xf32>
-// CHECK:             [[VAR_56_:%.+]] = arith.fptoui [[VAR_55_]] : vector<8xf32> to vector<8xi32>
-// CHECK:             [[VAR_57_:%.+]] = arith.trunci [[VAR_56_]] : vector<8xi32> to vector<8xi8>
-// CHECK:             [[VAR_58_:%.+]] = builtin.unrealized_conversion_cast [[VAR_57_]] : vector<8xi8> to vector<8xui8>
-// CHECK:             vector.store [[VAR_58_]], [[VAR_reshape_21_]]{{.}}[[VAR_34_1_]]{{.}} : memref<8xui8>, vector<8xui8>
-=======
 // CHECK:             [[VAR_20_1_:%.+]] = krnl.get_induction_var_value([[BLOCK_TILE__1_]]) : (!krnl.loop) -> index
 // CHECK-DAG:         [[LOAD_VAR_reshape_MEM_2_:%.+]] = vector.load [[VAR_reshape_13_]]{{.}}[[VAR_20_1_]]{{.}} : memref<8xf32>, vector<8xf32>
 // CHECK-DAG:         [[LOAD_VAR_reshape_MEM_1_:%.+]] = vector.splat [[VAR_10_]] : vector<8xf32>
@@ -705,7 +441,6 @@
 // CHECK:             [[VAR_37_:%.+]] = arith.trunci [[VAR_36_]] : vector<8xi32> to vector<8xi8>
 // CHECK:             [[VAR_38_:%.+]] = builtin.unrealized_conversion_cast [[VAR_37_]] : vector<8xi8> to vector<8xui8>
 // CHECK:             vector.store [[VAR_38_]], [[VAR_reshape_15_]]{{.}}[[VAR_20_1_]]{{.}} : memref<8xui8>, vector<8xui8>
->>>>>>> 9622cee3
 // CHECK:           }
 // CHECK:           return [[RES_]], [[RES_]]_5, [[RES_]]_6 : memref<1x8xui8>, memref<f32>, memref<ui8>
 // CHECK:         }
