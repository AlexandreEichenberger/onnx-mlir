/*
 * SPDX-License-Identifier: Apache-2.0
 */

//====-- ModelLib.hpp - Building Models for numerical and benchmark tests -===//
//
// Copyright 2022 The IBM Research Authors.
//
// =============================================================================
//
// This file contains the declarations for all the models that can be built.
// The result of each function is a .so built using the modelName.
//
// For each model, the function that implements it is named "main_graph".
//
//===----------------------------------------------------------------------===//

#pragma once

#include <string>

#include "mlir/IR/BuiltinOps.h"
#include "llvm/ADT/SmallVector.h"

#include "src/Compiler/CompilerUtils.hpp"
#include "src/Dialect/ONNX/ONNXOps.hpp"
#include "src/Runtime/ExecutionSession.hpp"

/*
   Superclass that defines a template to create models, creating an ONNX
   function programatically, then compiling, loading, runing and testing the
   validity of the results.
   The general flow of using a model is as follow:

     // Create a mat mul object with parameter I, J, K.
     MatMul2DLibBuilder matmul(SHARED_LIB_BASE.str(), I, J, K);
     bool success = matmul.build() &&   // Build onnx function.
            matmul.compileAndLoad() &&  // Compile and load.
            matmul.prepareInputs() &&   // Prepare inputs.
            matmul.run() &&             // Run compiled model.
            matmul.verifyOutputs();     // Optionally verify outputs.

  Each type of model has different parameters. The superclass maintains
  the inputs and outputs for testing. When object is deleted, defined
  tensors will be freed.

  The build function must execute first. The compileAndLoad and
  prepareInputs function can then execute in any orders. The run function
  must execute after compileAndLoad and prepareInputs. VerifyOutputs can only
  execute after the run function.

  A actual model will typically define its model-specific functions, namely
  constructor/destructor to handle custom model variables, the build() function,
  the prepareInputs() function, and the optional verifyOutputs() function.

  The compile function take into account the ONNX-MLIR compiler options.
  They can be set / read from the command line / environment variable
  using the code below (defined in full in the OnnxMlirCompiler.h interface).

    setCompilerOption(OptionKind::CompilerOptLevel, "3"); // Default is O3.
    llvm::cl::ParseCommandLineOptions( // Read from args and TEST_ARGS env var.
      argc, argv, "TestMatMul2D\n", nullptr, "TEST_ARGS");
  The compileAndLoad function can also process compiler options, which will
  remain in effect until changed again.
*/

class ModelLibBuilder {
public:
  // Define the model. Subclasses should add to the builder all of the specific
  // parameters that uniquely define the model.
  ModelLibBuilder(const std::string &sharedLibBaseName);
  // Destructor needed to free the inputs/outputs data structures.
  virtual ~ModelLibBuilder();
  // Default constructor removed.
  ModelLibBuilder() = delete;
  // Build, subclass should generate a graph. If constant nodes are needed by
  // the model, they should be created here and saved in the subclass, as these
  // values will be needed to verify the accuracy of the model. The model is
  // saved in the model and ctx variable. It must run first.
  virtual bool build() = 0;
  // Compile model from the model and ctx variables. The output is an executable
  // dynamic library. It can run second or third.
  bool compileAndLoad();
  bool compileAndLoad(const CompilerOptionList &list);
  // Prepare inputs for running model. Subclass may add arguments as necessary.
  // It can run second or third.
  virtual bool prepareInputs() = 0;
<<<<<<< HEAD
  // Run model using prepared inputs, resulting in outputs. It must run fourth.
=======
  // Run model using prepared inputs, resulting in outputs. It must run forth.
>>>>>>> 09c48611
  bool run();
  // Verify outputs from a run with reference data. It can run last.
  virtual bool verifyOutputs() = 0;

  // Helper functions.
  // Get the dynamic library file name compiled here.
  static std::string getSharedLibName(const std::string &sharedLibBaseName);

protected:
  // Create a function with an empty body.
  // This function will contain the model to be tested.
  mlir::FuncOp createEmptyTestFunction(
      const llvm::SmallVectorImpl<mlir::Type> &inputsType,
      const llvm::SmallVectorImpl<mlir::Type> &outputsType);
  // Create the entry point function (used to call the model test function).
  void createEntryPoint(mlir::FuncOp &funcOp);
  // Create a onnx constant op loaded with values in the tensor omt.
  mlir::ONNXConstantOp buildONNXConstantOp(
      const OMTensor *omt, const mlir::RankedTensorType resultType);
  // Compare results as float.
  bool areCloseFloat(const OMTensor *res, const OMTensor *ref);

  // Data for building and compiling the model.
  const std::string sharedLibBaseName; // Name for the library.
  mlir::MLIRContext ctx;   // Context for the model (used until compilation).
  mlir::Location loc;      // Location for the model (used during building).
  mlir::OpBuilder builder; // Builder (used during building)
  mlir::ModuleOp module;   // Code for the model (used until compilation)

  // Data for runing the model (freed in destructor).
  OMTensorList *inputs, *outputs;
  onnx_mlir::ExecutionSession *exec;
};

// Padding schemes for Convolutions.
#define AUTO_PAD_NOTSET 0
#define AUTO_PAD_VALID 1
#define AUTO_PAD_LOWER 2
#define AUTO_PAD_UPPER 3
#define AUTO_PAD_UB 4
const std::string getAutoPadName(const int autoPad);

class GemmLibBuilder : public ModelLibBuilder {
public:
  GemmLibBuilder(const std::string &modelName, const int I, const int J,
      const int K, const int aTrans, const int bTrans, const int cRank,
      const float alphaVal, const float betaVal);
  bool build() final;
  bool prepareInputs() final;
  bool verifyOutputs() final;

private:
  // Data that defines model.
  const int I, J, K, aTrans, bTrans, cRank;
  const float alphaVal, betaVal;
  // Derived data that defines model.
  llvm::SmallVector<int64_t, 2> aShape, bShape, cShape;
};

class MatMul2DLibBuilder : public ModelLibBuilder {
public:
  MatMul2DLibBuilder(
      const std::string &modelName, const int I, const int J, const int K);
  bool build() final;
  bool prepareInputs() final;
  bool verifyOutputs() final;

private:
  // Data that defines model.
  const int I, J, K;
};

// Padding schemes for Convolutions.
enum ConvAutoPad {
  NOTSET = 0,
  VALID = 1,
  LOWER = 2,
  UPPER = 3,
  UB = 4 // Always the last element.
};

class Conv2DLibBuilder : public ModelLibBuilder {
public:
  Conv2DLibBuilder(const std::string &modelName, const int N, const int C,
      const int H, const int W, const int kH, const int kW,
      const ConvAutoPad autoPad, const int pHBegin, const int pHEnd,
      const int pWBegin, const int pWEnd, const int stride, const int dilation,
      const int isDynamic);
  bool build() final;
  bool prepareInputs() final;
  bool verifyOutputs() final;

private:
  const std::string getAutoPadName(const ConvAutoPad autoPad);
  bool verifyShapeAndComputeBeginEnd();

  // Data that defines model, where const define model, non-const are derived
  // paramters.
  const int N, C, H, W, kH, kW;
  const ConvAutoPad autoPad;
  int pHBegin, pHEnd, pWBegin, pWEnd;
  const int stride, dilation, isDynamic;
  int NOut, COut, HOut, WOut;
};

class LSTMLibBuilder : public ModelLibBuilder {
public:
  LSTMLibBuilder(const std::string &modelName, const int direction, const int S,
      const int B, const int I, const int H, const bool isDynamicS,
      const bool isDynamicB);
  ~LSTMLibBuilder();
  bool build() final;
  bool prepareInputs() final;
  bool verifyOutputs() final;

private:
  // Data that defines model.
  const int direction, S, B, I, H, isDynamicS, isDynamicB;
  // Computed parameters.
  int D;
  llvm::SmallVector<int64_t, 3> xShape, hShape, cShape;
  OMTensor *wOmt, *rOmt, *bOmt, *pOmt;
};

class GRULibBuilder : public ModelLibBuilder {
public:
  GRULibBuilder(const std::string &modelName, const int direction, const int S,
      const int B, const int I, const int H, const int linearBeforeReset,
      const bool isDynamicS, const bool isDynamicB);
  ~GRULibBuilder();
  bool build() final;
  bool prepareInputs() final;
  bool verifyOutputs() final;

private:
  // Data that defines model.
  const int direction, S, B, I, H, linearBeforeReset, isDynamicS, isDynamicB;
  // Computed parameters.
  int D;
  llvm::SmallVector<int64_t, 3> xShape, hShape;
  OMTensor *wOmt, *rOmt, *bOmt;
};

class RNNLibBuilder : public ModelLibBuilder {
public:
  RNNLibBuilder(const std::string &modelName, const int direction, const int S,
      const int B, const int I, const int H, const bool isDynamicS,
      const bool isDynamicB);
  ~RNNLibBuilder();
  bool build() final;
  bool prepareInputs() final;
  bool verifyOutputs() final;

private:
  // Data that defines model.
  const int direction, S, B, I, H, isDynamicS, isDynamicB;
  // Computed parameters.
  int D;
  llvm::SmallVector<int64_t, 3> xShape, hShape;
  OMTensor *wOmt, *rOmt, *bOmt;
};<|MERGE_RESOLUTION|>--- conflicted
+++ resolved
@@ -85,11 +85,7 @@
   // Prepare inputs for running model. Subclass may add arguments as necessary.
   // It can run second or third.
   virtual bool prepareInputs() = 0;
-<<<<<<< HEAD
   // Run model using prepared inputs, resulting in outputs. It must run fourth.
-=======
-  // Run model using prepared inputs, resulting in outputs. It must run forth.
->>>>>>> 09c48611
   bool run();
   // Verify outputs from a run with reference data. It can run last.
   virtual bool verifyOutputs() = 0;
